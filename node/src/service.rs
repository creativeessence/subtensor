//! Service and ServiceFactory implementation. Specialized wrapper over substrate service.

use crate::cli::Sealing;
use crate::client::{FullBackend, FullClient};
use crate::ethereum::{
    db_config_dir, new_frontier_partial, spawn_frontier_tasks, BackendType, EthConfiguration,
    FrontierBackend, FrontierBlockImport, FrontierPartialComponents, StorageOverride,
    StorageOverrideHandler,
};
use futures::{channel::mpsc, future, FutureExt};
use sc_client_api::{Backend as BackendT, BlockBackend};
use sc_consensus::{BasicQueue, BoxBlockImport};
use sc_consensus_grandpa::BlockNumberOps;
use sc_consensus_slots::BackoffAuthoringOnFinalizedHeadLagging;
use sc_network_sync::strategy::warp::{WarpSyncConfig, WarpSyncProvider};
use sc_service::{error::Error as ServiceError, Configuration, PartialComponents, TaskManager};
use sc_telemetry::{log, Telemetry, TelemetryHandle, TelemetryWorker};
use sc_transaction_pool::FullPool;
use sc_transaction_pool_api::OffchainTransactionPoolFactory;
use sp_consensus_aura::sr25519::AuthorityPair as AuraPair;
use sp_core::U256;
use sp_runtime::traits::{Block as BlockT, NumberFor};
use std::{cell::RefCell, path::Path};
use std::{sync::Arc, time::Duration};
use substrate_prometheus_endpoint::Registry;

// Runtime
use node_subtensor_runtime::{opaque::Block, RuntimeApi, TransactionConverter};

/// The minimum period of blocks on which justifications will be
/// imported and generated.
const GRANDPA_JUSTIFICATION_PERIOD: u32 = 512;

/// Always enable runtime benchmark host functions, the genesis state
/// was built with them so we're stuck with them forever.
///
/// They're just a noop, never actually get used if the runtime was not compiled with
/// `runtime-benchmarks`.
pub type HostFunctions = (
    sp_io::SubstrateHostFunctions,
    frame_benchmarking::benchmarking::HostFunctions,
    sp_crypto_ec_utils::bls12_381::host_calls::HostFunctions,
);

pub type RuntimeExecutor = sc_executor::WasmExecutor<HostFunctions>;
pub type Backend = FullBackend<Block>;
pub type Client = FullClient<Block, RuntimeApi>;

type FullSelectChain<B> = sc_consensus::LongestChain<FullBackend<B>, B>;
type GrandpaBlockImport<B, C> =
    sc_consensus_grandpa::GrandpaBlockImport<FullBackend<B>, B, C, FullSelectChain<B>>;
type GrandpaLinkHalf<B, C> = sc_consensus_grandpa::LinkHalf<B, C, FullSelectChain<B>>;

<<<<<<< HEAD
pub fn new_partial<B, RA, BIQ>(
=======
pub fn new_partial<BIQ>(
>>>>>>> d23c3721
    config: &Configuration,
    eth_config: &EthConfiguration,
    build_import_queue: BIQ,
) -> Result<
    PartialComponents<
<<<<<<< HEAD
        FullClient<B, RA>,
        FullBackend<B>,
        FullSelectChain<B>,
        BasicQueue<B>,
        FullPool<B, FullClient<B, RA>>,
        (
            Option<Telemetry>,
            BoxBlockImport<B>,
            GrandpaLinkHalf<B, FullClient<B, RA>>,
            FrontierBackend<B, FullClient<B, RA>>,
            Arc<dyn StorageOverride<B>>,
=======
        Client,
        FullBackend<Block>,
        FullSelectChain<Block>,
        BasicQueue<Block>,
        FullPool<Block, Client>,
        (
            Option<Telemetry>,
            BoxBlockImport<Block>,
            GrandpaLinkHalf<Block, Client>,
            FrontierBackend<Block, Client>,
            Arc<dyn StorageOverride<Block>>,
>>>>>>> d23c3721
        ),
    >,
    ServiceError,
>
where
<<<<<<< HEAD
    B: BlockT<Hash = H256>,
    RA: ConstructRuntimeApi<B, FullClient<B, RA>>,
    RA: Send + Sync + 'static,
    RA::RuntimeApi: RuntimeApiCollection<B, AuraId, AccountId, Nonce, Balance>,
    BIQ: FnOnce(
        Arc<FullClient<B, RA>>,
=======
    // B: BlockT<Hash = H256>,
    // RA: ConstructRuntimeApi<Block, Client>,
    // RA: Send + Sync + 'static,
    // RA::RuntimeApi: RuntimeApiCollection<B, AuraId, AccountId, Nonce, Balance>,
    // HF: HostFunctionsT + 'static,
    BIQ: FnOnce(
        Arc<Client>,
>>>>>>> d23c3721
        &Configuration,
        &EthConfiguration,
        &TaskManager,
        Option<TelemetryHandle>,
<<<<<<< HEAD
        GrandpaBlockImport<B, FullClient<B, RA>>,
    ) -> Result<(BasicQueue<B>, BoxBlockImport<B>), ServiceError>,
=======
        GrandpaBlockImport<Block, Client>,
    ) -> Result<(BasicQueue<Block>, BoxBlockImport<Block>), ServiceError>,
>>>>>>> d23c3721
{
    let telemetry = config
        .telemetry_endpoints
        .clone()
        .filter(|x| !x.is_empty())
        .map(|endpoints| -> Result<_, sc_telemetry::Error> {
            let worker = TelemetryWorker::new(16)?;
            let telemetry = worker.handle().new_telemetry(endpoints);
            Ok((worker, telemetry))
        })
        .transpose()?;

<<<<<<< HEAD
    let executor = sc_service::new_wasm_executor::<HostFunctions>(&config.executor);

    let (client, backend, keystore_container, task_manager) =
        sc_service::new_full_parts::<B, RA, RuntimeExecutor>(
=======
    let executor = sc_service::new_wasm_executor(&config.executor);
    let (client, backend, keystore_container, task_manager) =
        sc_service::new_full_parts::<Block, RuntimeApi, _>(
>>>>>>> d23c3721
            config,
            telemetry.as_ref().map(|(_, telemetry)| telemetry.handle()),
            executor,
        )?;
<<<<<<< HEAD

=======
>>>>>>> d23c3721
    let client = Arc::new(client);

    let telemetry = telemetry.map(|(worker, telemetry)| {
        task_manager
            .spawn_handle()
            .spawn("telemetry", None, worker.run());
        telemetry
    });

    let select_chain = sc_consensus::LongestChain::new(backend.clone());
    let (grandpa_block_import, grandpa_link) = sc_consensus_grandpa::block_import(
        client.clone(),
        GRANDPA_JUSTIFICATION_PERIOD,
        &client,
        select_chain.clone(),
        telemetry.as_ref().map(|x| x.handle()),
    )?;

    let storage_override = Arc::new(StorageOverrideHandler::<_, _, _>::new(client.clone()));
    let frontier_backend = match eth_config.frontier_backend_type {
        BackendType::KeyValue => FrontierBackend::KeyValue(Arc::new(fc_db::kv::Backend::open(
            Arc::clone(&client),
            &config.database,
            &db_config_dir(config),
        )?)),
        BackendType::Sql => {
            let db_path = db_config_dir(config).join("sql");
            std::fs::create_dir_all(&db_path).expect("failed creating sql db directory");
            let backend = futures::executor::block_on(fc_db::sql::Backend::new(
                fc_db::sql::BackendConfig::Sqlite(fc_db::sql::SqliteBackendConfig {
                    path: Path::new("sqlite:///")
                        .join(db_path)
                        .join("frontier.db3")
                        .to_str()
                        .unwrap_or(""),
                    create_if_missing: true,
                    thread_count: eth_config.frontier_sql_backend_thread_count,
                    cache_size: eth_config.frontier_sql_backend_cache_size,
                }),
                eth_config.frontier_sql_backend_pool_size,
                std::num::NonZeroU32::new(eth_config.frontier_sql_backend_num_ops_timeout),
                storage_override.clone(),
            ))
            .unwrap_or_else(|err| panic!("failed creating sql backend: {:?}", err));
            FrontierBackend::Sql(Arc::new(backend))
        }
    };

    let (import_queue, block_import) = build_import_queue(
        client.clone(),
        config,
        eth_config,
        &task_manager,
        telemetry.as_ref().map(|x| x.handle()),
        grandpa_block_import,
    )?;

    let transaction_pool = sc_transaction_pool::BasicPool::new_full(
        config.transaction_pool.clone(),
        config.role.is_authority().into(),
        config.prometheus_registry(),
        task_manager.spawn_essential_handle(),
        client.clone(),
    );

    Ok(PartialComponents {
        client,
        backend,
        keystore_container,
        task_manager,
        select_chain,
        import_queue,
        transaction_pool,
        other: (
            telemetry,
            block_import,
            grandpa_link,
            frontier_backend,
            storage_override,
        ),
    })
}

/// Build the import queue for the template runtime (aura + grandpa).
<<<<<<< HEAD
pub fn build_aura_grandpa_import_queue<B, RA>(
    client: Arc<FullClient<B, RA>>,
=======
pub fn build_aura_grandpa_import_queue(
    client: Arc<Client>,
>>>>>>> d23c3721
    config: &Configuration,
    eth_config: &EthConfiguration,
    task_manager: &TaskManager,
    telemetry: Option<TelemetryHandle>,
<<<<<<< HEAD
    grandpa_block_import: GrandpaBlockImport<B, FullClient<B, RA>>,
) -> Result<(BasicQueue<B>, BoxBlockImport<B>), ServiceError>
where
    B: BlockT,
    NumberFor<B>: BlockNumberOps,
    RA: ConstructRuntimeApi<B, FullClient<B, RA>>,
    RA: Send + Sync + 'static,
    RA::RuntimeApi: RuntimeApiCollection<B, AuraId, AccountId, Nonce, Balance>,
=======
    grandpa_block_import: GrandpaBlockImport<Block, Client>,
) -> Result<(BasicQueue<Block>, BoxBlockImport<Block>), ServiceError>
where
    // B: BlockT,
    NumberFor<Block>: BlockNumberOps,
    // RA: ConstructRuntimeApi<B, FullClient<B, RA, HF>>,
    // RA: Send + Sync + 'static,
    // RA::RuntimeApi: RuntimeApiCollection<B, AuraId, AccountId, Nonce, Balance>,
    // HF: HostFunctionsT + 'static,
>>>>>>> d23c3721
{
    let frontier_block_import =
        FrontierBlockImport::new(grandpa_block_import.clone(), client.clone());

    let slot_duration = sc_consensus_aura::slot_duration(&*client)?;
    let target_gas_price = eth_config.target_gas_price;
    let create_inherent_data_providers = move |_, ()| async move {
        let timestamp = sp_timestamp::InherentDataProvider::from_system_time();
        let slot =
            sp_consensus_aura::inherents::InherentDataProvider::from_timestamp_and_slot_duration(
                *timestamp,
                slot_duration,
            );
        let dynamic_fee = fp_dynamic_fee::InherentDataProvider(U256::from(target_gas_price));
        Ok((slot, timestamp, dynamic_fee))
    };

    let import_queue = sc_consensus_aura::import_queue::<AuraPair, _, _, _, _, _>(
        sc_consensus_aura::ImportQueueParams {
            block_import: frontier_block_import.clone(),
            justification_import: Some(Box::new(grandpa_block_import)),
            client,
            create_inherent_data_providers,
            spawner: &task_manager.spawn_essential_handle(),
            registry: config.prometheus_registry(),
            check_for_equivocation: Default::default(),
            telemetry,
            compatibility_mode: sc_consensus_aura::CompatibilityMode::None,
        },
    )
    .map_err::<ServiceError, _>(Into::into)?;

    Ok((import_queue, Box::new(frontier_block_import)))
}

/// Build the import queue for the template runtime (manual seal).
<<<<<<< HEAD
pub fn build_manual_seal_import_queue<B, RA>(
    client: Arc<FullClient<B, RA>>,
=======
pub fn build_manual_seal_import_queue(
    client: Arc<Client>,
>>>>>>> d23c3721
    config: &Configuration,
    _eth_config: &EthConfiguration,
    task_manager: &TaskManager,
    _telemetry: Option<TelemetryHandle>,
<<<<<<< HEAD
    _grandpa_block_import: GrandpaBlockImport<B, FullClient<B, RA>>,
) -> Result<(BasicQueue<B>, BoxBlockImport<B>), ServiceError>
where
    B: BlockT,
    RA: ConstructRuntimeApi<B, FullClient<B, RA>>,
    RA: Send + Sync + 'static,
    RA::RuntimeApi: RuntimeApiCollection<B, AuraId, AccountId, Nonce, Balance>,
=======
    _grandpa_block_import: GrandpaBlockImport<Block, Client>,
) -> Result<(BasicQueue<Block>, BoxBlockImport<Block>), ServiceError>
// where
    // B: BlockT,
    // RA: ConstructRuntimeApi<B, FullClient<B, RA, HF>>,
    // RA: Send + Sync + 'static,
    // RA::RuntimeApi: RuntimeApiCollection<B, AuraId, AccountId, Nonce, Balance>,
    // HF: HostFunctionsT + 'static,
>>>>>>> d23c3721
{
    let frontier_block_import = FrontierBlockImport::new(client.clone(), client);
    Ok((
        sc_consensus_manual_seal::import_queue(
            Box::new(frontier_block_import.clone()),
            &task_manager.spawn_essential_handle(),
            config.prometheus_registry(),
        ),
        Box::new(frontier_block_import),
    ))
}

/// Builds a new service for a full client.
<<<<<<< HEAD
pub async fn new_full<B, RA, NB>(
=======
pub async fn new_full<NB>(
>>>>>>> d23c3721
    mut config: Configuration,
    eth_config: EthConfiguration,
    sealing: Option<Sealing>,
) -> Result<TaskManager, ServiceError>
where
<<<<<<< HEAD
    B: BlockT<Hash = H256>,
    NumberFor<B>: BlockNumberOps,
    <B as BlockT>::Header: Unpin,
    RA: ConstructRuntimeApi<B, FullClient<B, RA>>,
    RA: Send + Sync + 'static,
    RA::RuntimeApi: RuntimeApiCollection<B, AuraId, AccountId, Nonce, Balance>,
    NB: sc_network::NetworkBackend<B, <B as sp_runtime::traits::Block>::Hash>,
{
    let build_import_queue = if sealing.is_some() {
        build_manual_seal_import_queue::<B, RA>
    } else {
        build_aura_grandpa_import_queue::<B, RA>
=======
    // B: BlockT<Hash = H256>,
    NumberFor<Block>: BlockNumberOps,
    // <B as BlockT>::Header: Unpin,
    // RA: ConstructRuntimeApi<B, FullClient<B, RA, HF>>,
    // RA: Send + Sync + 'static,
    // RA::RuntimeApi: RuntimeApiCollection<B, AuraId, AccountId, Nonce, Balance>,
    // HF: HostFunctionsT + 'static,
    NB: sc_network::NetworkBackend<Block, <Block as BlockT>::Hash>,
{
    let build_import_queue = if sealing.is_some() {
        build_manual_seal_import_queue
    } else {
        build_aura_grandpa_import_queue
>>>>>>> d23c3721
    };

    let PartialComponents {
        client,
        backend,
        mut task_manager,
        import_queue,
        keystore_container,
        select_chain,
        transaction_pool,
        other: (mut telemetry, block_import, grandpa_link, frontier_backend, storage_override),
    } = new_partial(&config, &eth_config, build_import_queue)?;

    let FrontierPartialComponents {
        filter_pool,
        fee_history_cache,
        fee_history_cache_limit,
    } = new_frontier_partial(&eth_config)?;

    let maybe_registry = config.prometheus_config.as_ref().map(|cfg| &cfg.registry);
    let mut net_config = sc_network::config::FullNetworkConfiguration::<_, _, NB>::new(
        &config.network,
        maybe_registry.cloned(),
    );
    let peer_store_handle = net_config.peer_store_handle();
    let metrics = NB::register_notification_metrics(maybe_registry);

    let grandpa_protocol_name = sc_consensus_grandpa::protocol_standard_name(
        &client.block_hash(0u32)?.expect("Genesis block exists; qed"),
        &config.chain_spec,
    );

    let (grandpa_protocol_config, grandpa_notification_service) =
        sc_consensus_grandpa::grandpa_peers_set_config::<_, NB>(
            grandpa_protocol_name.clone(),
            metrics.clone(),
            peer_store_handle,
        );

    let warp_sync_config = if sealing.is_some() {
        None
    } else {
        net_config.add_notification_protocol(grandpa_protocol_config);
        let warp_sync: Arc<dyn WarpSyncProvider<Block>> =
            Arc::new(sc_consensus_grandpa::warp_proof::NetworkProvider::new(
                backend.clone(),
                grandpa_link.shared_authority_set().clone(),
                Vec::new(),
            ));
        Some(WarpSyncConfig::WithProvider(warp_sync))
    };

    let (network, system_rpc_tx, tx_handler_controller, network_starter, sync_service) =
        sc_service::build_network(sc_service::BuildNetworkParams {
            config: &config,
            net_config,
            client: client.clone(),
            transaction_pool: transaction_pool.clone(),
            spawn_handle: task_manager.spawn_handle(),
            import_queue,
            block_announce_validator_builder: None,
            warp_sync_config,
            block_relay: None,
            metrics,
        })?;

    if config.offchain_worker.enabled {
        match sp_keystore::Keystore::sr25519_generate_new(
            &*keystore_container.keystore(),
            pallet_drand::KEY_TYPE,
            Some("//Alice"),
        ) {
            Ok(_) => {
                task_manager.spawn_handle().spawn(
                    "offchain-workers-runner",
                    "offchain-worker",
                    sc_offchain::OffchainWorkers::new(sc_offchain::OffchainWorkerOptions {
                        runtime_api_provider: client.clone(),
                        is_validator: config.role.is_authority(),
                        keystore: Some(keystore_container.keystore()),
                        offchain_db: backend.offchain_storage(),
                        transaction_pool: Some(OffchainTransactionPoolFactory::new(
                            transaction_pool.clone(),
                        )),
                        network_provider: Arc::new(network.clone()),
                        enable_http_requests: true,
                        custom_extensions: |_| vec![],
                    })
                    .run(client.clone(), task_manager.spawn_handle())
                    .boxed(),
                );
            }
            Err(e) => {
                log::error!(
                    "Failed to create SR25519 key for offchain worker with account Alice: {:?}",
                    e
                );
            }
        }
    }

    let role = config.role;
    let force_authoring = config.force_authoring;
    let backoff_authoring_blocks =
        Some(BackoffAuthoringOnFinalizedHeadLagging::<NumberFor<Block>> {
            unfinalized_slack: 6u32,
            ..Default::default()
        });
    let name = config.network.node_name.clone();
    let frontier_backend = Arc::new(frontier_backend);
    let enable_grandpa = !config.disable_grandpa && sealing.is_none();
    let prometheus_registry = config.prometheus_registry().cloned();

    // Channel for the rpc handler to communicate with the authorship task.
    let (command_sink, commands_stream) = mpsc::channel(1000);

    // Sinks for pubsub notifications.
    // Everytime a new subscription is created, a new mpsc channel is added to the sink pool.
    // The MappingSyncWorker sends through the channel on block import and the subscription emits a notification to the subscriber on receiving a message through this channel.
    // This way we avoid race conditions when using native substrate block import notification stream.
    let pubsub_notification_sinks: fc_mapping_sync::EthereumBlockNotificationSinks<
        fc_mapping_sync::EthereumBlockNotification<Block>,
    > = Default::default();
    let pubsub_notification_sinks = Arc::new(pubsub_notification_sinks);

    // for ethereum-compatibility rpc.
    config.rpc.id_provider = Some(Box::new(fc_rpc::EthereumSubIdProvider));

    let rpc_builder = {
        let client = client.clone();
        let pool = transaction_pool.clone();
        let network = network.clone();
        let sync_service = sync_service.clone();

        let is_authority = role.is_authority();
        let enable_dev_signer = eth_config.enable_dev_signer;
        let max_past_logs = eth_config.max_past_logs;
        let execute_gas_limit_multiplier = eth_config.execute_gas_limit_multiplier;
        let filter_pool = filter_pool.clone();
        let frontier_backend = frontier_backend.clone();
        let pubsub_notification_sinks = pubsub_notification_sinks.clone();
        let storage_override = storage_override.clone();
        let fee_history_cache = fee_history_cache.clone();
        let block_data_cache = Arc::new(fc_rpc::EthBlockDataCacheTask::new(
            task_manager.spawn_handle(),
            storage_override.clone(),
            eth_config.eth_log_block_cache,
            eth_config.eth_statuses_cache,
            prometheus_registry.clone(),
        ));

        let slot_duration = sc_consensus_aura::slot_duration(&*client)?;
        let target_gas_price = eth_config.target_gas_price;
        let pending_create_inherent_data_providers = move |_, ()| async move {
            let current = sp_timestamp::InherentDataProvider::from_system_time();
            let next_slot = current
                .timestamp()
                .as_millis()
                .saturating_add(slot_duration.as_millis());
            let timestamp = sp_timestamp::InherentDataProvider::new(next_slot.into());
            let slot = sp_consensus_aura::inherents::InherentDataProvider::from_timestamp_and_slot_duration(
				*timestamp,
				slot_duration,
			);
            let dynamic_fee = fp_dynamic_fee::InherentDataProvider(U256::from(target_gas_price));
            Ok((slot, timestamp, dynamic_fee))
        };

        Box::new(move |subscription_task_executor| {
            let eth_deps = crate::rpc::EthDeps {
                client: client.clone(),
                pool: pool.clone(),
                graph: pool.pool().clone(),
                converter: Some(TransactionConverter::<Block>::default()),
                is_authority,
                enable_dev_signer,
                network: network.clone(),
                sync: sync_service.clone(),
                frontier_backend: match &*frontier_backend {
                    fc_db::Backend::KeyValue(b) => b.clone(),
                    fc_db::Backend::Sql(b) => b.clone(),
                },
                storage_override: storage_override.clone(),
                block_data_cache: block_data_cache.clone(),
                filter_pool: filter_pool.clone(),
                max_past_logs,
                fee_history_cache: fee_history_cache.clone(),
                fee_history_cache_limit,
                execute_gas_limit_multiplier,
                forced_parent_hashes: None,
                pending_create_inherent_data_providers,
            };
            let deps = crate::rpc::FullDeps {
                client: client.clone(),
                pool: pool.clone(),
                command_sink: if sealing.is_some() {
                    Some(command_sink.clone())
                } else {
                    None
                },
                eth: eth_deps,
            };
            crate::rpc::create_full(
                deps,
                subscription_task_executor,
                pubsub_notification_sinks.clone(),
            )
            .map_err(Into::into)
        })
    };

    let _rpc_handlers = sc_service::spawn_tasks(sc_service::SpawnTasksParams {
        config,
        client: client.clone(),
        backend: backend.clone(),
        task_manager: &mut task_manager,
        keystore: keystore_container.keystore(),
        transaction_pool: transaction_pool.clone(),
        rpc_builder,
        network: network.clone(),
        system_rpc_tx,
        tx_handler_controller,
        sync_service: sync_service.clone(),
        telemetry: telemetry.as_mut(),
    })?;

    spawn_frontier_tasks(
        &task_manager,
        client.clone(),
        backend,
        frontier_backend,
        filter_pool,
        storage_override,
        fee_history_cache,
        fee_history_cache_limit,
        sync_service.clone(),
        pubsub_notification_sinks,
    )
    .await;

    if role.is_authority() {
        // manual-seal authorship
        if let Some(sealing) = sealing {
            run_manual_seal_authorship(
                &eth_config,
                sealing,
                client,
                transaction_pool,
                select_chain,
                block_import,
                &task_manager,
                prometheus_registry.as_ref(),
                telemetry.as_ref(),
                commands_stream,
            )?;

            network_starter.start_network();
            log::info!("Manual Seal Ready");
            return Ok(task_manager);
        }

        let proposer_factory = sc_basic_authorship::ProposerFactory::new(
            task_manager.spawn_handle(),
            client.clone(),
            transaction_pool.clone(),
            prometheus_registry.as_ref(),
            telemetry.as_ref().map(|x| x.handle()),
        );

        let slot_duration = sc_consensus_aura::slot_duration(&*client)?;
        let target_gas_price = eth_config.target_gas_price;
        let create_inherent_data_providers = move |_, ()| async move {
            let timestamp = sp_timestamp::InherentDataProvider::from_system_time();
            let slot = sp_consensus_aura::inherents::InherentDataProvider::from_timestamp_and_slot_duration(
				*timestamp,
				slot_duration,
			);
            let dynamic_fee = fp_dynamic_fee::InherentDataProvider(U256::from(target_gas_price));
            Ok((slot, timestamp, dynamic_fee))
        };

        let aura = sc_consensus_aura::start_aura::<AuraPair, _, _, _, _, _, _, _, _, _, _>(
            sc_consensus_aura::StartAuraParams {
                slot_duration,
                client,
                select_chain,
                block_import,
                proposer_factory,
                sync_oracle: sync_service.clone(),
                justification_sync_link: sync_service.clone(),
                create_inherent_data_providers,
                force_authoring,
                backoff_authoring_blocks,
                keystore: keystore_container.keystore(),
                block_proposal_slot_portion: sc_consensus_aura::SlotProportion::new(2f32 / 3f32),
                max_block_proposal_slot_portion: None,
                telemetry: telemetry.as_ref().map(|x| x.handle()),
                compatibility_mode: sc_consensus_aura::CompatibilityMode::None,
            },
        )?;
        // the AURA authoring task is considered essential, i.e. if it
        // fails we take down the service with it.
        task_manager
            .spawn_essential_handle()
            .spawn_blocking("aura", Some("block-authoring"), aura);
    }

    if enable_grandpa {
        // if the node isn't actively participating in consensus then it doesn't
        // need a keystore, regardless of which protocol we use below.
        let keystore = if role.is_authority() {
            Some(keystore_container.keystore())
        } else {
            None
        };

        let grandpa_config = sc_consensus_grandpa::Config {
            // FIXME #1578 make this available through chainspec
            gossip_duration: Duration::from_millis(333),
            justification_generation_period: GRANDPA_JUSTIFICATION_PERIOD,
            name: Some(name),
            observer_enabled: false,
            keystore,
            local_role: role,
            telemetry: telemetry.as_ref().map(|x| x.handle()),
            protocol_name: grandpa_protocol_name,
        };

        // start the full GRANDPA voter
        // NOTE: non-authorities could run the GRANDPA observer protocol, but at
        // this point the full voter should provide better guarantees of block
        // and vote data availability than the observer. The observer has not
        // been tested extensively yet and having most nodes in a network run it
        // could lead to finality stalls.
        let grandpa_voter =
            sc_consensus_grandpa::run_grandpa_voter(sc_consensus_grandpa::GrandpaParams {
                config: grandpa_config,
                link: grandpa_link,
                network,
                sync: sync_service,
                notification_service: grandpa_notification_service,
                voting_rule: sc_consensus_grandpa::VotingRulesBuilder::default().build(),
                prometheus_registry,
                shared_voter_state: sc_consensus_grandpa::SharedVoterState::empty(),
                telemetry: telemetry.as_ref().map(|x| x.handle()),
                offchain_tx_pool_factory: OffchainTransactionPoolFactory::new(transaction_pool),
            })?;

        // the GRANDPA voter task is considered infallible, i.e.
        // if it fails we take down the service with it.
        task_manager
            .spawn_essential_handle()
            .spawn_blocking("grandpa-voter", None, grandpa_voter);
    }

    network_starter.start_network();
    Ok(task_manager)
}

pub async fn build_full(
    config: Configuration,
    eth_config: EthConfiguration,
    sealing: Option<Sealing>,
) -> Result<TaskManager, ServiceError> {
    match config.network.network_backend {
        sc_network::config::NetworkBackendType::Libp2p => {
<<<<<<< HEAD
            new_full::<Block, RuntimeApi, sc_network::NetworkWorker<_, _>>(
                config, eth_config, sealing,
            )
            .await
        }
        sc_network::config::NetworkBackendType::Litep2p => {
            new_full::<Block, RuntimeApi, sc_network::Litep2pNetworkBackend>(
                config, eth_config, sealing,
            )
            .await
=======
            new_full::<sc_network::NetworkWorker<_, _>>(config, eth_config, sealing).await
        }
        sc_network::config::NetworkBackendType::Litep2p => {
            new_full::<sc_network::NetworkWorker<_, _>>(config, eth_config, sealing).await
>>>>>>> d23c3721
        }
    }
}

pub fn new_chain_ops(
    config: &mut Configuration,
    eth_config: &EthConfiguration,
) -> Result<
    (
        Arc<Client>,
        Arc<Backend>,
        BasicQueue<Block>,
        TaskManager,
        FrontierBackend<Block, Client>,
    ),
    ServiceError,
> {
    config.keystore = sc_service::config::KeystoreConfig::InMemory;
    let PartialComponents {
        client,
        backend,
        import_queue,
        task_manager,
        other,
        ..
<<<<<<< HEAD
    } = new_partial::<Block, RuntimeApi, _>(config, eth_config, build_aura_grandpa_import_queue)?;
=======
    } = new_partial(config, eth_config, build_aura_grandpa_import_queue)?;
>>>>>>> d23c3721
    Ok((client, backend, import_queue, task_manager, other.3))
}

#[allow(clippy::too_many_arguments)]
<<<<<<< HEAD
fn run_manual_seal_authorship<B, RA>(
    eth_config: &EthConfiguration,
    sealing: Sealing,
    client: Arc<FullClient<B, RA>>,
    transaction_pool: Arc<FullPool<B, FullClient<B, RA>>>,
    select_chain: FullSelectChain<B>,
    block_import: BoxBlockImport<B>,
=======
fn run_manual_seal_authorship(
    eth_config: &EthConfiguration,
    sealing: Sealing,
    client: Arc<Client>,
    transaction_pool: Arc<FullPool<Block, Client>>,
    select_chain: FullSelectChain<Block>,
    block_import: BoxBlockImport<Block>,
>>>>>>> d23c3721
    task_manager: &TaskManager,
    prometheus_registry: Option<&Registry>,
    telemetry: Option<&Telemetry>,
    commands_stream: mpsc::Receiver<
        sc_consensus_manual_seal::rpc::EngineCommand<<Block as BlockT>::Hash>,
    >,
) -> Result<(), ServiceError>
<<<<<<< HEAD
where
    B: BlockT,
    RA: ConstructRuntimeApi<B, FullClient<B, RA>>,
    RA: Send + Sync + 'static,
    RA::RuntimeApi: RuntimeApiCollection<B, AuraId, AccountId, Nonce, Balance>,
=======
// where
    // B: BlockT,
    // RA: ConstructRuntimeApi<B, FullClient<B, RA, HF>>,
    // RA: Send + Sync + 'static,
    // RA::RuntimeApi: RuntimeApiCollection<B, AuraId, AccountId, Nonce, Balance>,
    // HF: HostFunctionsT + 'static,
>>>>>>> d23c3721
{
    let proposer_factory = sc_basic_authorship::ProposerFactory::new(
        task_manager.spawn_handle(),
        client.clone(),
        transaction_pool.clone(),
        prometheus_registry,
        telemetry.as_ref().map(|x| x.handle()),
    );

    thread_local!(static TIMESTAMP: RefCell<u64> = const { RefCell::new(0) });

    /// Provide a mock duration starting at 0 in millisecond for timestamp inherent.
    /// Each call will increment timestamp by slot_duration making Aura think time has passed.
    struct MockTimestampInherentDataProvider;

    #[async_trait::async_trait]
    impl sp_inherents::InherentDataProvider for MockTimestampInherentDataProvider {
        async fn provide_inherent_data(
            &self,
            inherent_data: &mut sp_inherents::InherentData,
        ) -> Result<(), sp_inherents::Error> {
            TIMESTAMP.with(|x| {
                let mut x_ref = x.borrow_mut();
                *x_ref = x_ref.saturating_add(node_subtensor_runtime::SLOT_DURATION);
                inherent_data.put_data(sp_timestamp::INHERENT_IDENTIFIER, &*x.borrow())
            })
        }

        async fn try_handle_error(
            &self,
            _identifier: &sp_inherents::InherentIdentifier,
            _error: &[u8],
        ) -> Option<Result<(), sp_inherents::Error>> {
            // The pallet never reports error.
            None
        }
    }

    let target_gas_price = eth_config.target_gas_price;
    let create_inherent_data_providers = move |_, ()| async move {
        let timestamp = MockTimestampInherentDataProvider;
        let dynamic_fee = fp_dynamic_fee::InherentDataProvider(U256::from(target_gas_price));
        Ok((timestamp, dynamic_fee))
    };

    let manual_seal = match sealing {
        Sealing::Manual => future::Either::Left(sc_consensus_manual_seal::run_manual_seal(
            sc_consensus_manual_seal::ManualSealParams {
                block_import,
                env: proposer_factory,
                client,
                pool: transaction_pool,
                commands_stream,
                select_chain,
                consensus_data_provider: None,
                create_inherent_data_providers,
            },
        )),
        Sealing::Instant => future::Either::Right(sc_consensus_manual_seal::run_instant_seal(
            sc_consensus_manual_seal::InstantSealParams {
                block_import,
                env: proposer_factory,
                client,
                pool: transaction_pool,
                select_chain,
                consensus_data_provider: None,
                create_inherent_data_providers,
            },
        )),
    };

    // we spawn the future on a background thread managed by service.
    task_manager
        .spawn_essential_handle()
        .spawn_blocking("manual-seal", None, manual_seal);
    Ok(())
}<|MERGE_RESOLUTION|>--- conflicted
+++ resolved
@@ -51,29 +51,12 @@
     sc_consensus_grandpa::GrandpaBlockImport<FullBackend<B>, B, C, FullSelectChain<B>>;
 type GrandpaLinkHalf<B, C> = sc_consensus_grandpa::LinkHalf<B, C, FullSelectChain<B>>;
 
-<<<<<<< HEAD
-pub fn new_partial<B, RA, BIQ>(
-=======
 pub fn new_partial<BIQ>(
->>>>>>> d23c3721
     config: &Configuration,
     eth_config: &EthConfiguration,
     build_import_queue: BIQ,
 ) -> Result<
     PartialComponents<
-<<<<<<< HEAD
-        FullClient<B, RA>,
-        FullBackend<B>,
-        FullSelectChain<B>,
-        BasicQueue<B>,
-        FullPool<B, FullClient<B, RA>>,
-        (
-            Option<Telemetry>,
-            BoxBlockImport<B>,
-            GrandpaLinkHalf<B, FullClient<B, RA>>,
-            FrontierBackend<B, FullClient<B, RA>>,
-            Arc<dyn StorageOverride<B>>,
-=======
         Client,
         FullBackend<Block>,
         FullSelectChain<Block>,
@@ -85,20 +68,11 @@
             GrandpaLinkHalf<Block, Client>,
             FrontierBackend<Block, Client>,
             Arc<dyn StorageOverride<Block>>,
->>>>>>> d23c3721
         ),
     >,
     ServiceError,
 >
 where
-<<<<<<< HEAD
-    B: BlockT<Hash = H256>,
-    RA: ConstructRuntimeApi<B, FullClient<B, RA>>,
-    RA: Send + Sync + 'static,
-    RA::RuntimeApi: RuntimeApiCollection<B, AuraId, AccountId, Nonce, Balance>,
-    BIQ: FnOnce(
-        Arc<FullClient<B, RA>>,
-=======
     // B: BlockT<Hash = H256>,
     // RA: ConstructRuntimeApi<Block, Client>,
     // RA: Send + Sync + 'static,
@@ -106,18 +80,12 @@
     // HF: HostFunctionsT + 'static,
     BIQ: FnOnce(
         Arc<Client>,
->>>>>>> d23c3721
         &Configuration,
         &EthConfiguration,
         &TaskManager,
         Option<TelemetryHandle>,
-<<<<<<< HEAD
-        GrandpaBlockImport<B, FullClient<B, RA>>,
-    ) -> Result<(BasicQueue<B>, BoxBlockImport<B>), ServiceError>,
-=======
         GrandpaBlockImport<Block, Client>,
     ) -> Result<(BasicQueue<Block>, BoxBlockImport<Block>), ServiceError>,
->>>>>>> d23c3721
 {
     let telemetry = config
         .telemetry_endpoints
@@ -130,24 +98,15 @@
         })
         .transpose()?;
 
-<<<<<<< HEAD
     let executor = sc_service::new_wasm_executor::<HostFunctions>(&config.executor);
-
     let (client, backend, keystore_container, task_manager) =
-        sc_service::new_full_parts::<B, RA, RuntimeExecutor>(
-=======
-    let executor = sc_service::new_wasm_executor(&config.executor);
-    let (client, backend, keystore_container, task_manager) =
-        sc_service::new_full_parts::<Block, RuntimeApi, _>(
->>>>>>> d23c3721
-            config,
-            telemetry.as_ref().map(|(_, telemetry)| telemetry.handle()),
-            executor,
-        )?;
-<<<<<<< HEAD
-
-=======
->>>>>>> d23c3721
+       
+        sc_service::new_full_parts::<Block, RuntimeApi, RuntimeExecutor>(
+                config,
+                telemetry.as_ref().map(|(_, telemetry)| telemetry.handle()),
+                executor,
+            )?;
+
     let client = Arc::new(client);
 
     let telemetry = telemetry.map(|(worker, telemetry)| {
@@ -232,27 +191,12 @@
 }
 
 /// Build the import queue for the template runtime (aura + grandpa).
-<<<<<<< HEAD
-pub fn build_aura_grandpa_import_queue<B, RA>(
-    client: Arc<FullClient<B, RA>>,
-=======
 pub fn build_aura_grandpa_import_queue(
     client: Arc<Client>,
->>>>>>> d23c3721
     config: &Configuration,
     eth_config: &EthConfiguration,
     task_manager: &TaskManager,
     telemetry: Option<TelemetryHandle>,
-<<<<<<< HEAD
-    grandpa_block_import: GrandpaBlockImport<B, FullClient<B, RA>>,
-) -> Result<(BasicQueue<B>, BoxBlockImport<B>), ServiceError>
-where
-    B: BlockT,
-    NumberFor<B>: BlockNumberOps,
-    RA: ConstructRuntimeApi<B, FullClient<B, RA>>,
-    RA: Send + Sync + 'static,
-    RA::RuntimeApi: RuntimeApiCollection<B, AuraId, AccountId, Nonce, Balance>,
-=======
     grandpa_block_import: GrandpaBlockImport<Block, Client>,
 ) -> Result<(BasicQueue<Block>, BoxBlockImport<Block>), ServiceError>
 where
@@ -262,7 +206,6 @@
     // RA: Send + Sync + 'static,
     // RA::RuntimeApi: RuntimeApiCollection<B, AuraId, AccountId, Nonce, Balance>,
     // HF: HostFunctionsT + 'static,
->>>>>>> d23c3721
 {
     let frontier_block_import =
         FrontierBlockImport::new(grandpa_block_import.clone(), client.clone());
@@ -299,26 +242,12 @@
 }
 
 /// Build the import queue for the template runtime (manual seal).
-<<<<<<< HEAD
-pub fn build_manual_seal_import_queue<B, RA>(
-    client: Arc<FullClient<B, RA>>,
-=======
 pub fn build_manual_seal_import_queue(
     client: Arc<Client>,
->>>>>>> d23c3721
     config: &Configuration,
     _eth_config: &EthConfiguration,
     task_manager: &TaskManager,
     _telemetry: Option<TelemetryHandle>,
-<<<<<<< HEAD
-    _grandpa_block_import: GrandpaBlockImport<B, FullClient<B, RA>>,
-) -> Result<(BasicQueue<B>, BoxBlockImport<B>), ServiceError>
-where
-    B: BlockT,
-    RA: ConstructRuntimeApi<B, FullClient<B, RA>>,
-    RA: Send + Sync + 'static,
-    RA::RuntimeApi: RuntimeApiCollection<B, AuraId, AccountId, Nonce, Balance>,
-=======
     _grandpa_block_import: GrandpaBlockImport<Block, Client>,
 ) -> Result<(BasicQueue<Block>, BoxBlockImport<Block>), ServiceError>
 // where
@@ -327,7 +256,6 @@
     // RA: Send + Sync + 'static,
     // RA::RuntimeApi: RuntimeApiCollection<B, AuraId, AccountId, Nonce, Balance>,
     // HF: HostFunctionsT + 'static,
->>>>>>> d23c3721
 {
     let frontier_block_import = FrontierBlockImport::new(client.clone(), client);
     Ok((
@@ -341,30 +269,12 @@
 }
 
 /// Builds a new service for a full client.
-<<<<<<< HEAD
-pub async fn new_full<B, RA, NB>(
-=======
 pub async fn new_full<NB>(
->>>>>>> d23c3721
     mut config: Configuration,
     eth_config: EthConfiguration,
     sealing: Option<Sealing>,
 ) -> Result<TaskManager, ServiceError>
 where
-<<<<<<< HEAD
-    B: BlockT<Hash = H256>,
-    NumberFor<B>: BlockNumberOps,
-    <B as BlockT>::Header: Unpin,
-    RA: ConstructRuntimeApi<B, FullClient<B, RA>>,
-    RA: Send + Sync + 'static,
-    RA::RuntimeApi: RuntimeApiCollection<B, AuraId, AccountId, Nonce, Balance>,
-    NB: sc_network::NetworkBackend<B, <B as sp_runtime::traits::Block>::Hash>,
-{
-    let build_import_queue = if sealing.is_some() {
-        build_manual_seal_import_queue::<B, RA>
-    } else {
-        build_aura_grandpa_import_queue::<B, RA>
-=======
     // B: BlockT<Hash = H256>,
     NumberFor<Block>: BlockNumberOps,
     // <B as BlockT>::Header: Unpin,
@@ -378,7 +288,6 @@
         build_manual_seal_import_queue
     } else {
         build_aura_grandpa_import_queue
->>>>>>> d23c3721
     };
 
     let PartialComponents {
@@ -745,23 +654,10 @@
 ) -> Result<TaskManager, ServiceError> {
     match config.network.network_backend {
         sc_network::config::NetworkBackendType::Libp2p => {
-<<<<<<< HEAD
-            new_full::<Block, RuntimeApi, sc_network::NetworkWorker<_, _>>(
-                config, eth_config, sealing,
-            )
-            .await
-        }
-        sc_network::config::NetworkBackendType::Litep2p => {
-            new_full::<Block, RuntimeApi, sc_network::Litep2pNetworkBackend>(
-                config, eth_config, sealing,
-            )
-            .await
-=======
             new_full::<sc_network::NetworkWorker<_, _>>(config, eth_config, sealing).await
         }
         sc_network::config::NetworkBackendType::Litep2p => {
             new_full::<sc_network::NetworkWorker<_, _>>(config, eth_config, sealing).await
->>>>>>> d23c3721
         }
     }
 }
@@ -787,24 +683,11 @@
         task_manager,
         other,
         ..
-<<<<<<< HEAD
-    } = new_partial::<Block, RuntimeApi, _>(config, eth_config, build_aura_grandpa_import_queue)?;
-=======
     } = new_partial(config, eth_config, build_aura_grandpa_import_queue)?;
->>>>>>> d23c3721
     Ok((client, backend, import_queue, task_manager, other.3))
 }
 
 #[allow(clippy::too_many_arguments)]
-<<<<<<< HEAD
-fn run_manual_seal_authorship<B, RA>(
-    eth_config: &EthConfiguration,
-    sealing: Sealing,
-    client: Arc<FullClient<B, RA>>,
-    transaction_pool: Arc<FullPool<B, FullClient<B, RA>>>,
-    select_chain: FullSelectChain<B>,
-    block_import: BoxBlockImport<B>,
-=======
 fn run_manual_seal_authorship(
     eth_config: &EthConfiguration,
     sealing: Sealing,
@@ -812,7 +695,6 @@
     transaction_pool: Arc<FullPool<Block, Client>>,
     select_chain: FullSelectChain<Block>,
     block_import: BoxBlockImport<Block>,
->>>>>>> d23c3721
     task_manager: &TaskManager,
     prometheus_registry: Option<&Registry>,
     telemetry: Option<&Telemetry>,
@@ -820,20 +702,12 @@
         sc_consensus_manual_seal::rpc::EngineCommand<<Block as BlockT>::Hash>,
     >,
 ) -> Result<(), ServiceError>
-<<<<<<< HEAD
-where
-    B: BlockT,
-    RA: ConstructRuntimeApi<B, FullClient<B, RA>>,
-    RA: Send + Sync + 'static,
-    RA::RuntimeApi: RuntimeApiCollection<B, AuraId, AccountId, Nonce, Balance>,
-=======
 // where
     // B: BlockT,
     // RA: ConstructRuntimeApi<B, FullClient<B, RA, HF>>,
     // RA: Send + Sync + 'static,
     // RA::RuntimeApi: RuntimeApiCollection<B, AuraId, AccountId, Nonce, Balance>,
     // HF: HostFunctionsT + 'static,
->>>>>>> d23c3721
 {
     let proposer_factory = sc_basic_authorship::ProposerFactory::new(
         task_manager.spawn_handle(),
