--- conflicted
+++ resolved
@@ -937,13 +937,9 @@
     pub const InitialAlphaLow: u16 = 45875; // Represents 0.7 as per the production default
     pub const InitialLiquidAlphaOn: bool = false; // Default value for LiquidAlphaOn
     pub const SubtensorInitialHotkeyEmissionTempo: u64 = 7200; // Drain every day.
-<<<<<<< HEAD
-    pub const SubtensorInitialNetworkMaxStake: u64 = 500_000_000_000_000; // 500_000 TAO
+    pub const SubtensorInitialNetworkMaxStake: u64 = u64::MAX; // Maximum possible value for u64, this make the make stake infinity
     pub const  InitialColdkeySwapScheduleDuration: BlockNumber = 5 * 24 * 60 * 60 / 12; // 5 days
     pub const  InitialDissolveNetworkScheduleDuration: BlockNumber = 5 * 24 * 60 * 60 / 12; // 5 days
-=======
-    pub const SubtensorInitialNetworkMaxStake: u64 = u64::MAX; // Maximum possible value for u64, this make the make stake infinity
->>>>>>> 488e2cf8
 
 }
 
