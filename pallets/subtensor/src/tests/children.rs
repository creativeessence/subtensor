#![allow(clippy::indexing_slicing)]
#![allow(clippy::unwrap_used)]
#![allow(clippy::arithmetic_side_effects)]
use super::mock;
use super::mock::*;
use approx::assert_abs_diff_eq;
use frame_support::{assert_err, assert_noop, assert_ok};
use substrate_fixed::types::{I64F64, I96F32, U96F32};
use subtensor_swap_interface::SwapHandler;

use crate::{utils::rate_limiting::TransactionType, *};
use sp_core::U256;

fn close(value: u64, target: u64, eps: u64, msg: &str) {
    assert!(
        (value as i64 - target as i64).abs() <= eps as i64,
        "{}: value = {}, target = {}, eps = {}",
        msg,
        value,
        target,
        eps
    )
}

// 1: Successful setting of a single child
// SKIP_WASM_BUILD=1 RUST_LOG=debug cargo test --package pallet-subtensor --lib -- tests::children::test_do_set_child_singular_success --exact --show-output --nocapture
#[test]
fn test_do_set_child_singular_success() {
    new_test_ext(1).execute_with(|| {
        let coldkey = U256::from(1);
        let hotkey = U256::from(2);
        let child = U256::from(3);
        let netuid = NetUid::from(1);
        let proportion: u64 = 1000;

        // Add network and register hotkey
        add_network(netuid, 13, 0);
        register_ok_neuron(netuid, hotkey, coldkey, 0);

        // Set child
        mock_set_children(&coldkey, &hotkey, netuid, &[(proportion, child)]);

        // Verify child assignment
        let children = SubtensorModule::get_children(&hotkey, netuid);
        assert_eq!(children, vec![(proportion, child)]);
    });
}

// 2: Attempt to set child in non-existent network
// SKIP_WASM_BUILD=1 RUST_LOG=debug cargo test --package pallet-subtensor --lib -- tests::children::test_do_set_child_singular_network_does_not_exist --exact --show-output --nocapture
#[test]
fn test_do_set_child_singular_network_does_not_exist() {
    new_test_ext(1).execute_with(|| {
        let coldkey = U256::from(1);
        let hotkey = U256::from(2);
        let child = U256::from(3);
        let netuid = NetUid::from(999); // Non-existent network
        let proportion: u64 = 1000;

        // Attempt to set child
        assert_err!(
            SubtensorModule::do_schedule_children(
                RuntimeOrigin::signed(coldkey),
                hotkey,
                netuid,
                vec![(proportion, child)]
            ),
            Error::<Test>::SubNetworkDoesNotExist
        );
    });
}

// 3: Attempt to set invalid child (same as hotkey)
// SKIP_WASM_BUILD=1 RUST_LOG=debug cargo test --package pallet-subtensor --lib -- tests::children::test_do_set_child_singular_invalid_child --exact --show-output --nocapture
#[test]
fn test_do_set_child_singular_invalid_child() {
    new_test_ext(1).execute_with(|| {
        let coldkey = U256::from(1);
        let hotkey = U256::from(2);
        let netuid = NetUid::from(1);
        let proportion: u64 = 1000;

        // Add network and register hotkey
        add_network(netuid, 13, 0);
        register_ok_neuron(netuid, hotkey, coldkey, 0);

        // Attempt to set child as the same hotkey
        assert_err!(
            SubtensorModule::do_schedule_children(
                RuntimeOrigin::signed(coldkey),
                hotkey,
                netuid,
                vec![
                    (proportion, hotkey) // Invalid child
                ]
            ),
            Error::<Test>::InvalidChild
        );
    });
}

// 4: Attempt to set child with non-associated coldkey
// SKIP_WASM_BUILD=1 RUST_LOG=debug cargo test --package pallet-subtensor --lib -- tests::children::test_do_set_child_singular_non_associated_coldkey --exact --show-output --nocapture
#[test]
fn test_do_set_child_singular_non_associated_coldkey() {
    new_test_ext(1).execute_with(|| {
        let coldkey = U256::from(1);
        let hotkey = U256::from(2);
        let child = U256::from(3);
        let netuid = NetUid::from(1);
        let proportion: u64 = 1000;

        // Add network and register hotkey with a different coldkey
        add_network(netuid, 13, 0);
        register_ok_neuron(netuid, hotkey, U256::from(999), 0);

        // Attempt to set child
        assert_err!(
            SubtensorModule::do_schedule_children(
                RuntimeOrigin::signed(coldkey),
                hotkey,
                netuid,
                vec![(proportion, child)]
            ),
            Error::<Test>::NonAssociatedColdKey
        );
    });
}

// 5: Attempt to set child in root network
// SKIP_WASM_BUILD=1 RUST_LOG=debug cargo test --package pallet-subtensor --lib -- tests::children::test_do_set_child_singular_root_network --exact --show-output --nocapture
#[test]
fn test_do_set_child_singular_root_network() {
    new_test_ext(1).execute_with(|| {
        let coldkey = U256::from(1);
        let hotkey = U256::from(2);
        let child = U256::from(3);
        let netuid = NetUid::ROOT; // Root network
        let proportion: u64 = 1000;

        // Add network and register hotkey
        add_network(netuid, 13, 0);

        // Attempt to set child
        assert_err!(
            SubtensorModule::do_schedule_children(
                RuntimeOrigin::signed(coldkey),
                hotkey,
                netuid,
                vec![(proportion, child)]
            ),
            Error::<Test>::RegistrationNotPermittedOnRootSubnet
        );
    });
}

// 6: Cleanup of old children when setting new ones
// This test verifies that when new children are set, the old ones are properly removed.
// It checks:
// - Setting an initial child
// - Replacing it with a new child
// - Ensuring the old child is no longer associated
// - Confirming the new child is correctly assigned
// SKIP_WASM_BUILD=1 RUST_LOG=debug cargo test --package pallet-subtensor --lib -- tests::children::test_do_set_child_singular_old_children_cleanup --exact --show-output --nocapture
#[test]
fn test_do_set_child_singular_old_children_cleanup() {
    new_test_ext(1).execute_with(|| {
        let coldkey = U256::from(1);
        let hotkey = U256::from(2);
        let old_child = U256::from(3);
        let new_child = U256::from(4);
        let netuid = NetUid::from(1);
        let proportion: u64 = 1000;

        // Add network and register hotkey
        add_network(netuid, 13, 0);
        register_ok_neuron(netuid, hotkey, coldkey, 0);

        // Set old child
        mock_set_children(&coldkey, &hotkey, netuid, &[(proportion, old_child)]);

        step_rate_limit(&TransactionType::SetChildren, netuid);

        // Set new child
        mock_set_children(&coldkey, &hotkey, netuid, &[(proportion, new_child)]);

        // Verify old child is removed
        let old_child_parents = SubtensorModule::get_parents(&old_child, netuid);
        assert!(old_child_parents.is_empty());

        // Verify new child assignment
        let new_child_parents = SubtensorModule::get_parents(&new_child, netuid);
        assert_eq!(new_child_parents, vec![(proportion, hotkey)]);
    });
}

// 7: Verify new children assignment
// This test checks if new children are correctly assigned to a parent.
// It verifies:
// - Setting a child for a parent
// - Confirming the child is correctly listed under the parent
// - Ensuring the parent is correctly listed for the child
// SKIP_WASM_BUILD=1 RUST_LOG=debug cargo test --package pallet-subtensor --lib -- tests::children::test_do_set_child_singular_new_children_assignment --exact --show-output --nocapture
#[test]
fn test_do_set_child_singular_new_children_assignment() {
    new_test_ext(1).execute_with(|| {
        let coldkey = U256::from(1);
        let hotkey = U256::from(2);
        let child = U256::from(3);
        let netuid = NetUid::from(1);
        let proportion: u64 = 1000;

        // Add network and register hotkey
        add_network(netuid, 13, 0);
        register_ok_neuron(netuid, hotkey, coldkey, 0);

        // Set child
        mock_set_children(&coldkey, &hotkey, netuid, &[(proportion, child)]);

        // Verify child assignment
        let children = SubtensorModule::get_children(&hotkey, netuid);
        assert_eq!(children, vec![(proportion, child)]);

        // Verify parent assignment
        let parents = SubtensorModule::get_parents(&child, netuid);
        assert_eq!(parents, vec![(proportion, hotkey)]);
    });
}

// 8: Test edge cases for proportion values
// This test verifies that the system correctly handles minimum and maximum proportion values.
// It checks:
// - Setting a child with the minimum possible proportion (0)
// - Setting a child with the maximum possible proportion (u64::MAX)
// - Confirming both assignments are processed correctly
// SKIP_WASM_BUILD=1 RUST_LOG=debug cargo test --package pallet-subtensor --lib -- tests::children::test_do_set_child_singular_proportion_edge_cases --exact --show-output --nocapture
#[test]
fn test_do_set_child_singular_proportion_edge_cases() {
    new_test_ext(1).execute_with(|| {
        let coldkey = U256::from(1);
        let hotkey = U256::from(2);
        let child = U256::from(3);
        let netuid = NetUid::from(1);

        // Add network and register hotkey
        add_network(netuid, 13, 0);
        register_ok_neuron(netuid, hotkey, coldkey, 0);

        // Set child with minimum proportion
        let min_proportion: u64 = 0;
        mock_set_children(&coldkey, &hotkey, netuid, &[(min_proportion, child)]);

        // Verify child assignment with minimum proportion
        let children = SubtensorModule::get_children(&hotkey, netuid);
        assert_eq!(children, vec![(min_proportion, child)]);

        step_rate_limit(&TransactionType::SetChildren, netuid);

        // Set child with maximum proportion
        let max_proportion: u64 = u64::MAX;
        mock_set_children(&coldkey, &hotkey, netuid, &[(max_proportion, child)]);

        // Verify child assignment with maximum proportion
        let children = SubtensorModule::get_children(&hotkey, netuid);
        assert_eq!(children, vec![(max_proportion, child)]);
    });
}

// 9: Test setting multiple children
// This test verifies that when multiple children are set, only the last one remains.
// It checks:
// - Setting an initial child
// - Setting a second child
// - Confirming only the second child remains associated
// - Verifying the first child is no longer associated
// SKIP_WASM_BUILD=1 RUST_LOG=debug cargo test --package pallet-subtensor --lib -- tests::children::test_do_set_child_singular_multiple_children --exact --show-output --nocapture
#[test]
fn test_do_set_child_singular_multiple_children() {
    new_test_ext(1).execute_with(|| {
        let coldkey = U256::from(1);
        let hotkey = U256::from(2);
        let child1 = U256::from(3);
        let child2 = U256::from(4);
        let netuid = NetUid::from(1);
        let proportion1: u64 = 500;
        let proportion2: u64 = 500;

        // Add network and register hotkey
        add_network(netuid, 13, 0);
        register_ok_neuron(netuid, hotkey, coldkey, 0);

        // Set first child
        mock_set_children(&coldkey, &hotkey, netuid, &[(proportion1, child1)]);

        step_rate_limit(&TransactionType::SetChildren, netuid);

        // Set second child
        mock_set_children(&coldkey, &hotkey, netuid, &[(proportion1, child2)]);

        // Verify children assignment
        let children = SubtensorModule::get_children(&hotkey, netuid);
        assert_eq!(children, vec![(proportion2, child2)]);

        // Verify parent assignment for both children
        let parents1 = SubtensorModule::get_parents(&child1, netuid);
        assert!(parents1.is_empty()); // Old child should be removed

        let parents2 = SubtensorModule::get_parents(&child2, netuid);
        assert_eq!(parents2, vec![(proportion2, hotkey)]);
    });
}

// 10: Test adding a singular child with various error conditions
// This test checks different scenarios when adding a child, including:
// - Attempting to set a child in a non-existent network
// - Trying to set a child with an unassociated coldkey
// - Setting an invalid child
// - Successfully setting a valid child
// SKIP_WASM_BUILD=1 RUST_LOG=debug cargo test --package pallet-subtensor --lib -- tests::children::test_add_singular_child --exact --show-output --nocapture
#[test]
fn test_add_singular_child() {
    new_test_ext(1).execute_with(|| {
        let netuid = NetUid::from(1);
        let child = U256::from(1);
        let hotkey = U256::from(1);
        let coldkey = U256::from(2);
        assert_eq!(
            SubtensorModule::do_schedule_children(
                RuntimeOrigin::signed(coldkey),
                hotkey,
                netuid,
                vec![(u64::MAX, child)]
            ),
            Err(Error::<Test>::SubNetworkDoesNotExist.into())
        );
        add_network(netuid, 1, 0);
        step_rate_limit(&TransactionType::SetChildren, netuid);
        assert_eq!(
            SubtensorModule::do_schedule_children(
                RuntimeOrigin::signed(coldkey),
                hotkey,
                netuid,
                vec![(u64::MAX, child)]
            ),
            Err(Error::<Test>::NonAssociatedColdKey.into())
        );
        SubtensorModule::create_account_if_non_existent(&coldkey, &hotkey);
        step_rate_limit(&TransactionType::SetChildren, netuid);
        assert_eq!(
            SubtensorModule::do_schedule_children(
                RuntimeOrigin::signed(coldkey),
                hotkey,
                netuid,
                vec![(u64::MAX, child)]
            ),
            Err(Error::<Test>::InvalidChild.into())
        );
        let child = U256::from(3);
        step_rate_limit(&TransactionType::SetChildren, netuid);

        mock_set_children(&coldkey, &hotkey, netuid, &[(u64::MAX, child)]);
    })
}

// 11: Test getting stake for a hotkey on a subnet
// This test verifies the correct calculation of stake for a parent and child neuron:
// - Sets up a network with a parent and child neuron
// - Stakes tokens to both parent and child from different coldkeys
// - Establishes a parent-child relationship with 100% stake allocation
// - Checks that the parent's stake is correctly transferred to the child
// - Ensures the total stake is preserved in the system
// SKIP_WASM_BUILD=1 RUST_LOG=debug cargo test --package pallet-subtensor --lib -- tests::children::test_get_stake_for_hotkey_on_subnet --exact --show-output --nocapture
#[test]
fn test_get_stake_for_hotkey_on_subnet() {
    new_test_ext(1).execute_with(|| {
        let netuid = NetUid::from(1);
        let parent = U256::from(1);
        let child = U256::from(2);
        let coldkey1 = U256::from(3);
        let coldkey2 = U256::from(4);
        add_network(netuid, 1, 0);
        register_ok_neuron(netuid, parent, coldkey1, 0);
        register_ok_neuron(netuid, child, coldkey2, 0);
        // Set parent-child relationship with 100% stake allocation
        mock_set_children(&coldkey1, &parent, netuid, &[(u64::MAX, child)]);
        // Stake 1000 to parent from coldkey1
        SubtensorModule::increase_stake_for_hotkey_and_coldkey_on_subnet(
            &parent, &coldkey1, netuid, 1000,
        );
        // Stake 1000 to parent from coldkey2
        SubtensorModule::increase_stake_for_hotkey_and_coldkey_on_subnet(
            &parent, &coldkey2, netuid, 1000,
        );
        // Stake 1000 to child from coldkey1
        SubtensorModule::increase_stake_for_hotkey_and_coldkey_on_subnet(
            &child, &coldkey1, netuid, 1000,
        );
        // Stake 1000 to child from coldkey2
        SubtensorModule::increase_stake_for_hotkey_and_coldkey_on_subnet(
            &child, &coldkey2, netuid, 1000,
        );
        let parent_stake = SubtensorModule::get_inherited_for_hotkey_on_subnet(&parent, netuid);
        let child_stake = SubtensorModule::get_inherited_for_hotkey_on_subnet(&child, netuid);
        // The parent should have 0 stake as it's all allocated to the child
        assert_eq!(parent_stake, 0);
        // The child should have its original stake (2000) plus the parent's stake (2000)
        assert_eq!(child_stake, 4000);

        // Ensure total stake is preserved
        assert_eq!(parent_stake + child_stake, 4000);
    });
}

// 12: Test revoking a singular child successfully
// This test checks the process of revoking a child neuron:
// - Sets up a network with a parent and child neuron
// - Establishes a parent-child relationship
// - Revokes the child relationship
// - Verifies that the child is removed from the parent's children list
// - Ensures the parent is removed from the child's parents list
// SKIP_WASM_BUILD=1 RUST_LOG=debug cargo test --package pallet-subtensor --lib -- tests::children::test_do_revoke_child_singular_success --exact --show-output --nocapture
#[test]
fn test_do_revoke_child_singular_success() {
    new_test_ext(1).execute_with(|| {
        let coldkey = U256::from(1);
        let hotkey = U256::from(2);
        let child = U256::from(3);
        let netuid = NetUid::from(1);
        let proportion: u64 = 1000;
        // Add network and register hotkey
        add_network(netuid, 13, 0);
        register_ok_neuron(netuid, hotkey, coldkey, 0);
        // Set child
        mock_set_children(&coldkey, &hotkey, netuid, &[(proportion, child)]);
        // Verify child assignment
        let children = SubtensorModule::get_children(&hotkey, netuid);
        assert_eq!(children, vec![(proportion, child)]);
        step_rate_limit(&TransactionType::SetChildren, netuid);
        // Revoke child
        mock_set_children(&coldkey, &hotkey, netuid, &[]);
        // Verify child removal
        let children = SubtensorModule::get_children(&hotkey, netuid);
        assert!(children.is_empty());
        // Verify parent removal
        let parents = SubtensorModule::get_parents(&child, netuid);
        assert!(parents.is_empty());
    });
}

// 13: Test setting empty child vector on a non-existing subnet
// SKIP_WASM_BUILD=1 RUST_LOG=debug cargo test --package pallet-subtensor --lib -- tests::children::test_do_set_empty_children_network_does_not_exist --exact --show-output --nocapture
#[test]
fn test_do_set_empty_children_network_does_not_exist() {
    new_test_ext(1).execute_with(|| {
        let coldkey = U256::from(1);
        let hotkey = U256::from(2);
        let netuid = NetUid::from(999); // Non-existent network
        // Attempt to revoke child
        assert_err!(
            SubtensorModule::do_schedule_children(
                RuntimeOrigin::signed(coldkey),
                hotkey,
                netuid,
                vec![]
            ),
            Error::<Test>::SubNetworkDoesNotExist
        );
    });
}

// 14: Test revoking a child with a non-associated coldkey
// This test ensures that attempting to revoke a child using an unassociated coldkey results in an error:
// - Sets up a network with a hotkey registered to a different coldkey
// - Attempts to revoke a child using an unassociated coldkey
// - Verifies that the appropriate error is returned
// SKIP_WASM_BUILD=1 RUST_LOG=debug cargo test --package pallet-subtensor --lib -- tests::children::test_do_revoke_child_singular_non_associated_coldkey --exact --show-output --nocapture
#[test]
fn test_do_revoke_child_singular_non_associated_coldkey() {
    new_test_ext(1).execute_with(|| {
        let coldkey = U256::from(1);
        let hotkey = U256::from(2);
        let netuid = NetUid::from(1);

        // Add network and register hotkey with a different coldkey
        add_network(netuid, 13, 0);
        register_ok_neuron(netuid, hotkey, U256::from(999), 0);

        // Attempt to revoke child
        assert_err!(
            SubtensorModule::do_schedule_children(
                RuntimeOrigin::signed(coldkey),
                hotkey,
                netuid,
                vec![]
            ),
            Error::<Test>::NonAssociatedColdKey
        );
    });
}

// 15: Test revoking a non-associated child
// This test verifies that attempting to revoke a child that is not associated with the parent results in an error:
// - Sets up a network and registers a hotkey
// - Attempts to revoke a child that was never associated with the parent
// - Checks that the appropriate error is returned
// SKIP_WASM_BUILD=1 RUST_LOG=debug cargo test --package pallet-subtensor --lib -- tests::children::test_do_revoke_child_singular_child_not_associated --exact --show-output --nocapture
#[test]
fn test_do_revoke_child_singular_child_not_associated() {
    new_test_ext(1).execute_with(|| {
        let coldkey = U256::from(1);
        let hotkey = U256::from(2);
        let child = U256::from(3);
        let netuid = NetUid::from(1);

        // Add network and register hotkey
        add_network(netuid, 13, 0);
        // Attempt to revoke child that is not associated
        assert_err!(
            SubtensorModule::do_schedule_children(
                RuntimeOrigin::signed(coldkey),
                hotkey,
                netuid,
                vec![(u64::MAX, child)]
            ),
            Error::<Test>::NonAssociatedColdKey
        );
    });
}

// 16: Test setting multiple children successfully
// This test verifies that multiple children can be set for a parent successfully:
// - Sets up a network and registers a hotkey
// - Sets multiple children with different proportions
// - Verifies that the children are correctly assigned to the parent
// - Checks that the parent is correctly assigned to each child
// SKIP_WASM_BUILD=1 RUST_LOG=debug cargo test --package pallet-subtensor --lib -- tests::children::test_do_schedule_children_multiple_success --exact --show-output --nocapture
#[test]
fn test_do_schedule_children_multiple_success() {
    new_test_ext(1).execute_with(|| {
        let coldkey = U256::from(1);
        let hotkey = U256::from(2);
        let child1 = U256::from(3);
        let child2 = U256::from(4);
        let netuid = NetUid::from(1);
        let proportion1: u64 = 1000;
        let proportion2: u64 = 2000;

        // Add network and register hotkey
        add_network(netuid, 13, 0);
        register_ok_neuron(netuid, hotkey, coldkey, 0);

        // Set multiple children
        mock_set_children(
            &coldkey,
            &hotkey,
            netuid,
            &[(proportion1, child1), (proportion2, child2)],
        );

        // Verify children assignment
        let children = SubtensorModule::get_children(&hotkey, netuid);
        assert_eq!(children, vec![(proportion1, child1), (proportion2, child2)]);

        // Verify parent assignment for both children
        let parents1 = SubtensorModule::get_parents(&child1, netuid);
        assert_eq!(parents1, vec![(proportion1, hotkey)]);

        let parents2 = SubtensorModule::get_parents(&child2, netuid);
        assert_eq!(parents2, vec![(proportion2, hotkey)]);
    });
}

// 17: Test setting multiple children in a non-existent network
// This test ensures that attempting to set multiple children in a non-existent network results in an error:
// - Attempts to set children in a network that doesn't exist
// - Verifies that the appropriate error is returned
// SKIP_WASM_BUILD=1 RUST_LOG=debug cargo test --package pallet-subtensor --lib -- tests::children::test_do_schedule_children_multiple_network_does_not_exist --exact --show-output --nocapture
#[test]
fn test_do_schedule_children_multiple_network_does_not_exist() {
    new_test_ext(1).execute_with(|| {
        let coldkey = U256::from(1);
        let hotkey = U256::from(2);
        let child1 = U256::from(3);
        let netuid = NetUid::from(999); // Non-existent network
        let proportion: u64 = 1000;

        // Attempt to set children
        assert_err!(
            SubtensorModule::do_schedule_children(
                RuntimeOrigin::signed(coldkey),
                hotkey,
                netuid,
                vec![(proportion, child1)]
            ),
            Error::<Test>::SubNetworkDoesNotExist
        );
    });
}

// 18: Test setting multiple children with an invalid child
// This test verifies that attempting to set multiple children with an invalid child (same as parent) results in an error:
// - Sets up a network and registers a hotkey
// - Attempts to set a child that is the same as the parent hotkey
// - Checks that the appropriate error is returned
// SKIP_WASM_BUILD=1 RUST_LOG=debug cargo test --package pallet-subtensor --lib -- tests::children::test_do_schedule_children_multiple_invalid_child --exact --show-output --nocapture
#[test]
fn test_do_schedule_children_multiple_invalid_child() {
    new_test_ext(1).execute_with(|| {
        let coldkey = U256::from(1);
        let hotkey = U256::from(2);
        let netuid = NetUid::from(1);
        let proportion: u64 = 1000;

        // Add network and register hotkey
        add_network(netuid, 13, 0);
        register_ok_neuron(netuid, hotkey, coldkey, 0);

        // Attempt to set child as the same hotkey
        assert_err!(
            SubtensorModule::do_schedule_children(
                RuntimeOrigin::signed(coldkey),
                hotkey,
                netuid,
                vec![(proportion, hotkey)]
            ),
            Error::<Test>::InvalidChild
        );
    });
}

// 19: Test setting multiple children with a non-associated coldkey
// This test ensures that attempting to set multiple children using an unassociated coldkey results in an error:
// - Sets up a network with a hotkey registered to a different coldkey
// - Attempts to set children using an unassociated coldkey
// - Verifies that the appropriate error is returned
// SKIP_WASM_BUILD=1 RUST_LOG=debug cargo test --package pallet-subtensor --lib -- tests::children::test_do_schedule_children_multiple_non_associated_coldkey --exact --show-output --nocapture
#[test]
fn test_do_schedule_children_multiple_non_associated_coldkey() {
    new_test_ext(1).execute_with(|| {
        let coldkey = U256::from(1);
        let hotkey = U256::from(2);
        let child = U256::from(3);
        let netuid = NetUid::from(1);
        let proportion: u64 = 1000;

        // Add network and register hotkey with a different coldkey
        add_network(netuid, 13, 0);
        register_ok_neuron(netuid, hotkey, U256::from(999), 0);

        // Attempt to set children
        assert_err!(
            SubtensorModule::do_schedule_children(
                RuntimeOrigin::signed(coldkey),
                hotkey,
                netuid,
                vec![(proportion, child)]
            ),
            Error::<Test>::NonAssociatedColdKey
        );
    });
}

// 20: Test setting multiple children in root network
// This test verifies that attempting to set children in the root network results in an error:
// - Sets up the root network
// - Attempts to set children in the root network
// - Checks that the appropriate error is returned
// SKIP_WASM_BUILD=1 RUST_LOG=debug cargo test --package pallet-subtensor --lib -- tests::children::test_do_schedule_children_multiple_root_network --exact --show-output --nocapture
#[test]
fn test_do_schedule_children_multiple_root_network() {
    new_test_ext(1).execute_with(|| {
        let coldkey = U256::from(1);
        let hotkey = U256::from(2);
        let child = U256::from(3);
        let netuid = NetUid::ROOT; // Root network
        let proportion: u64 = 1000;

        // Add network and register hotkey
        add_network(netuid, 13, 0);

        // Attempt to set children
        assert_err!(
            SubtensorModule::do_schedule_children(
                RuntimeOrigin::signed(coldkey),
                hotkey,
                netuid,
                vec![(proportion, child)]
            ),
            Error::<Test>::RegistrationNotPermittedOnRootSubnet
        );
    });
}

// 21: Test cleanup of old children when setting multiple new ones
// This test ensures that when new children are set, the old ones are properly removed:
// - Sets up a network and registers a hotkey
// - Sets an initial child
// - Replaces it with multiple new children
// - Verifies that the old child is no longer associated
// - Confirms the new children are correctly assigned
// SKIP_WASM_BUILD=1 RUST_LOG=debug cargo test --package pallet-subtensor --lib -- tests::children::test_do_schedule_children_multiple_old_children_cleanup --exact --show-output --nocapture
#[test]
fn test_do_schedule_children_multiple_old_children_cleanup() {
    new_test_ext(1).execute_with(|| {
        let coldkey = U256::from(1);
        let hotkey = U256::from(2);
        let old_child = U256::from(3);
        let new_child1 = U256::from(4);
        let new_child2 = U256::from(5);
        let netuid = NetUid::from(1);
        let proportion: u64 = 1000;

        // Add network and register hotkey
        add_network(netuid, 13, 0);
        register_ok_neuron(netuid, hotkey, coldkey, 0);

        // Set old child
        mock_set_children(&coldkey, &hotkey, netuid, &[(proportion, old_child)]);

        step_rate_limit(&TransactionType::SetChildren, netuid);

        // Set new children
        mock_set_children(
            &coldkey,
            &hotkey,
            netuid,
            &[(proportion, new_child1), (proportion, new_child2)],
        );

        // Verify old child is removed
        let old_child_parents = SubtensorModule::get_parents(&old_child, netuid);
        assert!(old_child_parents.is_empty());

        // Verify new children assignment
        let new_child1_parents = SubtensorModule::get_parents(&new_child1, netuid);
        assert_eq!(new_child1_parents, vec![(proportion, hotkey)]);

        let new_child2_parents = SubtensorModule::get_parents(&new_child2, netuid);
        assert_eq!(new_child2_parents, vec![(proportion, hotkey)]);
    });
}

// 22: Test setting multiple children with edge case proportions
// This test verifies the behavior when setting multiple children with minimum and maximum proportions:
// - Sets up a network and registers a hotkey
// - Sets two children with minimum and maximum proportions respectively
// - Verifies that the children are correctly assigned with their respective proportions
// SKIP_WASM_BUILD=1 RUST_LOG=debug cargo test --package pallet-subtensor --lib -- tests::children::test_do_schedule_children_multiple_proportion_edge_cases --exact --show-output --nocapture
#[test]
fn test_do_schedule_children_multiple_proportion_edge_cases() {
    new_test_ext(1).execute_with(|| {
        let coldkey = U256::from(1);
        let hotkey = U256::from(2);
        let child1 = U256::from(3);
        let child2 = U256::from(4);
        let netuid = NetUid::from(1);

        // Add network and register hotkey
        add_network(netuid, 13, 0);
        register_ok_neuron(netuid, hotkey, coldkey, 0);

        // Set children with minimum and maximum proportions
        let min_proportion: u64 = 0;
        let max_proportion: u64 = u64::MAX;
        mock_set_children(
            &coldkey,
            &hotkey,
            netuid,
            &[(min_proportion, child1), (max_proportion, child2)],
        );

        // Verify children assignment
        let children = SubtensorModule::get_children(&hotkey, netuid);
        assert_eq!(
            children,
            vec![(min_proportion, child1), (max_proportion, child2)]
        );
    });
}

// 23: Test overwriting existing children with new ones
// This test ensures that when new children are set, they correctly overwrite the existing ones:
// - Sets up a network and registers a hotkey
// - Sets initial children
// - Overwrites with new children
// - Verifies that the final children assignment is correct
// - Checks that old children are properly removed and new ones are correctly assigned
// SKIP_WASM_BUILD=1 RUST_LOG=debug cargo test --package pallet-subtensor --lib -- tests::children::test_do_schedule_children_multiple_overwrite_existing --exact --show-output --nocapture
#[test]
fn test_do_schedule_children_multiple_overwrite_existing() {
    new_test_ext(1).execute_with(|| {
        let coldkey = U256::from(1);
        let hotkey = U256::from(2);
        let child1 = U256::from(3);
        let child2 = U256::from(4);
        let child3 = U256::from(5);
        let netuid = NetUid::from(1);
        let proportion: u64 = 1000;

        // Add network and register hotkey
        add_network(netuid, 13, 0);
        register_ok_neuron(netuid, hotkey, coldkey, 0);

        // Set initial children
        mock_set_children(
            &coldkey,
            &hotkey,
            netuid,
            &[(proportion, child1), (proportion, child2)],
        );

        step_rate_limit(&TransactionType::SetChildren, netuid);

        // Overwrite with new children
        mock_set_children(
            &coldkey,
            &hotkey,
            netuid,
            &[(proportion * 2, child2), (proportion * 3, child3)],
        );

        // Verify final children assignment
        let children = SubtensorModule::get_children(&hotkey, netuid);
        assert_eq!(
            children,
            vec![(proportion * 2, child2), (proportion * 3, child3)]
        );

        // Verify parent assignment for all children
        let parents1 = SubtensorModule::get_parents(&child1, netuid);
        assert!(parents1.is_empty());

        let parents2 = SubtensorModule::get_parents(&child2, netuid);
        assert_eq!(parents2, vec![(proportion * 2, hotkey)]);

        let parents3 = SubtensorModule::get_parents(&child3, netuid);
        assert_eq!(parents3, vec![(proportion * 3, hotkey)]);
    });
}

// 24: Test childkey take functionality
// This test verifies the functionality of setting and getting childkey take:
// - Sets up a network and registers a hotkey
// - Checks default and maximum childkey take values
// - Sets a new childkey take value
// - Verifies the new take value is stored correctly
// - Attempts to set an invalid take value and checks for appropriate error
// - Tries to set take with a non-associated coldkey and verifies the error
// SKIP_WASM_BUILD=1 RUST_LOG=debug cargo test --package pallet-subtensor --lib -- tests::children::test_childkey_take_functionality --exact --show-output --nocapture
#[test]
fn test_childkey_take_functionality() {
    new_test_ext(1).execute_with(|| {
        let coldkey = U256::from(1);
        let hotkey = U256::from(2);
        let netuid = NetUid::from(1);

        // Add network and register hotkey
        add_network(netuid, 13, 0);
        register_ok_neuron(netuid, hotkey, coldkey, 0);

        // Test default and max childkey take
        let default_take = SubtensorModule::get_default_childkey_take();
        let min_take = SubtensorModule::get_min_childkey_take();
        log::info!("Default take: {}, Max take: {}", default_take, min_take);

        // Check if default take and max take are the same
        assert_eq!(
            default_take, min_take,
            "Default take should be equal to max take"
        );

        // Log the actual value of MaxChildkeyTake
        log::info!(
            "MaxChildkeyTake value: {:?}",
            MaxChildkeyTake::<Test>::get()
        );

        // Test setting childkey take
        let new_take: u16 = SubtensorModule::get_max_childkey_take() / 2; // 50% of max_take
        assert_ok!(SubtensorModule::set_childkey_take(
            RuntimeOrigin::signed(coldkey),
            hotkey,
            netuid,
            new_take
        ));

        // Verify childkey take was set correctly
        let stored_take = SubtensorModule::get_childkey_take(&hotkey, netuid);
        log::info!("Stored take: {}", stored_take);
        assert_eq!(stored_take, new_take);

        // Test setting childkey take outside of allowed range
        let invalid_take: u16 = SubtensorModule::get_max_childkey_take() + 1;
        assert_noop!(
            SubtensorModule::set_childkey_take(
                RuntimeOrigin::signed(coldkey),
                hotkey,
                netuid,
                invalid_take
            ),
            Error::<Test>::InvalidChildkeyTake
        );

        // Test setting childkey take with non-associated coldkey
        let non_associated_coldkey = U256::from(999);
        assert_noop!(
            SubtensorModule::set_childkey_take(
                RuntimeOrigin::signed(non_associated_coldkey),
                hotkey,
                netuid,
                new_take
            ),
            Error::<Test>::NonAssociatedColdKey
        );
    });
}

// 25: Test childkey take rate limiting
// This test verifies the rate limiting functionality for setting childkey take:
// - Sets up a network and registers a hotkey
// - Sets a rate limit for childkey take changes
// - Performs multiple attempts to set childkey take
// - Verifies that rate limiting prevents frequent changes
// - Advances blocks to bypass rate limit and confirms successful change
//  SKIP_WASM_BUILD=1 RUST_LOG=debug cargo test --package pallet-subtensor --lib -- tests::children::test_childkey_take_rate_limiting --exact --show-output --nocapture
#[test]
fn test_childkey_take_rate_limiting() {
    new_test_ext(1).execute_with(|| {
        let coldkey = U256::from(1);
        let hotkey = U256::from(2);
        let netuid = NetUid::from(1);

        // Add network and register hotkey
        add_network(netuid, 13, 0);
        register_ok_neuron(netuid, hotkey, coldkey, 0);

        // Set a rate limit for childkey take changes
        let rate_limit: u64 = 100;
        SubtensorModule::set_tx_childkey_take_rate_limit(rate_limit);

        log::info!(
            "Set TxChildkeyTakeRateLimit: {:?}",
            TxChildkeyTakeRateLimit::<Test>::get()
        );

        // Helper function to log rate limit information
        let log_rate_limit_info = || {
            let current_block = SubtensorModule::get_current_block_as_u64();
            let last_block = SubtensorModule::get_last_transaction_block_on_subnet(
                &hotkey,
                netuid,
                &TransactionType::SetChildkeyTake,
            );
            let passes = SubtensorModule::passes_rate_limit_on_subnet(
                &TransactionType::SetChildkeyTake,
                &hotkey,
                netuid,
            );
            let limit = SubtensorModule::get_rate_limit_on_subnet(&TransactionType::SetChildkeyTake, netuid);
            log::info!(
                "Rate limit info: current_block: {}, last_block: {}, limit: {}, passes: {}, diff: {}",
                current_block,
                last_block,
                limit,
                passes,
                current_block - last_block
            );
        };

        // First transaction (should succeed)
        log_rate_limit_info();
        assert_ok!(SubtensorModule::set_childkey_take(
            RuntimeOrigin::signed(coldkey),
            hotkey,
            netuid,
            500
        ));
        log_rate_limit_info();

        // Second transaction (should fail due to rate limit)
        log_rate_limit_info();
        assert_noop!(
            SubtensorModule::set_childkey_take(RuntimeOrigin::signed(coldkey), hotkey, netuid, 600),
            Error::<Test>::TxChildkeyTakeRateLimitExceeded
        );
        log_rate_limit_info();

        // Advance the block number to just before the rate limit
        run_to_block(rate_limit - 1);

        // Third transaction (should still fail)
        log_rate_limit_info();
        assert_noop!(
            SubtensorModule::set_childkey_take(RuntimeOrigin::signed(coldkey), hotkey, netuid, 650),
            Error::<Test>::TxChildkeyTakeRateLimitExceeded
        );
        log_rate_limit_info();

        // Advance the block number to just after the rate limit
        run_to_block(rate_limit + 1);

        // Fourth transaction (should succeed)
        log_rate_limit_info();
        assert_ok!(SubtensorModule::set_childkey_take(
            RuntimeOrigin::signed(coldkey),
            hotkey,
            netuid,
            700
        ));
        log_rate_limit_info();

        // Verify the final take was set
        let stored_take = SubtensorModule::get_childkey_take(&hotkey, netuid);
        assert_eq!(stored_take, 700);
    });
}

// 26: Test childkey take functionality across multiple networks
// This test verifies the childkey take functionality across multiple networks:
// - Creates multiple networks and sets up neurons
// - Sets unique childkey take values for each network
// - Verifies that each network has a different childkey take value
// - Attempts to set childkey take again (should fail due to rate limit)
// - Advances blocks to bypass rate limit and successfully updates take value
//  SKIP_WASM_BUILD=1 RUST_LOG=debug cargo test --package pallet-subtensor --lib -- tests::children::test_multiple_networks_childkey_take --exact --show-output --nocapture
#[test]
fn test_multiple_networks_childkey_take() {
    new_test_ext(1).execute_with(|| {
        const NUM_NETWORKS: u16 = 10;
        let coldkey = U256::from(1);
        let hotkey = U256::from(2);

        // Create 10 networks and set up neurons (skip network 0)
        for netuid in 1..NUM_NETWORKS {
            let netuid = NetUid::from(netuid);
            // Add network
            add_network(netuid, 13, 0);

            // Register neuron
            register_ok_neuron(netuid, hotkey, coldkey, 0);

            // Set a unique childkey take value for each network
            let take_value = u16::from(netuid.next()) * 100; // Values will be 200, 300, ..., 1000
            assert_ok!(SubtensorModule::set_childkey_take(
                RuntimeOrigin::signed(coldkey),
                hotkey,
                netuid,
                take_value
            ));

            // Verify the childkey take was set correctly
            let stored_take = SubtensorModule::get_childkey_take(&hotkey, netuid);
            assert_eq!(
                stored_take, take_value,
                "Childkey take not set correctly for network {}",
                netuid
            );

            // Log the set value
            log::info!("Network {}: Childkey take set to {}", netuid, take_value);
        }

        // Verify all networks have different childkey take values
        for i in 1..NUM_NETWORKS {
            for j in (i + 1)..NUM_NETWORKS {
                let take_i = SubtensorModule::get_childkey_take(&hotkey, i.into());
                let take_j = SubtensorModule::get_childkey_take(&hotkey, j.into());
                assert_ne!(
                    take_i, take_j,
                    "Childkey take values should be different for networks {} and {}",
                    i, j
                );
            }
        }

        // Attempt to set childkey take again (should fail due to rate limit)
        let result = SubtensorModule::set_childkey_take(
            RuntimeOrigin::signed(coldkey),
            hotkey,
            1.into(),
            1100,
        );
        assert_noop!(result, Error::<Test>::TxChildkeyTakeRateLimitExceeded);

        // Advance blocks to bypass rate limit
        run_to_block(SubtensorModule::get_tx_childkey_take_rate_limit() + 1);

        // Now setting childkey take should succeed
        assert_ok!(SubtensorModule::set_childkey_take(
            RuntimeOrigin::signed(coldkey),
            hotkey,
            1.into(),
            1100
        ));

        // Verify the new take value
        let new_take = SubtensorModule::get_childkey_take(&hotkey, 1.into());
        assert_eq!(new_take, 1100, "Childkey take not updated after rate limit");
    });
}

// 27: Test setting children with an empty list
// This test verifies the behavior of setting an empty children list:
// - Adds a network and registers a hotkey
// - Sets an empty children list for the hotkey
// - Verifies that the children assignment is empty
// SKIP_WASM_BUILD=1 RUST_LOG=debug cargo test --package pallet-subtensor --lib -- tests::children::test_do_schedule_children_multiple_empty_list --exact --show-output --nocapture
#[test]
fn test_do_schedule_children_multiple_empty_list() {
    new_test_ext(1).execute_with(|| {
        let coldkey = U256::from(1);
        let hotkey = U256::from(2);
        let netuid = NetUid::from(1);

        // Add network and register hotkey
        add_network(netuid, 13, 0);
        register_ok_neuron(netuid, hotkey, coldkey, 0);

        // Set empty children list
        mock_set_children(&coldkey, &hotkey, netuid, &[]);

        // Verify children assignment is empty
        let children = SubtensorModule::get_children(&hotkey, netuid);
        assert!(children.is_empty());
    });
}

// 28: Test revoking multiple children successfully
// This test verifies the successful revocation of multiple children:
// - Adds a network and registers a hotkey
// - Sets multiple children for the hotkey
// - Revokes all children by setting an empty list
// - Verifies that the children list is empty
// - Verifies that the parent-child relationships are removed for both children
// SKIP_WASM_BUILD=1 RUST_LOG=debug cargo test --package pallet-subtensor --lib -- tests::children::test_do_revoke_children_multiple_success --exact --show-output --nocapture
#[test]
fn test_do_revoke_children_multiple_success() {
    new_test_ext(1).execute_with(|| {
        let coldkey = U256::from(1);
        let hotkey = U256::from(2);
        let child1 = U256::from(3);
        let child2 = U256::from(4);
        let netuid = NetUid::from(1);
        let proportion1: u64 = 1000;
        let proportion2: u64 = 2000;

        // Add network and register hotkey
        add_network(netuid, 13, 0);
        register_ok_neuron(netuid, hotkey, coldkey, 0);

        // Set multiple children
        mock_set_children(
            &coldkey,
            &hotkey,
            netuid,
            &[(proportion1, child1), (proportion2, child2)],
        );

        step_rate_limit(&TransactionType::SetChildren, netuid);

        // Revoke multiple children
        mock_set_children(&coldkey, &hotkey, netuid, &[]);

        // Verify children removal
        let children = SubtensorModule::get_children(&hotkey, netuid);
        assert!(children.is_empty());

        // Verify parent removal for both children
        let parents1 = SubtensorModule::get_parents(&child1, netuid);
        assert!(parents1.is_empty());

        let parents2 = SubtensorModule::get_parents(&child2, netuid);
        assert!(parents2.is_empty());
    });
}

// 29: Test revoking children when network does not exist
// This test verifies the behavior when attempting to revoke children on a non-existent network:
// - Attempts to revoke children on a network that doesn't exist
// - Verifies that the operation fails with the correct error
// SKIP_WASM_BUILD=1 RUST_LOG=debug cargo test --package pallet-subtensor --lib -- tests::children::test_do_revoke_children_multiple_network_does_not_exist --exact --show-output --nocapture
#[test]
fn test_do_revoke_children_multiple_network_does_not_exist() {
    new_test_ext(1).execute_with(|| {
        let coldkey = U256::from(1);
        let hotkey = U256::from(2);
        let child1 = U256::from(3);
        let child2 = U256::from(4);
        let netuid = NetUid::from(999); // Non-existent network
        // Attempt to revoke children
        assert_err!(
            SubtensorModule::do_schedule_children(
                RuntimeOrigin::signed(coldkey),
                hotkey,
                netuid,
                vec![(u64::MAX / 2, child1), (u64::MAX / 2, child2)]
            ),
            Error::<Test>::SubNetworkDoesNotExist
        );
    });
}

// 30: Test revoking children with non-associated coldkey
// This test verifies the behavior when attempting to revoke children using a non-associated coldkey:
// - Adds a network and registers a hotkey with a different coldkey
// - Attempts to revoke children using an unassociated coldkey
// - Verifies that the operation fails with the correct error
// SKIP_WASM_BUILD=1 RUST_LOG=debug cargo test --package pallet-subtensor --lib -- tests::children::test_do_revoke_children_multiple_non_associated_coldkey --exact --show-output --nocapture
#[test]
fn test_do_revoke_children_multiple_non_associated_coldkey() {
    new_test_ext(1).execute_with(|| {
        let coldkey = U256::from(1);
        let hotkey = U256::from(2);
        let child1 = U256::from(3);
        let child2 = U256::from(4);
        let netuid = NetUid::from(1);

        // Add network and register hotkey with a different coldkey
        add_network(netuid, 13, 0);
        register_ok_neuron(netuid, hotkey, U256::from(999), 0);

        // Attempt to revoke children
        assert_err!(
            SubtensorModule::do_schedule_children(
                RuntimeOrigin::signed(coldkey),
                hotkey,
                netuid,
                vec![(u64::MAX / 2, child1), (u64::MAX / 2, child2)]
            ),
            Error::<Test>::NonAssociatedColdKey
        );
    });
}

// 31: Test partial revocation of children
// This test verifies the behavior when partially revoking children:
// - Adds a network and registers a hotkey
// - Sets multiple children for the hotkey
// - Revokes one of the children
// - Verifies that the correct children remain and the revoked child is removed
// - Checks the parent-child relationships after partial revocation
// SKIP_WASM_BUILD=1 RUST_LOG=debug cargo test --package pallet-subtensor --lib -- tests::children::test_do_revoke_children_multiple_partial_revocation --exact --show-output --nocapture
#[test]
fn test_do_revoke_children_multiple_partial_revocation() {
    new_test_ext(1).execute_with(|| {
        let coldkey = U256::from(1);
        let hotkey = U256::from(2);
        let child1 = U256::from(3);
        let child2 = U256::from(4);
        let child3 = U256::from(5);
        let netuid = NetUid::from(1);
        let proportion: u64 = 1000;

        // Add network and register hotkey
        add_network(netuid, 13, 0);
        register_ok_neuron(netuid, hotkey, coldkey, 0);

        // Set multiple children
        mock_set_children(
            &coldkey,
            &hotkey,
            netuid,
            &[
                (proportion, child1),
                (proportion, child2),
                (proportion, child3),
            ],
        );

        step_rate_limit(&TransactionType::SetChildren, netuid);

        // Revoke only child3
        mock_set_children(
            &coldkey,
            &hotkey,
            netuid,
            &[(proportion, child1), (proportion, child2)],
        );

        // Verify children removal
        let children = SubtensorModule::get_children(&hotkey, netuid);
        assert_eq!(children, vec![(proportion, child1), (proportion, child2)]);

        // Verify parents.
        let parents1 = SubtensorModule::get_parents(&child3, netuid);
        assert!(parents1.is_empty());
        let parents1 = SubtensorModule::get_parents(&child1, netuid);
        assert_eq!(parents1, vec![(proportion, hotkey)]);
        let parents2 = SubtensorModule::get_parents(&child2, netuid);
        assert_eq!(parents2, vec![(proportion, hotkey)]);
    });
}

// 32: Test revoking non-existent children
// This test verifies the behavior when attempting to revoke non-existent children:
// - Adds a network and registers a hotkey
// - Sets one child for the hotkey
// - Attempts to revoke all children (including non-existent ones)
// - Verifies that all children are removed, including the existing one
// - Checks that the parent-child relationship is properly updated
// SKIP_WASM_BUILD=1 RUST_LOG=debug cargo test --package pallet-subtensor --lib -- tests::children::test_do_revoke_children_multiple_non_existent_children --exact --show-output --nocapture
#[test]
fn test_do_revoke_children_multiple_non_existent_children() {
    new_test_ext(1).execute_with(|| {
        let coldkey = U256::from(1);
        let hotkey = U256::from(2);
        let child1 = U256::from(3);
        let netuid = NetUid::from(1);
        let proportion: u64 = 1000;

        // Add network and register hotkey
        add_network(netuid, 13, 0);
        register_ok_neuron(netuid, hotkey, coldkey, 0);

        // Set one child
        mock_set_children(&coldkey, &hotkey, netuid, &[(proportion, child1)]);

        step_rate_limit(&TransactionType::SetChildren, netuid);

        // Attempt to revoke existing and non-existent children
        mock_set_children(&coldkey, &hotkey, netuid, &[]);

        // Verify all children are removed
        let children = SubtensorModule::get_children(&hotkey, netuid);
        assert!(children.is_empty());

        // Verify parent removal for the existing child
        let parents1 = SubtensorModule::get_parents(&child1, netuid);
        assert!(parents1.is_empty());
    });
}

// 33: Test revoking children with an empty list
// This test verifies the behavior when attempting to revoke children using an empty list:
// - Adds a network and registers a hotkey
// - Attempts to revoke children with an empty list
// - Verifies that no changes occur in the children list
//  SKIP_WASM_BUILD=1 RUST_LOG=debug cargo test --package pallet-subtensor --lib -- tests::children::test_do_revoke_children_multiple_empty_list --exact --show-output --nocapture
#[test]
fn test_do_revoke_children_multiple_empty_list() {
    new_test_ext(1).execute_with(|| {
        let coldkey = U256::from(1);
        let hotkey = U256::from(2);
        let netuid = NetUid::from(1);

        // Add network and register hotkey
        add_network(netuid, 13, 0);
        register_ok_neuron(netuid, hotkey, coldkey, 0);

        // Attempt to revoke with an empty list
        mock_set_children(&coldkey, &hotkey, netuid, &[]);

        // Verify no changes in children
        let children = SubtensorModule::get_children(&hotkey, netuid);
        assert!(children.is_empty());
    });
}

// 34: Test complex scenario for revoking multiple children
// This test verifies a complex scenario involving setting and revoking multiple children:
// - Adds a network and registers a hotkey
// - Sets multiple children with different proportions
// - Revokes one child and verifies the remaining children
// - Revokes all remaining children
// - Verifies that all parent-child relationships are properly updated
//  SKIP_WASM_BUILD=1 RUST_LOG=debug cargo test --package pallet-subtensor --lib -- tests::children::test_do_revoke_children_multiple_complex_scenario --exact --show-output --nocapture
#[test]
fn test_do_revoke_children_multiple_complex_scenario() {
    new_test_ext(1).execute_with(|| {
        let coldkey = U256::from(1);
        let hotkey = U256::from(2);
        let child1 = U256::from(3);
        let child2 = U256::from(4);
        let child3 = U256::from(5);
        let netuid = NetUid::from(1);
        let proportion1: u64 = 1000;
        let proportion2: u64 = 2000;
        let proportion3: u64 = 3000;

        // Add network and register hotkey
        add_network(netuid, 13, 0);
        register_ok_neuron(netuid, hotkey, coldkey, 0);

        // Set multiple children
        mock_set_children(
            &coldkey,
            &hotkey,
            netuid,
            &[
                (proportion1, child1),
                (proportion2, child2),
                (proportion3, child3),
            ],
        );

        step_rate_limit(&TransactionType::SetChildren, netuid);

        // Revoke child2
        mock_set_children(
            &coldkey,
            &hotkey,
            netuid,
            &[(proportion1, child1), (proportion3, child3)],
        );

        // Verify remaining children
        let children = SubtensorModule::get_children(&hotkey, netuid);
        assert_eq!(children, vec![(proportion1, child1), (proportion3, child3)]);

        // Verify parent removal for child2
        let parents2 = SubtensorModule::get_parents(&child2, netuid);
        assert!(parents2.is_empty());

        step_rate_limit(&TransactionType::SetChildren, netuid);

        // Revoke remaining children
        mock_set_children(&coldkey, &hotkey, netuid, &[]);

        // Verify all children are removed
        let children = SubtensorModule::get_children(&hotkey, netuid);
        assert!(children.is_empty());

        // Verify parent removal for all children
        let parents1 = SubtensorModule::get_parents(&child1, netuid);
        assert!(parents1.is_empty());
        let parents3 = SubtensorModule::get_parents(&child3, netuid);
        assert!(parents3.is_empty());
    });
}

// 39: Test children stake values
// This test verifies the correct distribution of stake among parent and child neurons:
// - Sets up a network with a parent neuron and multiple child neurons
// - Assigns stake to the parent neuron
// - Sets child neurons with specific proportions
// - Verifies that the stake is correctly distributed among parent and child neurons
// - Checks that the total stake remains constant across all neurons
// SKIP_WASM_BUILD=1 RUST_LOG=debug cargo test --package pallet-subtensor --lib -- tests::children::test_children_stake_values --exact --show-output --nocapture
#[test]
fn test_children_stake_values() {
    new_test_ext(1).execute_with(|| {
        let subnet_owner_coldkey = U256::from(1001);
        let subnet_owner_hotkey = U256::from(1002);
        let netuid = add_dynamic_network(&subnet_owner_hotkey, &subnet_owner_coldkey);

        let coldkey = U256::from(1);
        let hotkey = U256::from(2);
        let child1 = U256::from(3);
        let child2 = U256::from(4);
        let child3 = U256::from(5);
        let proportion1: u64 = u64::MAX / 4;
        let proportion2: u64 = u64::MAX / 4;
        let proportion3: u64 = u64::MAX / 4;

        // Add network and register hotkey
        SubtensorModule::set_max_registrations_per_block(netuid, 4);
        SubtensorModule::set_target_registrations_per_interval(netuid, 4);
        register_ok_neuron(netuid, hotkey, coldkey, 0);
        register_ok_neuron(netuid, child1, coldkey, 0);
        register_ok_neuron(netuid, child2, coldkey, 0);
        register_ok_neuron(netuid, child3, coldkey, 0);
        SubtensorModule::increase_stake_for_hotkey_and_coldkey_on_subnet(
            &hotkey,
            &coldkey,
            netuid,
            100_000_000_000_000,
        );

        // Set multiple children with proportions.
        mock_set_children_no_epochs(
            netuid,
            &hotkey,
            &[
                (proportion1, child1),
                (proportion2, child2),
                (proportion3, child3),
            ],
        );

        assert_eq!(
            SubtensorModule::get_inherited_for_hotkey_on_subnet(&hotkey, netuid),
            25_000_000_069_849
        );
        assert_eq!(
            SubtensorModule::get_inherited_for_hotkey_on_subnet(&child1, netuid),
            24_999_999_976_716
        );
        assert_eq!(
            SubtensorModule::get_inherited_for_hotkey_on_subnet(&child2, netuid),
            24_999_999_976_716
        );
        assert_eq!(
            SubtensorModule::get_inherited_for_hotkey_on_subnet(&child3, netuid),
            24_999_999_976_716
        );
        assert_eq!(
            SubtensorModule::get_inherited_for_hotkey_on_subnet(&child3, netuid)
                + SubtensorModule::get_inherited_for_hotkey_on_subnet(&child2, netuid)
                + SubtensorModule::get_inherited_for_hotkey_on_subnet(&child1, netuid)
                + SubtensorModule::get_inherited_for_hotkey_on_subnet(&hotkey, netuid),
            99999999999997
        );
    });
}

// 40: Test getting parents chain
// This test verifies the correct implementation of parent-child relationships and the get_parents function:
// - Sets up a network with multiple neurons in a chain of parent-child relationships
// - Verifies that each neuron has the correct parent
// - Tests the root neuron has no parents
// - Tests a neuron with multiple parents
// - Verifies correct behavior when adding a new parent to an existing child
// SKIP_WASM_BUILD=1 RUST_LOG=debug cargo test --package pallet-subtensor --lib -- tests::children::test_get_parents_chain --exact --show-output --nocapture
#[test]
fn test_get_parents_chain() {
    new_test_ext(1).execute_with(|| {
        let netuid = NetUid::from(1);
        let coldkey = U256::from(1);
        let num_keys: usize = 5;
        let proportion = u64::MAX / 2; // 50% stake allocation

        log::info!(
            "Test setup: netuid={}, coldkey={}, num_keys={}, proportion={}",
            netuid,
            coldkey,
            num_keys,
            proportion
        );

        // Create a vector of hotkeys
        let hotkeys: Vec<U256> = (0..num_keys).map(|i| U256::from(i as u64 + 2)).collect();
        log::info!("Created hotkeys: {:?}", hotkeys);

        // Add network
        add_network(netuid, 13, 0);
        SubtensorModule::set_max_registrations_per_block(netuid, 1000);
        SubtensorModule::set_target_registrations_per_interval(netuid, 1000);
        log::info!("Network added and parameters set: netuid={}", netuid);

        // Register all neurons
        for hotkey in &hotkeys {
            register_ok_neuron(netuid, *hotkey, coldkey, 0);
            log::info!(
                "Registered neuron: hotkey={}, coldkey={}, netuid={}",
                hotkey,
                coldkey,
                netuid
            );
        }

        // Set up parent-child relationships
        for i in 0..num_keys - 1 {
            mock_schedule_children(
                &coldkey,
                &hotkeys[i],
                netuid,
                &[(proportion, hotkeys[i + 1])],
            );
            log::info!(
                "Set parent-child relationship: parent={}, child={}, proportion={}",
                hotkeys[i],
                hotkeys[i + 1],
                proportion
            );
        }
        // Wait for children to be set
        wait_and_set_pending_children(netuid);

        // Test get_parents for each hotkey
        for i in 1..num_keys {
            let parents = SubtensorModule::get_parents(&hotkeys[i], netuid);
            log::info!(
                "Testing get_parents for hotkey {}: {:?}",
                hotkeys[i],
                parents
            );
            assert_eq!(
                parents.len(),
                1,
                "Hotkey {} should have exactly one parent",
                i
            );
            assert_eq!(
                parents[0],
                (proportion, hotkeys[i - 1]),
                "Incorrect parent for hotkey {}",
                i
            );
        }

        // Test get_parents for the root (should be empty)
        let root_parents = SubtensorModule::get_parents(&hotkeys[0], netuid);
        log::info!(
            "Testing get_parents for root hotkey {}: {:?}",
            hotkeys[0],
            root_parents
        );
        assert!(
            root_parents.is_empty(),
            "Root hotkey should have no parents"
        );

        // Test multiple parents
        let last_hotkey = hotkeys[num_keys - 1];
        let new_parent = U256::from(num_keys as u64 + 2);
        // Set reg diff back down (adjusted from last block steps)
        SubtensorModule::set_difficulty(netuid, 1);
        register_ok_neuron(netuid, new_parent, coldkey, 99 * 2);
        log::info!(
            "Registered new parent neuron: new_parent={}, coldkey={}, netuid={}",
            new_parent,
            coldkey,
            netuid
        );

        mock_set_children(
            &coldkey,
            &new_parent,
            netuid,
            &[(proportion / 2, last_hotkey)],
        );

        log::info!(
            "Set additional parent-child relationship: parent={}, child={}, proportion={}",
            new_parent,
            last_hotkey,
            proportion / 2
        );

        let last_hotkey_parents = SubtensorModule::get_parents(&last_hotkey, netuid);
        log::info!(
            "Testing get_parents for last hotkey {} with multiple parents: {:?}",
            last_hotkey,
            last_hotkey_parents
        );
        assert_eq!(
            last_hotkey_parents.len(),
            2,
            "Last hotkey should have two parents"
        );
        assert!(
            last_hotkey_parents.contains(&(proportion, hotkeys[num_keys - 2])),
            "Last hotkey should still have its original parent"
        );
        assert!(
            last_hotkey_parents.contains(&(proportion / 2, new_parent)),
            "Last hotkey should have the new parent"
        );
    });
}

// 47: Test basic stake retrieval for a single hotkey on a subnet
/// This test verifies the basic functionality of retrieving stake for a single hotkey on a subnet:
/// - Sets up a network with one neuron
/// - Increases stake for the neuron
/// - Checks if the retrieved stake matches the increased amount
// SKIP_WASM_BUILD=1 RUST_LOG=debug cargo test --package pallet-subtensor --lib -- tests::children::test_get_stake_for_hotkey_on_subnet_basic --exact --show-output --nocapture
#[test]
fn test_get_stake_for_hotkey_on_subnet_basic() {
    new_test_ext(1).execute_with(|| {
        let netuid = NetUid::from(1);
        let hotkey = U256::from(1);
        let coldkey = U256::from(2);

        add_network(netuid, 1, 0);
        register_ok_neuron(netuid, hotkey, coldkey, 0);
        SubtensorModule::increase_stake_for_hotkey_and_coldkey_on_subnet(
            &hotkey, &coldkey, netuid, 1000,
        );
        assert_eq!(
            SubtensorModule::get_inherited_for_hotkey_on_subnet(&hotkey, netuid),
            1000
        );
    });
}

// 48: Test stake retrieval for a hotkey with multiple coldkeys on a subnet
/// This test verifies the functionality of retrieving stake for a hotkey with multiple coldkeys on a subnet:
/// - Sets up a network with one neuron and two coldkeys
/// - Increases stake from both coldkeys
/// - Checks if the retrieved stake matches the total increased amount
// SKIP_WASM_BUILD=1 RUST_LOG=debug cargo test --package pallet-subtensor --lib -- tests::children::test_get_stake_for_hotkey_on_subnet_multiple_coldkeys --exact --show-output --nocapture
#[test]
fn test_get_stake_for_hotkey_on_subnet_multiple_coldkeys() {
    new_test_ext(1).execute_with(|| {
        let netuid = NetUid::from(1);
        let hotkey = U256::from(1);
        let coldkey1 = U256::from(2);
        let coldkey2 = U256::from(3);

        add_network(netuid, 1, 0);
        register_ok_neuron(netuid, hotkey, coldkey1, 0);

        SubtensorModule::increase_stake_for_hotkey_and_coldkey_on_subnet(
            &hotkey, &coldkey1, netuid, 1000,
        );
        SubtensorModule::increase_stake_for_hotkey_and_coldkey_on_subnet(
            &hotkey, &coldkey2, netuid, 2000,
        );

        assert_eq!(
            SubtensorModule::get_inherited_for_hotkey_on_subnet(&hotkey, netuid),
            3000
        );
    });
}

// 49: Test stake retrieval for a single parent-child relationship on a subnet
/// This test verifies the functionality of retrieving stake for a single parent-child relationship on a subnet:
/// - Sets up a network with a parent and child neuron
/// - Increases stake for the parent
/// - Sets the child as the parent's only child with 100% stake allocation
/// - Checks if the retrieved stake for both parent and child is correct
///
/// SKIP_WASM_BUILD=1 RUST_LOG=debug cargo test --package pallet-subtensor --lib -- tests::children::test_get_stake_for_hotkey_on_subnet_single_parent_child --exact --show-output --nocapture
#[test]
fn test_get_stake_for_hotkey_on_subnet_single_parent_child() {
    new_test_ext(1).execute_with(|| {
        let subnet_owner_coldkey = U256::from(1001);
        let subnet_owner_hotkey = U256::from(1002);
        let parent = U256::from(1);
        let child = U256::from(2);
        let coldkey = U256::from(3);
        let netuid = add_dynamic_network(&subnet_owner_hotkey, &subnet_owner_coldkey);
        register_ok_neuron(netuid, parent, coldkey, 0);
        register_ok_neuron(netuid, child, coldkey, 0);

        SubtensorModule::increase_stake_for_hotkey_and_coldkey_on_subnet(
            &parent,
            &coldkey,
            netuid,
            1_000_000_000,
        );

        mock_set_children_no_epochs(netuid, &parent, &[(u64::MAX, child)]);

        assert_eq!(
            SubtensorModule::get_inherited_for_hotkey_on_subnet(&parent, netuid),
            0
        );
        assert_eq!(
            SubtensorModule::get_inherited_for_hotkey_on_subnet(&child, netuid),
            1_000_000_000
        );
    });
}

// 50: Test stake retrieval for multiple parents and a single child on a subnet
/// This test verifies the functionality of retrieving stake for multiple parents and a single child on a subnet:
/// - Sets up a network with two parents and one child neuron
/// - Increases stake for both parents
/// - Sets the child as a 50% stake recipient for both parents
/// - Checks if the retrieved stake for parents and child is correct
///
/// SKIP_WASM_BUILD=1 RUST_LOG=debug cargo test --package pallet-subtensor --lib -- tests::children::test_get_stake_for_hotkey_on_subnet_multiple_parents_single_child --exact --show-output --nocapture
#[test]
fn test_get_stake_for_hotkey_on_subnet_multiple_parents_single_child() {
    new_test_ext(1).execute_with(|| {
        let subnet_owner_coldkey = U256::from(1001);
        let subnet_owner_hotkey = U256::from(1002);
        let netuid = add_dynamic_network(&subnet_owner_hotkey, &subnet_owner_coldkey);

        let parent1 = U256::from(1);
        let parent2 = U256::from(2);
        let child = U256::from(3);
        let coldkey = U256::from(4);

        register_ok_neuron(netuid, parent1, coldkey, 0);
        register_ok_neuron(netuid, parent2, coldkey, 0);
        register_ok_neuron(netuid, child, coldkey, 0);

        SubtensorModule::increase_stake_for_hotkey_and_coldkey_on_subnet(
            &parent1, &coldkey, netuid, 1000,
        );
        SubtensorModule::increase_stake_for_hotkey_and_coldkey_on_subnet(
            &parent2, &coldkey, netuid, 2000,
        );

        mock_set_children_no_epochs(netuid, &parent1, &[(u64::MAX / 2, child)]);
        mock_set_children_no_epochs(netuid, &parent2, &[(u64::MAX / 2, child)]);

        close(
            SubtensorModule::get_inherited_for_hotkey_on_subnet(&parent1, netuid),
            500,
            10,
            "Incorrect inherited stake for parent1",
        );
        close(
            SubtensorModule::get_inherited_for_hotkey_on_subnet(&parent2, netuid),
            1000,
            10,
            "Incorrect inherited stake for parent2",
        );
        close(
            SubtensorModule::get_inherited_for_hotkey_on_subnet(&child, netuid),
            1499,
            10,
            "Incorrect inherited stake for child",
        );
    });
}

// 51: Test stake retrieval for a single parent with multiple children on a subnet
/// This test verifies the functionality of retrieving stake for a single parent with multiple children on a subnet:
/// - Sets up a network with one parent and two child neurons
/// - Increases stake for the parent
/// - Sets both children as 1/3 stake recipients of the parent
/// - Checks if the retrieved stake for parent and children is correct and preserves total stake
///
/// SKIP_WASM_BUILD=1 RUST_LOG=debug cargo test --package pallet-subtensor --lib -- tests::children::test_get_stake_for_hotkey_on_subnet_single_parent_multiple_children --exact --show-output --nocapture
#[test]
fn test_get_stake_for_hotkey_on_subnet_single_parent_multiple_children() {
    new_test_ext(1).execute_with(|| {
        let subnet_owner_coldkey = U256::from(1001);
        let subnet_owner_hotkey = U256::from(1002);
        let netuid = add_dynamic_network(&subnet_owner_hotkey, &subnet_owner_coldkey);

        let parent = U256::from(1);
        let child1 = U256::from(2);
        let child2 = U256::from(3);
        let coldkey = U256::from(4);

        register_ok_neuron(netuid, parent, coldkey, 0);
        register_ok_neuron(netuid, child1, coldkey, 0);
        register_ok_neuron(netuid, child2, coldkey, 0);

        let total_stake = 3000;
        SubtensorModule::increase_stake_for_hotkey_and_coldkey_on_subnet(
            &parent,
            &coldkey,
            netuid,
            total_stake,
        );

        mock_set_children_no_epochs(
            netuid,
            &parent,
            &[(u64::MAX / 3, child1), (u64::MAX / 3, child2)],
        );

        let parent_stake = SubtensorModule::get_inherited_for_hotkey_on_subnet(&parent, netuid);
        let child1_stake = SubtensorModule::get_inherited_for_hotkey_on_subnet(&child1, netuid);
        let child2_stake = SubtensorModule::get_inherited_for_hotkey_on_subnet(&child2, netuid);

        // Check that the total stake is preserved
        close(
            parent_stake + child1_stake + child2_stake,
            total_stake,
            10,
            "Total stake not preserved",
        );

        // Check that the parent stake is slightly higher due to rounding
        close(parent_stake, 1000, 10, "Parent stake incorrect");

        // Check that each child gets an equal share of the remaining stake
        close(child1_stake, 1000, 10, "Child1 stake incorrect");
        close(child2_stake, 1000, 10, "Child2 stake incorrect");

        // Log the actual stake values
        log::info!("Parent stake: {}", parent_stake);
        log::info!("Child1 stake: {}", child1_stake);
        log::info!("Child2 stake: {}", child2_stake);
    });
}

// 52: Test stake retrieval for edge cases on a subnet
/// This test verifies the functionality of retrieving stake for edge cases on a subnet:
/// - Sets up a network with one parent and two child neurons
/// - Increases stake to the network maximum
/// - Sets children with 0% and 100% stake allocation
/// - Checks if the retrieved stake for parent and children is correct and preserves total stake
///
/// SKIP_WASM_BUILD=1 RUST_LOG=debug cargo test --package pallet-subtensor --lib -- tests::children::test_get_stake_for_hotkey_on_subnet_edge_cases --exact --show-output --nocapture
#[test]
fn test_get_stake_for_hotkey_on_subnet_edge_cases() {
    new_test_ext(1).execute_with(|| {
        let subnet_owner_coldkey = U256::from(1001);
        let subnet_owner_hotkey = U256::from(1002);
        let netuid = add_dynamic_network(&subnet_owner_hotkey, &subnet_owner_coldkey);

        let parent = U256::from(1);
        let child1 = U256::from(2);
        let child2 = U256::from(3);
        let coldkey = U256::from(4);

        register_ok_neuron(netuid, parent, coldkey, 0);
        register_ok_neuron(netuid, child1, coldkey, 0);
        register_ok_neuron(netuid, child2, coldkey, 0);

        // Set above old value of network max stake
        let network_max_stake: u64 = 600_000_000_000_000;

        // Increase stake to the network max
        SubtensorModule::increase_stake_for_hotkey_and_coldkey_on_subnet(
            &parent,
            &coldkey,
            netuid,
            network_max_stake,
        );

        // Test with 0% and 100% stake allocation
        mock_set_children_no_epochs(netuid, &parent, &[(0, child1), (u64::MAX, child2)]);

        let parent_stake = SubtensorModule::get_inherited_for_hotkey_on_subnet(&parent, netuid);
        let child1_stake = SubtensorModule::get_inherited_for_hotkey_on_subnet(&child1, netuid);
        let child2_stake = SubtensorModule::get_inherited_for_hotkey_on_subnet(&child2, netuid);

        log::info!("Parent stake: {}", parent_stake);
        log::info!("Child1 stake: {}", child1_stake);
        log::info!("Child2 stake: {}", child2_stake);

        assert_eq!(parent_stake, 0, "Parent should have 0 stake");
        assert_eq!(child1_stake, 0, "Child1 should have 0 stake");
        assert_eq!(
            child2_stake, network_max_stake,
            "Child2 should have all the stake"
        );

        // Check that the total stake is preserved and equal to the network max stake
        close(
            parent_stake + child1_stake + child2_stake,
            network_max_stake,
            10,
            "Total stake should equal network max stake",
        );
    });
}

// 53: Test stake distribution in a complex hierarchy of parent-child relationships
// This test verifies the correct distribution of stake in a multi-level parent-child hierarchy:
// - Sets up a network with four neurons: parent, child1, child2, and grandchild
// - Establishes parent-child relationships between parent and its children, and child1 and grandchild
// - Adds initial stake to the parent
// - Checks stake distribution after setting up the first level of relationships
// - Checks stake distribution after setting up the second level of relationships
// - Verifies correct stake calculations, parent-child relationships, and preservation of total stake
// SKIP_WASM_BUILD=1 RUST_LOG=debug cargo test --package pallet-subtensor --lib -- tests::children::test_get_stake_for_hotkey_on_subnet_complex_hierarchy --exact --show-output --nocapture
#[test]
fn test_get_stake_for_hotkey_on_subnet_complex_hierarchy() {
    new_test_ext(1).execute_with(|| {
        let subnet_owner_coldkey = U256::from(1001);
        let subnet_owner_hotkey = U256::from(1002);
        let netuid = add_dynamic_network(&subnet_owner_hotkey, &subnet_owner_coldkey);

        let parent = U256::from(1);
        let child1 = U256::from(2);
        let child2 = U256::from(3);
        let grandchild = U256::from(4);
        let coldkey_parent = U256::from(5);
        let coldkey_child1 = U256::from(6);
        let coldkey_child2 = U256::from(7);
        let coldkey_grandchild = U256::from(8);

        SubtensorModule::set_max_registrations_per_block(netuid, 1000);
        SubtensorModule::set_target_registrations_per_interval(netuid, 1000);
        register_ok_neuron(netuid, parent, coldkey_parent, 0);
        register_ok_neuron(netuid, child1, coldkey_child1, 0);
        register_ok_neuron(netuid, child2, coldkey_child2, 0);
        register_ok_neuron(netuid, grandchild, coldkey_grandchild, 0);

        let total_stake = 1000;
        SubtensorModule::increase_stake_for_hotkey_and_coldkey_on_subnet(
            &parent,
            &coldkey_parent,
            netuid,
            total_stake,
        );

        log::info!("Initial stakes:");
        log::info!(
            "Parent stake: {}",
            SubtensorModule::get_inherited_for_hotkey_on_subnet(&parent, netuid)
        );
        log::info!(
            "Child1 stake: {}",
            SubtensorModule::get_inherited_for_hotkey_on_subnet(&child1, netuid)
        );
        log::info!(
            "Child2 stake: {}",
            SubtensorModule::get_inherited_for_hotkey_on_subnet(&child2, netuid)
        );
        log::info!(
            "Grandchild stake: {}",
            SubtensorModule::get_inherited_for_hotkey_on_subnet(&grandchild, netuid)
        );

        // Step 1: Set children for parent
        mock_set_children_no_epochs(
            netuid,
            &parent,
            &[(u64::MAX / 2, child1), (u64::MAX / 2, child2)],
        );

        log::info!("After setting parent's children:");
        log::info!(
            "Parent's children: {:?}",
            SubtensorModule::get_children(&parent, netuid)
        );
        log::info!(
            "Child1's parents: {:?}",
            SubtensorModule::get_parents(&child1, netuid)
        );
        log::info!(
            "Child2's parents: {:?}",
            SubtensorModule::get_parents(&child2, netuid)
        );

        let parent_stake_1 = SubtensorModule::get_inherited_for_hotkey_on_subnet(&parent, netuid);
        let child1_stake_1 = SubtensorModule::get_inherited_for_hotkey_on_subnet(&child1, netuid);
        let child2_stake_1 = SubtensorModule::get_inherited_for_hotkey_on_subnet(&child2, netuid);

        log::info!("Parent stake: {}", parent_stake_1);
        log::info!("Child1 stake: {}", child1_stake_1);
        log::info!("Child2 stake: {}", child2_stake_1);

        assert_eq!(
            parent_stake_1, 0,
            "Parent should have 0 stake after distributing all stake to children"
        );
        close(child1_stake_1, 499, 10, "Child1 should have 499 stake");
        close(child2_stake_1, 499, 10, "Child2 should have 499 stake");

        // Step 2: Set children for child1
        mock_set_children_no_epochs(netuid, &child1, &[(u64::MAX, grandchild)]);

        log::info!("After setting child1's children:");
        log::info!(
            "Child1's children: {:?}",
            SubtensorModule::get_children(&child1, netuid)
        );
        log::info!(
            "Grandchild's parents: {:?}",
            SubtensorModule::get_parents(&grandchild, netuid)
        );

        let parent_stake_2 = SubtensorModule::get_inherited_for_hotkey_on_subnet(&parent, netuid);
        let child1_stake_2 = SubtensorModule::get_inherited_for_hotkey_on_subnet(&child1, netuid);
        let child2_stake_2 = SubtensorModule::get_inherited_for_hotkey_on_subnet(&child2, netuid);
        let grandchild_stake =
            SubtensorModule::get_inherited_for_hotkey_on_subnet(&grandchild, netuid);

        log::info!("Parent stake: {}", parent_stake_2);
        log::info!("Child1 stake: {}", child1_stake_2);
        log::info!("Child2 stake: {}", child2_stake_2);
        log::info!("Grandchild stake: {}", grandchild_stake);

        close(parent_stake_2, 0, 10, "Parent stake should remain 2");
        close(
            child1_stake_2,
            499,
            10,
            "Child1 should still have 499 stake",
        );
        close(
            child2_stake_2,
            499,
            10,
            "Child2 should still have 499 stake",
        );
        close(
            grandchild_stake,
            0,
            10,
            "Grandchild should have 0 stake, as child1 doesn't have any owned stake",
        );

        // Check that the total stake is preserved
        close(
            parent_stake_2 + child1_stake_2 + child2_stake_2 + grandchild_stake,
            total_stake,
            10,
            "Total stake should equal the initial stake",
        );

        // Additional checks
        log::info!("Final parent-child relationships:");
        log::info!(
            "Parent's children: {:?}",
            SubtensorModule::get_children(&parent, netuid)
        );
        log::info!(
            "Child1's parents: {:?}",
            SubtensorModule::get_parents(&child1, netuid)
        );
        log::info!(
            "Child2's parents: {:?}",
            SubtensorModule::get_parents(&child2, netuid)
        );
        log::info!(
            "Child1's children: {:?}",
            SubtensorModule::get_children(&child1, netuid)
        );
        log::info!(
            "Grandchild's parents: {:?}",
            SubtensorModule::get_parents(&grandchild, netuid)
        );

        // Check if the parent-child relationships are correct
        assert_eq!(
            SubtensorModule::get_children(&parent, netuid),
            vec![(u64::MAX / 2, child1), (u64::MAX / 2, child2)],
            "Parent should have both children"
        );
        assert_eq!(
            SubtensorModule::get_parents(&child1, netuid),
            vec![(u64::MAX / 2, parent)],
            "Child1 should have parent as its parent"
        );
        assert_eq!(
            SubtensorModule::get_parents(&child2, netuid),
            vec![(u64::MAX / 2, parent)],
            "Child2 should have parent as its parent"
        );
        assert_eq!(
            SubtensorModule::get_children(&child1, netuid),
            vec![(u64::MAX, grandchild)],
            "Child1 should have grandchild as its child"
        );
        assert_eq!(
            SubtensorModule::get_parents(&grandchild, netuid),
            vec![(u64::MAX, child1)],
            "Grandchild should have child1 as its parent"
        );
    });
}

// 54: Test stake distribution across multiple networks
// This test verifies the correct distribution of stake for a single neuron across multiple networks:
// - Sets up two networks with a single neuron registered on both
// - Adds initial stake to the neuron
// - Checks that the stake is correctly reflected on both networks
// - Verifies that changes in stake are consistently applied across all networks
// SKIP_WASM_BUILD=1 RUST_LOG=debug cargo test --package pallet-subtensor --lib -- tests::children::test_get_stake_for_hotkey_on_subnet_multiple_networks --exact --show-output --nocapture
#[test]
fn test_get_stake_for_hotkey_on_subnet_multiple_networks() {
    new_test_ext(1).execute_with(|| {
        let netuid1 = NetUid::from(1);
        let netuid2 = NetUid::from(2);
        let hotkey = U256::from(1);
        let coldkey = U256::from(2);

        add_network(netuid1, 1, 0);
        add_network(netuid2, 1, 0);
        register_ok_neuron(netuid1, hotkey, coldkey, 0);
        register_ok_neuron(netuid2, hotkey, coldkey, 0);

        SubtensorModule::increase_stake_for_hotkey_and_coldkey_on_subnet(
            &hotkey, &coldkey, netuid1, 1000,
        );

        close(
            SubtensorModule::get_inherited_for_hotkey_on_subnet(&hotkey, netuid1),
            1000,
            10,
            "Stake on network 1 incorrect",
        );
        close(
            SubtensorModule::get_inherited_for_hotkey_on_subnet(&hotkey, netuid2),
            0,
            10,
            "Stake on network 2 incorrect",
        );
    });
}

// Test that min stake is enforced for setting children
// SKIP_WASM_BUILD=1 RUST_LOG=debug cargo test --package pallet-subtensor --lib -- tests::children::test_do_set_child_below_min_stake --exact --show-output --nocapture
#[test]
fn test_do_set_child_below_min_stake() {
    new_test_ext(1).execute_with(|| {
        let coldkey = U256::from(1);
        let hotkey = U256::from(2);
        let child = U256::from(3);
        let netuid = NetUid::from(1);
        let proportion: u64 = 1000;

        // Add network and register hotkey
        add_network(netuid, 13, 0);
        register_ok_neuron(netuid, hotkey, coldkey, 0);
        StakeThreshold::<Test>::set(1_000_000_000_000);

        // Attempt to set child
        assert_err!(
            SubtensorModule::do_schedule_children(
                RuntimeOrigin::signed(coldkey),
                hotkey,
                netuid,
                vec![(proportion, child)]
            ),
            Error::<Test>::NotEnoughStakeToSetChildkeys
        );
    });
}

/// --- test_do_remove_stake_clears_pending_childkeys ---
///
/// Test Description: Ensures that removing stake clears any pending childkeys.
///
/// Expected Behavior:
/// - Pending childkeys should be cleared when stake is removed
/// - Cooldown block should be reset to 0
// SKIP_WASM_BUILD=1 RUST_LOG=debug cargo test --package pallet-subtensor --lib -- tests::children::test_do_remove_stake_clears_pending_childkeys --exact --show-output --nocapture
#[test]
fn test_do_remove_stake_clears_pending_childkeys() {
    new_test_ext(1).execute_with(|| {
        let coldkey = U256::from(1);
        let hotkey = U256::from(2);
        let child = U256::from(3);
<<<<<<< HEAD
        let netuid: u16 = 1;
=======
        let netuid = NetUid::from(0);
        let child_netuid = NetUid::from(1);
>>>>>>> 1f41b5ec
        let proportion: u64 = 1000;

        // Add network and register hotkey
        add_network(netuid, 13, 0);
        register_ok_neuron(netuid, hotkey, coldkey, 0);
        SubtensorModule::add_balance_to_coldkey_account(&coldkey, 10_000_000_000_000);

        let reserve = 1_000_000_000_000_000;
        mock::setup_reserves(netuid, reserve, reserve);

        // Set non-default value for childkey stake threshold
        StakeThreshold::<Test>::set(1_000_000_000_000);

        assert_ok!(SubtensorModule::do_add_stake(
            RuntimeOrigin::signed(coldkey),
            hotkey,
            netuid,
            StakeThreshold::<Test>::get() * 2
        ));

        let alpha =
            SubtensorModule::get_stake_for_hotkey_and_coldkey_on_subnet(&hotkey, &coldkey, netuid);

        println!(
            "StakeThreshold::<Test>::get() = {:?}",
            StakeThreshold::<Test>::get()
        );
        println!("alpha                         = {:?}", alpha);

        // Attempt to set child
        assert_ok!(SubtensorModule::do_schedule_children(
            RuntimeOrigin::signed(coldkey),
            hotkey,
            netuid,
            vec![(proportion, child)]
        ));

        // Check that pending child exists
        let pending_before = PendingChildKeys::<Test>::get(netuid, hotkey);
        assert!(!pending_before.0.is_empty());
        assert!(pending_before.1 > 0);

        // Remove stake
        assert_ok!(SubtensorModule::do_remove_stake(
            RuntimeOrigin::signed(coldkey),
            hotkey,
            netuid,
            alpha,
        ));

        // Assert that pending child is removed
        let pending_after = PendingChildKeys::<Test>::get(netuid, hotkey);
        close(
            pending_after.0.len() as u64,
            0,
            0,
            "Pending children vector should be empty",
        );
        close(pending_after.1, 0, 0, "Cooldown block should be zero");
    });
}

// Test that pending childkeys do not apply immediately and apply after cooldown period
//
// SKIP_WASM_BUILD=1 RUST_LOG=debug cargo test --package pallet-subtensor --lib -- tests::children::test_do_set_child_cooldown_period --exact --show-output --nocapture
#[cfg(test)]
#[test]
fn test_do_set_child_cooldown_period() {
    new_test_ext(1).execute_with(|| {
        let coldkey = U256::from(1);
        let parent = U256::from(2);
        let child = U256::from(3);
        let netuid = NetUid::from(1);
        let proportion: u64 = 1000;

        // Add network and register hotkey
        add_network(netuid, 13, 0);
        register_ok_neuron(netuid, parent, coldkey, 0);

        // Set minimum stake for setting children
        SubtensorModule::increase_stake_for_hotkey_and_coldkey_on_subnet(
            &parent,
            &coldkey,
            netuid,
            StakeThreshold::<Test>::get(),
        );

        // Schedule parent-child relationship
        assert_ok!(SubtensorModule::do_schedule_children(
            RuntimeOrigin::signed(coldkey),
            parent,
            netuid,
            vec![(proportion, child)],
        ));

        // Ensure the childkeys are not yet applied
        let children_before = SubtensorModule::get_children(&parent, netuid);
        close(
            children_before.len() as u64,
            0,
            0,
            "Children vector should be empty before cooldown",
        );

        wait_and_set_pending_children(netuid);
        SubtensorModule::decrease_stake_for_hotkey_and_coldkey_on_subnet(
            &parent,
            &coldkey,
            netuid,
            StakeThreshold::<Test>::get(),
        );

        // Verify child assignment
        let children_after = SubtensorModule::get_children(&parent, netuid);
        close(
            children_after.len() as u64,
            1,
            0,
            "Children vector should have one entry after cooldown",
        );
        close(
            children_after[0].0,
            proportion,
            0,
            "Child proportion should match",
        );
        close(
            children_after[0].1.try_into().unwrap(),
            child.try_into().unwrap(),
            0,
            "Child key should match",
        );
    });
}

// Test that pending childkeys get set during the epoch after the cooldown period.
//
// SKIP_WASM_BUILD=1 RUST_LOG=debug cargo test --package pallet-subtensor --lib -- tests::children::test_do_set_pending_children_runs_in_epoch --exact --show-output --nocapture
#[cfg(test)]
#[test]
fn test_do_set_pending_children_runs_in_epoch() {
    new_test_ext(1).execute_with(|| {
        let coldkey = U256::from(1);
        let parent = U256::from(2);
        let child = U256::from(3);
        let netuid = NetUid::from(1);
        let proportion: u64 = 1000;

        // Add network and register hotkey
        add_network(netuid, 13, 0);
        register_ok_neuron(netuid, parent, coldkey, 0);

        // Set minimum stake for setting children
        SubtensorModule::increase_stake_for_hotkey_and_coldkey_on_subnet(
            &parent,
            &coldkey,
            netuid,
            StakeThreshold::<Test>::get(),
        );

        // Schedule parent-child relationship
        assert_ok!(SubtensorModule::do_schedule_children(
            RuntimeOrigin::signed(coldkey),
            parent,
            netuid,
            vec![(proportion, child)],
        ));

        // Ensure the childkeys are not yet applied
        let children_before = SubtensorModule::get_children(&parent, netuid);
        close(
            children_before.len() as u64,
            0,
            0,
            "Children vector should be empty before cooldown",
        );

        wait_set_pending_children_cooldown(netuid);

        // Verify child assignment
        let children_after = SubtensorModule::get_children(&parent, netuid);
        close(
            children_after.len() as u64,
            1,
            0,
            "Children vector should have one entry after cooldown",
        );
        close(
            children_after[0].0,
            proportion,
            0,
            "Child proportion should match",
        );
        close(
            children_after[0].1.try_into().unwrap(),
            child.try_into().unwrap(),
            0,
            "Child key should match",
        );
    });
}

// Test that revoking childkeys does not require minimum stake
// SKIP_WASM_BUILD=1 RUST_LOG=debug cargo test --package pallet-subtensor --lib -- tests::children::test_revoke_child_no_min_stake_check --exact --show-output --nocapture
#[test]
fn test_revoke_child_no_min_stake_check() {
    new_test_ext(1).execute_with(|| {
        let coldkey = U256::from(1);
        let parent = U256::from(2);
        let child = U256::from(3);
        let netuid = NetUid::from(1);
        let proportion: u64 = 1000;

        // Add network and register hotkey
        add_network(NetUid::ROOT, 13, 0);
        add_network(netuid, 13, 0);
        register_ok_neuron(netuid, parent, coldkey, 0);

        let reserve = 1_000_000_000_000_000;
        mock::setup_reserves(netuid, reserve, reserve);
        mock::setup_reserves(root, reserve, reserve);

        // Set minimum stake for setting children
        StakeThreshold::<Test>::put(1_000_000_000_000);

        let (_, fee) = mock::swap_tao_to_alpha(root, StakeThreshold::<Test>::get());
        SubtensorModule::increase_stake_for_hotkey_and_coldkey_on_subnet(
            &parent,
            &coldkey,
<<<<<<< HEAD
            root,
            StakeThreshold::<Test>::get() + fee,
=======
            NetUid::ROOT,
            StakeThreshold::<Test>::get(),
>>>>>>> 1f41b5ec
        );

        // Schedule parent-child relationship
        assert_ok!(SubtensorModule::do_schedule_children(
            RuntimeOrigin::signed(coldkey),
            parent,
            netuid,
            vec![(proportion, child)],
        ));

        // Ensure the childkeys are not yet applied
        let children_before = SubtensorModule::get_children(&parent, netuid);
        assert_eq!(children_before, vec![]);

        wait_and_set_pending_children(netuid);
        SubtensorModule::decrease_stake_for_hotkey_and_coldkey_on_subnet(
            &parent,
            &coldkey,
<<<<<<< HEAD
            root,
            StakeThreshold::<Test>::get() + fee,
=======
            NetUid::ROOT,
            StakeThreshold::<Test>::get(),
>>>>>>> 1f41b5ec
        );

        // Ensure the childkeys are applied
        let children_after = SubtensorModule::get_children(&parent, netuid);
        assert_eq!(children_after, vec![(proportion, child)]);

        // Bypass tx rate limit
        SubtensorModule::set_last_transaction_block_on_subnet(
            &parent,
            netuid,
            &TransactionType::SetChildren,
            0,
        );

        // Schedule parent-child relationship revokation
        assert_ok!(SubtensorModule::do_schedule_children(
            RuntimeOrigin::signed(coldkey),
            parent,
            netuid,
            vec![],
        ));

        wait_and_set_pending_children(netuid);

        // Ensure the childkeys are revoked
        let children_after = SubtensorModule::get_children(&parent, netuid);
        assert_eq!(children_after, vec![]);
    });
}

// Test that setting childkeys works even if subnet registration is disabled
// SKIP_WASM_BUILD=1 RUST_LOG=debug cargo test --package pallet-subtensor --lib -- tests::children::test_do_set_child_registration_disabled --exact --show-output --nocapture
#[test]
fn test_do_set_child_registration_disabled() {
    new_test_ext(1).execute_with(|| {
        let coldkey = U256::from(1);
        let parent = U256::from(2);
        let child = U256::from(3);
        let netuid = NetUid::from(1);
        let proportion: u64 = 1000;

        // Add network and register hotkey
        add_network(netuid, 13, 0);
        register_ok_neuron(netuid, parent, coldkey, 0);

        let reserve = 1_000_000_000_000_000;
        mock::setup_reserves(netuid, reserve, reserve);

        // Set minimum stake for setting children
        StakeThreshold::<Test>::put(1_000_000_000_000);
        let (_, fee) = mock::swap_tao_to_alpha(netuid, StakeThreshold::<Test>::get());
        SubtensorModule::increase_stake_for_hotkey_and_coldkey_on_subnet(
            &parent,
            &coldkey,
            netuid,
            StakeThreshold::<Test>::get() + fee,
        );

        // Disable subnet registrations
        NetworkRegistrationAllowed::<Test>::insert(netuid, false);

        // Schedule parent-child relationship
        assert_ok!(SubtensorModule::do_schedule_children(
            RuntimeOrigin::signed(coldkey),
            parent,
            netuid,
            vec![(proportion, child)],
        ));

        wait_and_set_pending_children(netuid);
        SubtensorModule::decrease_stake_for_hotkey_and_coldkey_on_subnet(
            &parent,
            &coldkey,
            netuid,
            StakeThreshold::<Test>::get() + fee,
        );

        // Ensure the childkeys are applied
        let children_after = SubtensorModule::get_children(&parent, netuid);
        assert_eq!(children_after, vec![(proportion, child)]);
    });
}

// 60: Test set_children rate limiting - Fail then succeed
// This test ensures that an immediate second `set_children` transaction fails due to rate limiting:
// - Sets up a network and registers a hotkey
// - Performs a `set_children` transaction
// - Attempts a second `set_children` transaction immediately
// - Verifies that the second transaction fails with `TxRateLimitExceeded`
// Then the rate limit period passes and the second transaction succeeds
// - Steps blocks for the rate limit period
// - Attempts the second transaction again and verifies it succeeds
// SKIP_WASM_BUILD=1 RUST_LOG=debug cargo test --package pallet-subtensor --lib -- tests::children::test_set_children_rate_limit_fail_then_succeed --exact --show-output --nocapture
#[test]
fn test_set_children_rate_limit_fail_then_succeed() {
    new_test_ext(1).execute_with(|| {
        let coldkey = U256::from(1);
        let hotkey = U256::from(2);
        let child = U256::from(3);
        let child2 = U256::from(4);
        let netuid = NetUid::from(1);
        let tempo = 13;

        // Add network and register hotkey
        add_network(netuid, tempo, 0);
        register_ok_neuron(netuid, hotkey, coldkey, 0);

        // First set_children transaction
        mock_set_children(&coldkey, &hotkey, netuid, &[(100, child)]);

        // Immediate second transaction should fail due to rate limit
        assert_noop!(
            SubtensorModule::do_schedule_children(
                RuntimeOrigin::signed(coldkey),
                hotkey,
                netuid,
                vec![(100, child2)]
            ),
            Error::<Test>::TxRateLimitExceeded
        );

        // Verify first children assignment remains
        let children = SubtensorModule::get_children(&hotkey, netuid);
        assert_eq!(children, vec![(100, child)]);

        // Try again after rate limit period has passed
        // Check rate limit
        let limit =
            SubtensorModule::get_rate_limit_on_subnet(&TransactionType::SetChildren, netuid);

        // Step that many blocks
        step_block(limit as u16);

        // Verify rate limit passes
        assert!(SubtensorModule::passes_rate_limit_on_subnet(
            &TransactionType::SetChildren,
            &hotkey,
            netuid
        ));

        // Try again
        mock_set_children(&coldkey, &hotkey, netuid, &[(100, child2)]);

        // Verify children assignment has changed
        let children = SubtensorModule::get_children(&hotkey, netuid);
        assert_eq!(children, vec![(100, child2)]);
    });
}

// SKIP_WASM_BUILD=1 RUST_LOG=debug cargo test --package pallet-subtensor --lib -- tests::children::test_childkey_set_weights_single_parent --exact --show-output --nocapture
#[test]
fn test_childkey_set_weights_single_parent() {
    new_test_ext(1).execute_with(|| {
        let subnet_owner_coldkey = U256::from(1001);
        let subnet_owner_hotkey = U256::from(1002);
        let netuid = add_dynamic_network(&subnet_owner_hotkey, &subnet_owner_coldkey);
        Tempo::<Test>::insert(netuid, 1);

        // Define hotkeys
        let parent: U256 = U256::from(1);
        let child: U256 = U256::from(2);
        let weight_setter: U256 = U256::from(3);

        // Define coldkeys with more readable names
        let coldkey_parent: U256 = U256::from(100);
        let coldkey_child: U256 = U256::from(101);
        let coldkey_weight_setter: U256 = U256::from(102);

        let stake_to_give_child = 109_999;

        // Register parent with minimal stake and child with high stake
        SubtensorModule::add_balance_to_coldkey_account(&coldkey_parent, 1);
        SubtensorModule::add_balance_to_coldkey_account(&coldkey_child, stake_to_give_child + 10);
        SubtensorModule::add_balance_to_coldkey_account(&coldkey_weight_setter, 1_000_000);

        // Add neurons for parent, child and weight_setter
        register_ok_neuron(netuid, parent, coldkey_parent, 1);
        register_ok_neuron(netuid, child, coldkey_child, 1);
        register_ok_neuron(netuid, weight_setter, coldkey_weight_setter, 1);

        SubtensorModule::increase_stake_for_hotkey_and_coldkey_on_subnet(
            &parent,
            &coldkey_parent,
            netuid,
            stake_to_give_child,
        );
        SubtensorModule::increase_stake_for_hotkey_and_coldkey_on_subnet(
            &weight_setter,
            &coldkey_weight_setter,
            netuid,
            1_000_000,
        );

        SubtensorModule::set_weights_set_rate_limit(netuid, 0);

        // Set parent-child relationship
        mock_set_children_no_epochs(netuid, &parent, &[(u64::MAX, child)]);

        // Set weights on the child using the weight_setter account
        let origin = RuntimeOrigin::signed(weight_setter);
        let uids: Vec<u16> = vec![1]; // Only set weight for the child (UID 1)
        let values: Vec<u16> = vec![u16::MAX]; // Use maximum value for u16
        let version_key = SubtensorModule::get_weights_version_key(netuid);
        ValidatorPermit::<Test>::insert(netuid, vec![true, true, true, true]);
        assert_ok!(SubtensorModule::set_weights(
            origin,
            netuid,
            uids.clone(),
            values.clone(),
            version_key
        ));

        // Set the min stake very high
        SubtensorModule::set_stake_threshold(stake_to_give_child * 5);

        // Check the child has less stake than required
        assert!(
            SubtensorModule::get_stake_weights_for_hotkey_on_subnet(&child, netuid).0
                < SubtensorModule::get_stake_threshold()
        );

        // Check the child cannot set weights
        assert_noop!(
            SubtensorModule::set_weights(
                RuntimeOrigin::signed(child),
                netuid,
                uids.clone(),
                values.clone(),
                version_key
            ),
            Error::<Test>::NotEnoughStakeToSetWeights
        );

        assert!(!SubtensorModule::check_weights_min_stake(&child, netuid));

        // Set a minimum stake to set weights
        SubtensorModule::set_stake_threshold(stake_to_give_child - 5);

        // Check if the stake for the child is above
        assert!(
            SubtensorModule::get_stake_weights_for_hotkey_on_subnet(&child, netuid).0
                >= SubtensorModule::get_stake_threshold()
        );

        // Check the child can set weights
        assert_ok!(SubtensorModule::set_weights(
            RuntimeOrigin::signed(child),
            netuid,
            uids,
            values,
            version_key
        ));

        assert!(SubtensorModule::check_weights_min_stake(&child, netuid));
    });
}

// SKIP_WASM_BUILD=1 RUST_LOG=debug cargo test --package pallet-subtensor --test children -- test_set_weights_no_parent --exact --nocapture
#[test]
fn test_set_weights_no_parent() {
    // Verify that a regular key without a parent delegation is effected by the minimum stake requirements
    new_test_ext(1).execute_with(|| {
        let subnet_owner_coldkey = U256::from(1001);
        let subnet_owner_hotkey = U256::from(1002);
        let netuid = add_dynamic_network(&subnet_owner_hotkey, &subnet_owner_coldkey);

        let hotkey: U256 = U256::from(2);
        let spare_hk: U256 = U256::from(3);

        let coldkey: U256 = U256::from(101);
        let spare_ck = U256::from(102);

        let stake_to_give_child = 109_999;

        SubtensorModule::add_balance_to_coldkey_account(&coldkey, stake_to_give_child + 10);

        // Is registered
        register_ok_neuron(netuid, hotkey, coldkey, 1);
        // Register a spare key
        register_ok_neuron(netuid, spare_hk, spare_ck, 1);

        SubtensorModule::increase_stake_for_hotkey_and_coldkey_on_subnet(
            &hotkey,
            &coldkey,
            netuid,
            stake_to_give_child,
        );

        SubtensorModule::set_weights_set_rate_limit(netuid, 0);

        // Has stake and no parent
        step_block(7200 + 1);

        let uids: Vec<u16> = vec![1]; // Set weights on the other hotkey
        let values: Vec<u16> = vec![u16::MAX]; // Use maximum value for u16
        let version_key = SubtensorModule::get_weights_version_key(netuid);

        // Check the stake weight
        let curr_stake_weight =
            SubtensorModule::get_stake_weights_for_hotkey_on_subnet(&hotkey, netuid).0;

        // Set the min stake very high, above the stake weight of the key
        SubtensorModule::set_stake_threshold(
            curr_stake_weight
                .saturating_mul(I64F64::saturating_from_num(5))
                .saturating_to_num::<u64>(),
        );

        let curr_stake_threshold = SubtensorModule::get_stake_threshold();
        assert!(
            curr_stake_weight < curr_stake_threshold,
            "{:?} is not less than {:?} ",
            curr_stake_weight,
            curr_stake_threshold
        );

        // Check the hotkey cannot set weights
        assert_noop!(
            SubtensorModule::set_weights(
                RuntimeOrigin::signed(hotkey),
                netuid,
                uids.clone(),
                values.clone(),
                version_key
            ),
            Error::<Test>::NotEnoughStakeToSetWeights
        );

        assert!(!SubtensorModule::check_weights_min_stake(&hotkey, netuid));

        // Set a minimum stake to set weights
        SubtensorModule::set_stake_threshold(
            (curr_stake_weight - I64F64::from_num(5)).to_num::<u64>(),
        );

        // Check if the stake for the hotkey is above
        let new_stake_weight =
            SubtensorModule::get_stake_weights_for_hotkey_on_subnet(&hotkey, netuid).0;
        let new_stake_threshold = SubtensorModule::get_stake_threshold();
        assert!(
            new_stake_weight >= new_stake_threshold,
            "{:?} is not greater than or equal to {:?} ",
            new_stake_weight,
            new_stake_threshold
        );

        // Check the hotkey can set weights
        assert_ok!(SubtensorModule::set_weights(
            RuntimeOrigin::signed(hotkey),
            netuid,
            uids,
            values,
            version_key
        ));

        assert!(SubtensorModule::check_weights_min_stake(&hotkey, netuid));
    });
}

/// Test that drain_pending_emission sends childkey take fully to the nominators if childkey
/// doesn't have its own stake, independently of parent hotkey take.
#[allow(clippy::assertions_on_constants)]
#[test]
fn test_childkey_take_drain() {
    // Test cases: parent_hotkey_take
    [0_u16, u16::MAX / 5].iter().for_each(|parent_hotkey_take| {
        new_test_ext(1).execute_with(|| {
            let parent_coldkey = U256::from(1);
            let parent_hotkey = U256::from(3);
            let child_coldkey = U256::from(2);
            let child_hotkey = U256::from(4);
            let miner_coldkey = U256::from(5);
            let miner_hotkey = U256::from(6);
            let nominator = U256::from(7);
            let netuid = NetUid::from(1);
            let subnet_tempo = 10;
            let stake = 100_000_000_000;
            let proportion: u64 = u64::MAX / 2;

            // Add network, register hotkeys, and setup network parameters
            add_network(netuid, subnet_tempo, 0);
            mock::setup_reserves(netuid, stake * 10_000, stake * 10_000);
            register_ok_neuron(netuid, child_hotkey, child_coldkey, 0);
            register_ok_neuron(netuid, parent_hotkey, parent_coldkey, 1);
            register_ok_neuron(netuid, miner_hotkey, miner_coldkey, 1);
            SubtensorModule::add_balance_to_coldkey_account(
                &parent_coldkey,
                stake + ExistentialDeposit::get(),
            );
            SubtensorModule::add_balance_to_coldkey_account(
                &nominator,
                stake + ExistentialDeposit::get(),
            );
            SubtensorModule::set_weights_set_rate_limit(netuid, 0);
            SubtensorModule::set_max_allowed_validators(netuid, 2);
            step_block(subnet_tempo);
            SubnetOwnerCut::<Test>::set(0);

            // Set children
            mock_set_children_no_epochs(netuid, &parent_hotkey, &[(proportion, child_hotkey)]);

            // Set 20% childkey take
            let max_take: u16 = 0xFFFF / 5;
            SubtensorModule::set_max_childkey_take(max_take);
            assert_ok!(SubtensorModule::set_childkey_take(
                RuntimeOrigin::signed(child_coldkey),
                child_hotkey,
                netuid,
                max_take
            ));

            // Set hotkey take for parent
            SubtensorModule::set_max_delegate_take(*parent_hotkey_take);
            Delegates::<Test>::insert(parent_hotkey, *parent_hotkey_take);

            // Set 0% for childkey-as-a-delegate take
            Delegates::<Test>::insert(child_hotkey, 0);

            // Setup stakes:
            //   Stake from parent
            //   Stake from nominator to childkey
            //   Parent gives 50% of stake to childkey
            assert_ok!(SubtensorModule::add_stake(
                RuntimeOrigin::signed(parent_coldkey),
                parent_hotkey,
                netuid,
                stake
            ));
            assert_ok!(SubtensorModule::add_stake(
                RuntimeOrigin::signed(nominator),
                child_hotkey,
                netuid,
                stake
            ));

            // Setup YUMA so that it creates emissions
            Weights::<Test>::insert(netuid, 0, vec![(2, 0xFFFF)]);
            Weights::<Test>::insert(netuid, 1, vec![(2, 0xFFFF)]);
            BlockAtRegistration::<Test>::set(netuid, 0, 1);
            BlockAtRegistration::<Test>::set(netuid, 1, 1);
            BlockAtRegistration::<Test>::set(netuid, 2, 1);
            LastUpdate::<Test>::set(netuid, vec![2, 2, 2]);
            Kappa::<Test>::set(netuid, u16::MAX / 5);
            ActivityCutoff::<Test>::set(netuid, u16::MAX); // makes all stake active
            ValidatorPermit::<Test>::insert(netuid, vec![true, true, false]);

            // Run run_coinbase to hit subnet epoch
            let child_stake_before = SubtensorModule::get_total_stake_for_coldkey(&child_coldkey);
            let parent_stake_before = SubtensorModule::get_total_stake_for_coldkey(&parent_coldkey);
            let nominator_stake_before = SubtensorModule::get_total_stake_for_coldkey(&nominator);

            step_block(subnet_tempo);

            // Verify how emission is split between keys
            //   - Child stake remains 0
            //   - Childkey take is 20% of its total emission that rewards both inherited from
            //     parent stake and nominated stake, which all goes to nominators. Because child
            //     validator emission is 50% of total emission, 20% of it is 10% of total emission
            //     and it all goes to nominator. If childkey take was 0%, then only 5% would go to
            //     the nominator, so the final solit is:
            //   - Parent stake increases by 45% of total emission
            //   - Nominator stake increases by 55% of total emission
            let child_emission =
                SubtensorModule::get_total_stake_for_coldkey(&child_coldkey) - child_stake_before;
            let parent_emission =
                SubtensorModule::get_total_stake_for_coldkey(&parent_coldkey) - parent_stake_before;
            let nominator_emission =
                SubtensorModule::get_total_stake_for_coldkey(&nominator) - nominator_stake_before;
            let total_emission = child_emission + parent_emission + nominator_emission;

            assert_abs_diff_eq!(child_emission, 0, epsilon = 10);
            assert_abs_diff_eq!(parent_emission, total_emission * 9 / 20, epsilon = 10);
            assert_abs_diff_eq!(nominator_emission, total_emission * 11 / 20, epsilon = 10);
        });
    });
}

// 44: Test with a chain of parent-child relationships (e.g., A -> B -> C)
// This test verifies the correct distribution of emissions in a chain of parent-child relationships:
// - Sets up a network with three neurons A, B, and C in a chain (A -> B -> C)
// - Establishes parent-child relationships with different stake proportions
// - Sets weights for all neurons
// - Runs an epoch with a hardcoded emission value
// - Checks the emission distribution among A, B, and C
// - Verifies that all parties received emissions and the total stake increased correctly
// SKIP_WASM_BUILD=1 RUST_LOG=debug cargo test --package pallet-subtensor --lib -- tests::children::test_parent_child_chain_emission --exact --show-output
#[test]
fn test_parent_child_chain_emission() {
    new_test_ext(1).execute_with(|| {
        let subnet_owner_coldkey = U256::from(1001);
        let subnet_owner_hotkey = U256::from(1002);
        let netuid = add_dynamic_network(&subnet_owner_hotkey, &subnet_owner_coldkey);
        Tempo::<Test>::insert(netuid, 1);

        // Setup large LPs to prevent slippage
        SubnetTAO::<Test>::insert(netuid, 1_000_000_000_000_000);
        SubnetAlphaIn::<Test>::insert(netuid, 1_000_000_000_000_000);

        // Set owner cut to 0
        SubtensorModule::set_subnet_owner_cut(0_u16);

        // Define hotkeys and coldkeys
        let hotkey_a: U256 = U256::from(1);
        let hotkey_b: U256 = U256::from(2);
        let hotkey_c: U256 = U256::from(3);
        let coldkey_a: U256 = U256::from(100);
        let coldkey_b: U256 = U256::from(101);
        let coldkey_c: U256 = U256::from(102);

        // Register neurons with decreasing stakes
        register_ok_neuron(netuid, hotkey_a, coldkey_a, 0);
        register_ok_neuron(netuid, hotkey_b, coldkey_b, 0);
        register_ok_neuron(netuid, hotkey_c, coldkey_c, 0);

        // Add initial stakes
        SubtensorModule::add_balance_to_coldkey_account(&coldkey_a, 1_000);
        SubtensorModule::add_balance_to_coldkey_account(&coldkey_b, 1_000);
        SubtensorModule::add_balance_to_coldkey_account(&coldkey_c, 1_000);

        // Swap to alpha
        let stake_a = 300_000_000_000_u64;
        let stake_b = 100_000_000_000_u64;
        let stake_c = 50_000_000_000_u64;
        let total_tao: I96F32 = I96F32::from_num(stake_a + stake_b + stake_c);
        let total_alpha: I96F32 = I96F32::from_num(
            SubtensorModule::swap_tao_for_alpha(
                netuid,
                total_tao.to_num::<u64>(),
                <Test as Config>::SwapInterface::max_price(),
            )
            .unwrap()
            .amount_paid_out,
        );

        // Set the stakes directly
        // This avoids needing to swap tao to alpha, impacting the initial stake distribution.
        SubtensorModule::increase_stake_for_hotkey_and_coldkey_on_subnet(
            &hotkey_a,
            &coldkey_a,
            netuid,
            (total_alpha * I96F32::from_num(stake_a) / total_tao).saturating_to_num::<u64>(),
        );
        SubtensorModule::increase_stake_for_hotkey_and_coldkey_on_subnet(
            &hotkey_b,
            &coldkey_b,
            netuid,
            (total_alpha * I96F32::from_num(stake_b) / total_tao).saturating_to_num::<u64>(),
        );
        SubtensorModule::increase_stake_for_hotkey_and_coldkey_on_subnet(
            &hotkey_c,
            &coldkey_c,
            netuid,
            (total_alpha * I96F32::from_num(stake_c) / total_tao).saturating_to_num::<u64>(),
        );

        // Get old stakes
        let stake_a: u64 = SubtensorModule::get_total_stake_for_hotkey(&hotkey_a);
        let stake_b: u64 = SubtensorModule::get_total_stake_for_hotkey(&hotkey_b);
        let stake_c: u64 = SubtensorModule::get_total_stake_for_hotkey(&hotkey_c);

        let _total_stake: I96F32 = I96F32::from_num(stake_a + stake_b + stake_c);

        // Assert initial stake is correct
        let rel_stake_a = I96F32::from_num(stake_a) / total_tao;
        let rel_stake_b = I96F32::from_num(stake_b) / total_tao;
        let rel_stake_c = I96F32::from_num(stake_c) / total_tao;

        log::info!("rel_stake_a: {:?}", rel_stake_a); // 0.6666 -> 2/3
        log::info!("rel_stake_b: {:?}", rel_stake_b); // 0.2222 -> 2/9
        log::info!("rel_stake_c: {:?}", rel_stake_c); // 0.1111 -> 1/9
        assert!((rel_stake_a - I96F32::from_num(stake_a) / total_tao).abs() < 0.001);
        assert!((rel_stake_b - I96F32::from_num(stake_b) / total_tao).abs() < 0.001);
        assert!((rel_stake_c - I96F32::from_num(stake_c) / total_tao).abs() < 0.001);

        // Set parent-child relationships
        // A -> B (50% of A's stake)
        mock_set_children_no_epochs(netuid, &hotkey_a, &[(u64::MAX / 2, hotkey_b)]);

        // B -> C (50% of B's stake)
        mock_set_children_no_epochs(netuid, &hotkey_b, &[(u64::MAX / 2, hotkey_c)]);

        // Get old stakes after children are scheduled
        let stake_a_old: u64 = SubtensorModule::get_total_stake_for_hotkey(&hotkey_a);
        let stake_b_old: u64 = SubtensorModule::get_total_stake_for_hotkey(&hotkey_b);
        let stake_c_old: u64 = SubtensorModule::get_total_stake_for_hotkey(&hotkey_c);

        let total_stake_old: I96F32 = I96F32::from_num(stake_a_old + stake_b_old + stake_c_old);
        log::info!("Old stake for hotkey A: {:?}", stake_a_old);
        log::info!("Old stake for hotkey B: {:?}", stake_b_old);
        log::info!("Old stake for hotkey C: {:?}", stake_c_old);
        log::info!("Total old stake: {:?}", total_stake_old);

        // Set CHK take rate to 1/9
        let chk_take: I96F32 = I96F32::from_num(1_f64 / 9_f64);
        let chk_take_u16: u16 = (chk_take * I96F32::from_num(u16::MAX)).saturating_to_num::<u16>();
        ChildkeyTake::<Test>::insert(hotkey_b, netuid, chk_take_u16);
        ChildkeyTake::<Test>::insert(hotkey_c, netuid, chk_take_u16);

        // Set the weight of root TAO to be 0%, so only alpha is effective.
        SubtensorModule::set_tao_weight(0);

        let emission: U96F32 = U96F32::from_num(SubtensorModule::get_block_emission().unwrap_or(0));

        // Set pending emission to 0
        PendingEmission::<Test>::insert(netuid, 0);

        // Run epoch with emission value
        SubtensorModule::run_coinbase(emission);

        // Log new stake
        let stake_a_new: u64 = SubtensorModule::get_total_stake_for_hotkey(&hotkey_a);
        let stake_b_new: u64 = SubtensorModule::get_total_stake_for_hotkey(&hotkey_b);
        let stake_c_new: u64 = SubtensorModule::get_total_stake_for_hotkey(&hotkey_c);
        let total_stake_new: I96F32 = I96F32::from_num(stake_a_new + stake_b_new + stake_c_new);
        log::info!("Stake for hotkey A: {:?}", stake_a_new);
        log::info!("Stake for hotkey B: {:?}", stake_b_new);
        log::info!("Stake for hotkey C: {:?}", stake_c_new);

        let stake_inc_a: u64 = stake_a_new - stake_a_old;
        let stake_inc_b: u64 = stake_b_new - stake_b_old;
        let stake_inc_c: u64 = stake_c_new - stake_c_old;
        let total_stake_inc: I96F32 = total_stake_new - total_stake_old;
        log::info!("Stake increase for hotkey A: {:?}", stake_inc_a);
        log::info!("Stake increase for hotkey B: {:?}", stake_inc_b);
        log::info!("Stake increase for hotkey C: {:?}", stake_inc_c);
        log::info!("Total stake increase: {:?}", total_stake_inc);
        let rel_stake_inc_a = I96F32::from_num(stake_inc_a) / total_stake_inc;
        let rel_stake_inc_b = I96F32::from_num(stake_inc_b) / total_stake_inc;
        let rel_stake_inc_c = I96F32::from_num(stake_inc_c) / total_stake_inc;
        log::info!("rel_stake_inc_a: {:?}", rel_stake_inc_a);
        log::info!("rel_stake_inc_b: {:?}", rel_stake_inc_b);
        log::info!("rel_stake_inc_c: {:?}", rel_stake_inc_c);

        // Verify the final stake distribution
        let stake_inc_eps: I96F32 = I96F32::from_num(1e-4); // 4 decimal places

        // Each child has chk_take take
        let expected_a = I96F32::from_num(2_f64 / 3_f64)
            * (I96F32::from_num(1_f64) - (I96F32::from_num(1_f64 / 2_f64) * chk_take));
        assert!(
            (rel_stake_inc_a - expected_a).abs() // B's take on 50% CHK
            <= stake_inc_eps,
            "A should have {:?} of total stake increase; {:?}",
            expected_a,
            rel_stake_inc_a
        );
        let expected_b = I96F32::from_num(2_f64 / 9_f64)
            * (I96F32::from_num(1_f64) - (I96F32::from_num(1_f64 / 2_f64) * chk_take))
            + I96F32::from_num(2_f64 / 3_f64) * (I96F32::from_num(1_f64 / 2_f64) * chk_take);
        assert!(
            (rel_stake_inc_b - expected_b).abs() // C's take on 50% CHK + take from A
            <= stake_inc_eps,
            "B should have {:?} of total stake increase; {:?}",
            expected_b,
            rel_stake_inc_b
        );
        let expected_c = I96F32::from_num(1_f64 / 9_f64)
            + (I96F32::from_num(2_f64 / 9_f64) * I96F32::from_num(1_f64 / 2_f64) * chk_take);
        assert!(
            (rel_stake_inc_c - expected_c).abs() // B's take on 50% CHK
            <= stake_inc_eps,
            "C should have {:?} of total stake increase; {:?}",
            expected_c,
            rel_stake_inc_c
        );

        let hotkeys = [hotkey_a, hotkey_b, hotkey_c];
        let mut total_stake_now = 0;
        for (hotkey, netuid, stake) in TotalHotkeyAlpha::<Test>::iter() {
            if hotkeys.contains(&hotkey) {
                total_stake_now += stake;
            } else {
                log::info!(
                    "hotkey: {:?}, netuid: {:?}, stake: {:?}",
                    hotkey,
                    netuid,
                    stake
                );
            }
        }
        log::info!(
            "total_stake_now: {:?}, total_stake_new: {:?}",
            total_stake_now,
            total_stake_new
        );

        assert_abs_diff_eq!(
            total_stake_inc.to_num::<u64>(),
            emission.to_num::<u64>(),
            epsilon = emission.to_num::<u64>() / 1000,
        );
    });
}

// 45: Test *epoch* with a chain of parent-child relationships (e.g., A -> B -> C)
// This test verifies the correct distribution of emissions in a chain of parent-child relationships:
// - Sets up a network with three neurons A, B, and C in a chain (A -> B -> C)
// - Establishes parent-child relationships with different stake proportions
// - Sets weights for all neurons
// - Runs an epoch with a hardcoded emission value
// - Checks the emission distribution among A, B, and C
// SKIP_WASM_BUILD=1 RUST_LOG=debug cargo test --package pallet-subtensor --lib -- tests::children::test_parent_child_chain_epoch --exact --show-output
#[test]
fn test_parent_child_chain_epoch() {
    new_test_ext(1).execute_with(|| {
        let netuid = NetUid::from(1);
        add_network(netuid, 1, 0);
        // Set owner cut to 0
        SubtensorModule::set_subnet_owner_cut(0_u16);

        // Define hotkeys and coldkeys
        let hotkey_a: U256 = U256::from(1);
        let hotkey_b: U256 = U256::from(2);
        let hotkey_c: U256 = U256::from(3);
        let coldkey_a: U256 = U256::from(100);
        let coldkey_b: U256 = U256::from(101);
        let coldkey_c: U256 = U256::from(102);

        // Register neurons with decreasing stakes
        register_ok_neuron(netuid, hotkey_a, coldkey_a, 0);
        register_ok_neuron(netuid, hotkey_b, coldkey_b, 0);
        register_ok_neuron(netuid, hotkey_c, coldkey_c, 0);

        // Add initial stakes
        SubtensorModule::add_balance_to_coldkey_account(&coldkey_a, 1_000);
        SubtensorModule::add_balance_to_coldkey_account(&coldkey_b, 1_000);
        SubtensorModule::add_balance_to_coldkey_account(&coldkey_c, 1_000);

        mock::setup_reserves(netuid, 1_000_000_000_000, 1_000_000_000_000);

        // Swap to alpha
        let total_tao = I96F32::from_num(300_000 + 100_000 + 50_000);
        let (total_alpha, _) = mock::swap_tao_to_alpha(netuid, total_tao.to_num());
        let total_alpha = I96F32::from_num(total_alpha);

        // Set the stakes directly
        // This avoids needing to swap tao to alpha, impacting the initial stake distribution.
        SubtensorModule::increase_stake_for_hotkey_and_coldkey_on_subnet(
            &hotkey_a,
            &coldkey_a,
            netuid,
            (total_alpha * I96F32::from_num(300_000) / total_tao).saturating_to_num::<u64>(),
        );
        SubtensorModule::increase_stake_for_hotkey_and_coldkey_on_subnet(
            &hotkey_b,
            &coldkey_b,
            netuid,
            (total_alpha * I96F32::from_num(100_000) / total_tao).saturating_to_num::<u64>(),
        );
        SubtensorModule::increase_stake_for_hotkey_and_coldkey_on_subnet(
            &hotkey_c,
            &coldkey_c,
            netuid,
            (total_alpha * I96F32::from_num(50_000) / total_tao).saturating_to_num::<u64>(),
        );

        // Get old stakes
        let stake_a = SubtensorModule::get_total_stake_for_hotkey(&hotkey_a);
        let stake_b = SubtensorModule::get_total_stake_for_hotkey(&hotkey_b);
        let stake_c = SubtensorModule::get_total_stake_for_hotkey(&hotkey_c);

        // Assert initial stake is correct
        let rel_stake_a = I96F32::from_num(stake_a) / total_alpha;
        let rel_stake_b = I96F32::from_num(stake_b) / total_alpha;
        let rel_stake_c = I96F32::from_num(stake_c) / total_alpha;

        log::info!("rel_stake_a: {:?}", rel_stake_a); // 0.6666 -> 2/3
        log::info!("rel_stake_b: {:?}", rel_stake_b); // 0.2222 -> 2/9
        log::info!("rel_stake_c: {:?}", rel_stake_c); // 0.1111 -> 1/9

        assert!(rel_stake_a > I96F32::from_num(0));
        assert!(rel_stake_b > I96F32::from_num(0));
        assert!(rel_stake_c > I96F32::from_num(0));

        // because of the fee we allow slightly higher range
        let epsilon = I96F32::from_num(0.00001);
        assert!((rel_stake_a - (I96F32::from_num(300_000) / total_tao)).abs() <= epsilon);
        assert!((rel_stake_b - (I96F32::from_num(100_000) / total_tao)).abs() <= epsilon);
        assert!((rel_stake_c - (I96F32::from_num(50_000) / total_tao)).abs() <= epsilon);

        // Set parent-child relationships
        // A -> B (50% of A's stake)
        mock_set_children(&coldkey_a, &hotkey_a, netuid, &[(u64::MAX / 2, hotkey_b)]);

        // B -> C (50% of B's stake)
        mock_set_children(&coldkey_b, &hotkey_b, netuid, &[(u64::MAX / 2, hotkey_c)]);

        // Set CHK take rate to 1/9
        let chk_take = I96F32::from_num(1_f64 / 9_f64);
        let chk_take_u16: u16 = (chk_take * I96F32::from_num(u16::MAX)).saturating_to_num::<u16>();
        ChildkeyTake::<Test>::insert(hotkey_b, netuid, chk_take_u16);
        ChildkeyTake::<Test>::insert(hotkey_c, netuid, chk_take_u16);

        // Set the weight of root TAO to be 0%, so only alpha is effective.
        SubtensorModule::set_tao_weight(0);

        let hardcoded_emission = I96F32::from_num(1_000_000); // 1 million (adjust as needed)

        let hotkey_emission =
            SubtensorModule::epoch(netuid, hardcoded_emission.saturating_to_num::<u64>());
        log::info!("hotkey_emission: {:?}", hotkey_emission);
        let total_emission: I96F32 = hotkey_emission
            .iter()
            .map(|(_, _, emission)| I96F32::from_num(*emission))
            .sum();

        // Verify emissions match expected from CHK arrangements
        let em_eps = I96F32::from_num(1e-4); // 4 decimal places
        // A's pending emission:
        assert!(
            ((I96F32::from_num(hotkey_emission[0].2) / total_emission) -
            I96F32::from_num(2_f64 / 3_f64 * 1_f64 / 2_f64)).abs() // 2/3 * 1/2 = 1/3; 50% -> B
			<= em_eps,
            "A should have pending emission of 1/3 of total emission"
        );
        // B's pending emission:
        assert!(
            ((I96F32::from_num(hotkey_emission[1].2) / total_emission) -
            (I96F32::from_num(2_f64 / 9_f64 * 1_f64 / 2_f64 + 2_f64 / 3_f64 * 1_f64 / 2_f64))).abs() // 2/9 * 1/2 + 2/3 * 1/2; 50% -> C + 50% from A
            <= em_eps,
            "B should have pending emission of 4/9 of total emission"
        );
        // C's pending emission:
        assert!(
            ((I96F32::from_num(hotkey_emission[2].2) / total_emission) -
            (I96F32::from_num(1_f64 / 9_f64 + 1_f64 / 2_f64 * 2_f64 / 9_f64))).abs() // 1/9 + 2/9 * 1/2; 50% from B
            <= em_eps,
            "C should have pending emission of 1/9 of total emission"
        );
    });
}

// 46: Test dividend distribution with children
// This test verifies the correct distribution of emissions in a chain of parent-child relationships:
// - Sets up a network with three neurons A, B, and C in a chain (A -> B -> C)
// - Establishes parent-child relationships with different stake proportions
// - Adds a childkey take for both B and C
// - Distributes emission across each hotkey using a the helper
// - Checks the emission distribution among A, B, and C
// SKIP_WASM_BUILD=1 RUST_LOG=debug cargo test --package pallet-subtensor --lib -- tests::children::test_dividend_distribution_with_children --exact --show-output
#[test]
fn test_dividend_distribution_with_children() {
    new_test_ext(1).execute_with(|| {
        let netuid = NetUid::from(1);
        add_network(netuid, 1, 0);
        mock::setup_reserves(netuid, 1_000_000_000_000_000, 1_000_000_000_000_000);
        // Set owner cut to 0
        SubtensorModule::set_subnet_owner_cut(0_u16);

        // Define hotkeys and coldkeys
        let hotkey_a: U256 = U256::from(1);
        let hotkey_b: U256 = U256::from(2);
        let hotkey_c: U256 = U256::from(3);
        let coldkey_a: U256 = U256::from(100);
        let coldkey_b: U256 = U256::from(101);
        let coldkey_c: U256 = U256::from(102);

        // Register neurons with decreasing stakes
        register_ok_neuron(netuid, hotkey_a, coldkey_a, 0);
        register_ok_neuron(netuid, hotkey_b, coldkey_b, 0);
        register_ok_neuron(netuid, hotkey_c, coldkey_c, 0);

        // Add initial stakes
        SubtensorModule::add_balance_to_coldkey_account(&coldkey_a, 1_000);
        SubtensorModule::add_balance_to_coldkey_account(&coldkey_b, 1_000);
        SubtensorModule::add_balance_to_coldkey_account(&coldkey_c, 1_000);

        // Swap to alpha
        let total_tao = I96F32::from_num(300_000 + 100_000 + 50_000);
        let (total_alpha, _) = mock::swap_tao_to_alpha(netuid, total_tao.to_num());
        let total_alpha = I96F32::from_num(total_alpha);

        // Set the stakes directly
        // This avoids needing to swap tao to alpha, impacting the initial stake distribution.
        SubtensorModule::increase_stake_for_hotkey_and_coldkey_on_subnet(
            &hotkey_a,
            &coldkey_a,
            netuid,
            (total_alpha * I96F32::from_num(300_000) / total_tao).saturating_to_num::<u64>(),
        );
        SubtensorModule::increase_stake_for_hotkey_and_coldkey_on_subnet(
            &hotkey_b,
            &coldkey_b,
            netuid,
            (total_alpha * I96F32::from_num(100_000) / total_tao).saturating_to_num::<u64>(),
        );
        SubtensorModule::increase_stake_for_hotkey_and_coldkey_on_subnet(
            &hotkey_c,
            &coldkey_c,
            netuid,
            (total_alpha * I96F32::from_num(50_000) / total_tao).saturating_to_num::<u64>(),
        );

        // Get old stakes
        let stake_a = SubtensorModule::get_total_stake_for_hotkey(&hotkey_a);
        let stake_b = SubtensorModule::get_total_stake_for_hotkey(&hotkey_b);
        let stake_c = SubtensorModule::get_total_stake_for_hotkey(&hotkey_c);

        // Assert initial stake is correct
        let rel_stake_a = I96F32::from_num(stake_a) / total_alpha;
        let rel_stake_b = I96F32::from_num(stake_b) / total_alpha;
        let rel_stake_c = I96F32::from_num(stake_c) / total_alpha;

        log::info!("rel_stake_a: {:?}", rel_stake_a); // 0.6666 -> 2/3
        log::info!("rel_stake_b: {:?}", rel_stake_b); // 0.2222 -> 2/9
        log::info!("rel_stake_c: {:?}", rel_stake_c); // 0.1111 -> 1/9
        let epsilon = I96F32::from_num(0.00001);
        assert!((rel_stake_a - I96F32::from_num(300_000) / total_tao).abs() <= epsilon);
        assert!((rel_stake_b - I96F32::from_num(100_000) / total_tao).abs() <= epsilon);
        assert!((rel_stake_c - I96F32::from_num(50_000) / total_tao).abs() <= epsilon);

        // Set parent-child relationships
        // A -> B (50% of A's stake)
        mock_set_children(&coldkey_a, &hotkey_a, netuid, &[(u64::MAX / 2, hotkey_b)]);

        // B -> C (50% of B's stake)
        mock_set_children(&coldkey_b, &hotkey_b, netuid, &[(u64::MAX / 2, hotkey_c)]);

        // Set CHK take rate to 1/9
        let chk_take: I96F32 = I96F32::from_num(1_f64 / 9_f64);
        let chk_take_u16: u16 = (chk_take * I96F32::from_num(u16::MAX)).saturating_to_num::<u16>();
        ChildkeyTake::<Test>::insert(hotkey_b, netuid, chk_take_u16);
        ChildkeyTake::<Test>::insert(hotkey_c, netuid, chk_take_u16);

        // Set the weight of root TAO to be 0%, so only alpha is effective.
        SubtensorModule::set_tao_weight(0);

        let hardcoded_emission: I96F32 = I96F32::from_num(1_000_000); // 1 million (adjust as needed)

        let hotkey_emission: Vec<(U256, u64, u64)> =
            SubtensorModule::epoch(netuid, hardcoded_emission.saturating_to_num::<u64>());
        log::info!("hotkey_emission: {:?}", hotkey_emission);
        let total_emission: I96F32 = hotkey_emission
            .iter()
            .map(|(_, _, emission)| I96F32::from_num(*emission))
            .sum();

        // Verify emissions match expected from CHK arrangements
        let em_eps: I96F32 = I96F32::from_num(1e-4); // 4 decimal places
        // A's pending emission:
        assert!(
            ((I96F32::from_num(hotkey_emission[0].2) / total_emission) -
            I96F32::from_num(2_f64 / 3_f64 * 1_f64 / 2_f64)).abs() // 2/3 * 1/2 = 1/3; 50% -> B
			<= em_eps,
            "A should have pending emission of 1/3 of total emission"
        );
        // B's pending emission:
        assert!(
            ((I96F32::from_num(hotkey_emission[1].2) / total_emission) -
            (I96F32::from_num(2_f64 / 9_f64 * 1_f64 / 2_f64 + 2_f64 / 3_f64 * 1_f64 / 2_f64))).abs() // 2/9 * 1/2 + 2/3 * 1/2; 50% -> C + 50% from A
            <= em_eps,
            "B should have pending emission of 4/9 of total emission"
        );
        // C's pending emission:
        assert!(
            ((I96F32::from_num(hotkey_emission[2].2) / total_emission) -
            (I96F32::from_num(1_f64 / 9_f64 + 1_f64 / 2_f64 * 2_f64 / 9_f64))).abs() // 1/9 + 2/9 * 1/2; 50% from B
            <= em_eps,
            "C should have pending emission of 1/9 of total emission"
        );

        let dividends_a = SubtensorModule::get_parent_child_dividends_distribution(
            &hotkey_a,
            netuid,
            hardcoded_emission.saturating_to_num::<u64>(),
        );
        let dividends_b = SubtensorModule::get_parent_child_dividends_distribution(
            &hotkey_b,
            netuid,
            hardcoded_emission.saturating_to_num::<u64>(),
        );
        let dividends_c = SubtensorModule::get_parent_child_dividends_distribution(
            &hotkey_c,
            netuid,
            hardcoded_emission.saturating_to_num::<u64>(),
        );
        log::info!("dividends_a: {:?}", dividends_a);
        log::info!("dividends_b: {:?}", dividends_b);
        log::info!("dividends_c: {:?}", dividends_c);

        // We expect A to get all of its own emission, as it has no parents.
        assert_eq!(dividends_a.len(), 1);
        assert_eq!(dividends_a[0].0, hotkey_a);
        assert_eq!(
            dividends_a[0].1,
            hardcoded_emission.saturating_to_num::<u64>()
        );
        assert_abs_diff_eq!(
            dividends_a
                .iter()
                .map(|(_, emission)| *emission)
                .sum::<u64>(),
            hardcoded_emission.saturating_to_num::<u64>(),
            epsilon = (hardcoded_emission / 1000).saturating_to_num::<u64>()
        );

        // We expect B to get a portion of its own emission, and some comission from A, where A gets the rest.
        // B re-delegates 0.5 of its stake to C; And A re-delegates 0.5 of its stake to B.
        let total_stake_b = rel_stake_b * 1 / 2 + rel_stake_a * 1 / 2;
        let expected_b_b: u64 = ((rel_stake_b * 1 / 2) / total_stake_b * hardcoded_emission
            + (rel_stake_a * 1 / 2) / total_stake_b * hardcoded_emission * chk_take)
            .saturating_to_num::<u64>();
        assert_eq!(dividends_b.len(), 2); // A and B
        assert_eq!(dividends_b[1].0, hotkey_b);
        assert_abs_diff_eq!(
            dividends_b[1].1,
            expected_b_b,
            epsilon = (hardcoded_emission / 1000).saturating_to_num::<u64>()
        );
        let expected_b_a: u64 = hardcoded_emission.saturating_to_num::<u64>() - expected_b_b;
        assert_eq!(dividends_b[0].0, hotkey_a);
        assert_abs_diff_eq!(
            dividends_b[0].1,
            expected_b_a,
            epsilon = (hardcoded_emission / 1000).saturating_to_num::<u64>()
        );
        assert_abs_diff_eq!(
            dividends_b
                .iter()
                .map(|(_, emission)| *emission)
                .sum::<u64>(),
            hardcoded_emission.saturating_to_num::<u64>(),
            epsilon = (hardcoded_emission / 1000).saturating_to_num::<u64>()
        );

        // We expect C to get a portion of its own emission, and some comission from B, where B gets the rest.
        let total_stake_c = rel_stake_c + rel_stake_b * 1 / 2;
        let expected_c_c: u64 = (rel_stake_c / total_stake_c * hardcoded_emission
            + (rel_stake_b * 1 / 2) / total_stake_c * hardcoded_emission * chk_take)
            .saturating_to_num::<u64>();
        assert_eq!(dividends_c.len(), 2); // B and C
        assert_eq!(dividends_c[1].0, hotkey_c);
        assert_abs_diff_eq!(
            dividends_c[1].1,
            expected_c_c,
            epsilon = (hardcoded_emission / 1000).saturating_to_num::<u64>()
        );
        let expected_c_b: u64 = hardcoded_emission.saturating_to_num::<u64>() - expected_c_c;
        assert_eq!(dividends_c[0].0, hotkey_b);
        assert_abs_diff_eq!(
            dividends_c[0].1,
            expected_c_b,
            epsilon = (hardcoded_emission / 1000).saturating_to_num::<u64>()
        );
        assert_abs_diff_eq!(
            dividends_c
                .iter()
                .map(|(_, emission)| *emission)
                .sum::<u64>(),
            hardcoded_emission.saturating_to_num::<u64>(),
            epsilon = (hardcoded_emission / 1000).saturating_to_num::<u64>()
        );
    });
}

// 47: Test emission distribution when adding/removing parent-child relationships mid-epoch
// This test verifies the correct distribution of emissions when parent-child relationships change:
// - Sets up a network with three neurons: parent, child1, and child2
// - Establishes initial parent-child relationship between parent and child1
// - Runs first epoch and distributes emissions
// - Changes parent-child relationships to include both child1 and child2
// - Runs second epoch and distributes emissions
// - Checks final emission distribution and stake updates
// - Verifies correct parent-child relationships and stake proportions
// SKIP_WASM_BUILD=1 RUST_LOG=debug cargo test --package pallet-subtensor --lib -- tests::children::test_dynamic_parent_child_relationships --exact --show-output
#[test]
fn test_dynamic_parent_child_relationships() {
    new_test_ext(1).execute_with(|| {
        let netuid = NetUid::from(1);
        add_network(netuid, 1, 0);

        // Define hotkeys and coldkeys
        let parent = U256::from(1);
        let child1 = U256::from(2);
        let child2 = U256::from(3);
        let coldkey_parent = U256::from(100);
        let coldkey_child1 = U256::from(101);
        let coldkey_child2 = U256::from(102);

        // Register neurons with varying stakes
        register_ok_neuron(netuid, parent, coldkey_parent, 0);
        register_ok_neuron(netuid, child1, coldkey_child1, 0);
        register_ok_neuron(netuid, child2, coldkey_child2, 0);

        let chk_take_1 = SubtensorModule::get_childkey_take(&child1, netuid);
        let chk_take_2 = SubtensorModule::get_childkey_take(&child2, netuid);
        log::info!("child take 1: {:?}", chk_take_1);
        log::info!("child take 2: {:?}", chk_take_2);

        // Add initial stakes
        SubtensorModule::add_balance_to_coldkey_account(&coldkey_parent, 500_000 + 1_000);
        SubtensorModule::add_balance_to_coldkey_account(&coldkey_child1, 50_000 + 1_000);
        SubtensorModule::add_balance_to_coldkey_account(&coldkey_child2, 30_000 + 1_000);

        let reserve = 1_000_000_000_000;
        mock::setup_reserves(netuid, reserve, reserve);

        // Swap to alpha
        let total_tao = I96F32::from_num(500_000 + 50_000 + 30_000);
        let (total_alpha, _) = mock::swap_tao_to_alpha(netuid, total_tao.to_num());
        let total_alpha = I96F32::from_num(total_alpha);
        log::info!("total_alpha: {:?}", total_alpha);

        // Set the stakes directly
        // This avoids needing to swap tao to alpha, impacting the initial stake distribution.
        SubtensorModule::increase_stake_for_hotkey_and_coldkey_on_subnet(
            &parent,
            &coldkey_parent,
            netuid,
            (total_alpha * I96F32::from_num(500_000) / total_tao).saturating_to_num::<u64>(),
        );
        SubtensorModule::increase_stake_for_hotkey_and_coldkey_on_subnet(
            &child1,
            &coldkey_child1,
            netuid,
            (total_alpha * I96F32::from_num(50_000) / total_tao).saturating_to_num::<u64>(),
        );
        SubtensorModule::increase_stake_for_hotkey_and_coldkey_on_subnet(
            &child2,
            &coldkey_child2,
            netuid,
            (total_alpha * I96F32::from_num(30_000) / total_tao).saturating_to_num::<u64>(),
        );

        // Get old stakes
        let stake_parent_0: u64 = SubtensorModule::get_stake_for_hotkey_on_subnet(&parent, netuid);
        let stake_child1_0: u64 = SubtensorModule::get_stake_for_hotkey_on_subnet(&child1, netuid);
        let stake_child2_0: u64 = SubtensorModule::get_stake_for_hotkey_on_subnet(&child2, netuid);
        log::info!("stake_parent_0: {:?}", stake_parent_0);
        log::info!("stake_child1_0: {:?}", stake_child1_0);
        log::info!("stake_child2_0: {:?}", stake_child2_0);

        let total_stake_0: u64 = stake_parent_0 + stake_child1_0 + stake_child2_0;

        // Assert initial stake is correct
        let rel_stake_parent_0 = I96F32::from_num(stake_parent_0) / total_alpha;
        let rel_stake_child1_0 = I96F32::from_num(stake_child1_0) / total_alpha;
        let rel_stake_child2_0 = I96F32::from_num(stake_child2_0) / total_alpha;

        log::info!("rel_stake_parent_0: {:?}", rel_stake_parent_0);
        log::info!("rel_stake_child1_0: {:?}", rel_stake_child1_0);
        log::info!("rel_stake_child2_0: {:?}", rel_stake_child2_0);
        let epsilon = I96F32::from_num(0.00001);
        assert!((rel_stake_parent_0 - I96F32::from_num(500_000) / total_tao).abs() <= epsilon);
        assert!((rel_stake_child1_0 - I96F32::from_num(50_000) / total_tao).abs() <= epsilon);
        assert!((rel_stake_child2_0 - I96F32::from_num(30_000) / total_tao).abs() <= epsilon);

        mock_set_children(&coldkey_parent, &parent, netuid, &[(u64::MAX / 2, child1)]);

        step_block(2);

        // Set weights
        let origin = RuntimeOrigin::signed(parent);
        let uids: Vec<u16> = vec![0, 1, 2]; // UIDs for parent, child1, child2
        let values: Vec<u16> = vec![65535, 65535, 65535]; // Set equal weights for all hotkeys
        let version_key = SubtensorModule::get_weights_version_key(netuid);

        // Ensure we can set weights without rate limiting
        SubtensorModule::set_weights_set_rate_limit(netuid, 0);

        assert_ok!(SubtensorModule::set_weights(
            origin,
            netuid,
            uids,
            values,
            version_key
        ));

        // Step blocks to allow for emission distribution
        step_block(11);
        step_rate_limit(&TransactionType::SetChildren, netuid);

        // Get total stake after first payout
        let total_stake_1 = SubtensorModule::get_stake_for_hotkey_on_subnet(&parent, netuid)
            + SubtensorModule::get_stake_for_hotkey_on_subnet(&child1, netuid)
            + SubtensorModule::get_stake_for_hotkey_on_subnet(&child2, netuid);
        log::info!("total_stake_1: {:?}", total_stake_1);

        // Change parent-child relationships
        mock_set_children(
            &coldkey_parent,
            &parent,
            netuid,
            &[(u64::MAX / 4, child1), (u64::MAX / 3, child2)],
        );

        // Step blocks again to allow for emission distribution
        step_block(11);

        // Get total stake after second payout
        let total_stake_2 = SubtensorModule::get_stake_for_hotkey_on_subnet(&parent, netuid)
            + SubtensorModule::get_stake_for_hotkey_on_subnet(&child1, netuid)
            + SubtensorModule::get_stake_for_hotkey_on_subnet(&child2, netuid);
        log::info!("total_stake_2: {:?}", total_stake_2);

        // Check final emission distribution
        let stake_parent_2: u64 =
            SubtensorModule::get_inherited_for_hotkey_on_subnet(&parent, netuid);
        let stake_child1_2: u64 =
            SubtensorModule::get_inherited_for_hotkey_on_subnet(&child1, netuid);
        let stake_child2_2: u64 =
            SubtensorModule::get_inherited_for_hotkey_on_subnet(&child2, netuid);
        let total_parent_stake = SubtensorModule::get_stake_for_hotkey_on_subnet(&parent, netuid);
        let _total_child1_stake = SubtensorModule::get_stake_for_hotkey_on_subnet(&child1, netuid);
        let _total_child2_stake = SubtensorModule::get_stake_for_hotkey_on_subnet(&child2, netuid);

        log::info!("Final stakes:");
        log::info!("Parent stake: {}", stake_parent_2);
        log::info!("Child1 stake: {}", stake_child1_2);
        log::info!("Child2 stake: {}", stake_child2_2);

        // Payout 1
        let payout_1 = total_stake_1 - total_stake_0;
        log::info!("payout_1: {:?}", payout_1);

        // Payout 2
        let payout_2 = total_stake_2 - total_stake_1;
        log::info!("payout_2: {:?}", payout_2);

        let total_emission: I96F32 = I96F32::from_num(payout_1 + payout_2);

        #[allow(non_snake_case)]
        let TOLERANCE: I96F32 = I96F32::from_num(0.001); // Allow for a small discrepancy due to potential rounding

        // Precise assertions with tolerance
        log::info!("total_emission: {:?}", total_emission);
        let expected_parent_stake = ((I96F32::from_num(stake_parent_0)
            + total_emission * rel_stake_parent_0)
            * I96F32::from_num(5))
            / I96F32::from_num(12);
        assert!(
            (I96F32::from_num(stake_parent_2) - expected_parent_stake).abs()
                / expected_parent_stake
                <= TOLERANCE,
            "Parent stake should be close to {:?}, but was {}",
            expected_parent_stake,
            stake_parent_2
        );
        // Parent stake calculation:
        // Initial stake: 500,000
        // First epoch: 1/2 parent_stake
        // Second epoch: 5/12 parent_stake

        let expected_child1_stake = total_emission * rel_stake_child1_0
            + I96F32::from_num(stake_child1_0 + (total_parent_stake) / 4);
        assert!(
            (I96F32::from_num(stake_child1_2) - expected_child1_stake).abs()
                / expected_child1_stake
                <= TOLERANCE,
            "Child1 stake should be close to {:?}, but was {}",
            expected_child1_stake,
            stake_child1_2
        );
        // Child1 stake calculation:
        // Initial stake: 50,000
        // First epoch: 1/2 parent_stake + child1_stake
        // Second epoch: 1/4 parent_stake + child1_stake

        let expected_child2_stake = total_emission * rel_stake_child2_0
            + I96F32::from_num(stake_child2_0 + (total_parent_stake) / 3);
        assert!(
            (I96F32::from_num(stake_child2_2) - expected_child2_stake).abs()
                / expected_child2_stake
                <= TOLERANCE,
            "Child2 stake should be close to {:?}, but was {}",
            expected_child2_stake,
            stake_child2_2
        );
        // Child2 stake calculation:
        // Initial stake: 30,000
        // First epoch: child2_stake
        // Second epoch: 1/3 parent_stake + child2_stake

        // Additional checks for parent-child relationships
        let parent_children: Vec<(u64, U256)> = SubtensorModule::get_children(&parent, netuid);
        assert_eq!(
            parent_children,
            vec![(u64::MAX / 4, child1), (u64::MAX / 3, child2)],
            "Parent should have both children with correct proportions"
        );
        // Parent-child relationship:
        // child1: 1/4 of parent's stake
        // child2: 1/3 of parent's stake

        let child1_parents: Vec<(u64, U256)> = SubtensorModule::get_parents(&child1, netuid);
        assert_eq!(
            child1_parents,
            vec![(u64::MAX / 4, parent)],
            "Child1 should have parent as its parent with correct proportion"
        );
        // Child1-parent relationship:
        // parent: 1/4 of child1's stake

        let child2_parents: Vec<(u64, U256)> = SubtensorModule::get_parents(&child2, netuid);
        assert_eq!(
            child2_parents,
            vec![(u64::MAX / 3, parent)],
            "Child2 should have parent as its parent with correct proportion"
        );
        // Child2-parent relationship:
        // parent: 1/3 of child2's stake

        // Check that child2 has received more stake than child1
        assert!(
            stake_child2_2 > stake_child1_2,
            "Child2 should have received more emission than Child1 due to higher proportion"
        );
        // Child2 stake (874,826) > Child1 stake (778,446)
    });
}

#[test]
fn test_do_set_child_as_sn_owner_not_enough_stake() {
    new_test_ext(1).execute_with(|| {
        let coldkey = U256::from(1);
        let sn_owner_hotkey = U256::from(4);

        let child_coldkey = U256::from(2);
        let child_hotkey = U256::from(5);

        let threshold = 10_000;
        SubtensorModule::set_stake_threshold(threshold);

        let proportion: u64 = 1000;

        let netuid = add_dynamic_network(&sn_owner_hotkey, &coldkey);
        register_ok_neuron(netuid, child_hotkey, child_coldkey, 0);

        // Verify stake of sn_owner_hotkey is NOT enough
        assert!(
            SubtensorModule::get_total_stake_for_hotkey(&sn_owner_hotkey)
                < StakeThreshold::<Test>::get()
        );

        // Verify that we can set child as sn owner, even though sn_owner_hotkey has insufficient stake
        assert_ok!(SubtensorModule::do_schedule_children(
            RuntimeOrigin::signed(coldkey),
            sn_owner_hotkey,
            netuid,
            vec![(proportion, child_hotkey)]
        ));

        // Make new hotkey from owner coldkey
        let other_sn_owner_hotkey = U256::from(6);
        register_ok_neuron(netuid, other_sn_owner_hotkey, coldkey, 1234);

        // Verify stake of other_sn_owner_hotkey is NOT enough
        assert!(
            SubtensorModule::get_total_stake_for_hotkey(&other_sn_owner_hotkey)
                < StakeThreshold::<Test>::get()
        );

        // Can't set child as sn owner, because it is not in SubnetOwnerHotkey map
        assert_noop!(
            SubtensorModule::do_schedule_children(
                RuntimeOrigin::signed(coldkey),
                other_sn_owner_hotkey,
                netuid,
                vec![(proportion, child_hotkey)]
            ),
            Error::<Test>::NotEnoughStakeToSetChildkeys
        );
    });
}

// Test dividend distribution for children with same coldkey Owner
// SKIP_WASM_BUILD=1 RUST_LOG=debug cargo test --package pallet-subtensor --lib -- tests::children::test_dividend_distribution_with_children_same_coldkey_owner --exact --show-output
#[test]
fn test_dividend_distribution_with_children_same_coldkey_owner() {
    new_test_ext(1).execute_with(|| {
        let netuid = NetUid::from(1);
        add_network(netuid, 1, 0);
        // Set SN owner cut to 0
        SubtensorModule::set_subnet_owner_cut(0_u16);
        mock::setup_reserves(netuid, 1_000_000_000_000, 1_000_000_000_000);

        // Define hotkeys and coldkeys
        let hotkey_a: U256 = U256::from(1);
        let hotkey_b: U256 = U256::from(2);
        let coldkey_a: U256 = U256::from(100); // Only one coldkey

        // Register neurons with decreasing stakes
        register_ok_neuron(netuid, hotkey_a, coldkey_a, 0);
        register_ok_neuron(netuid, hotkey_b, coldkey_a, 0);

        // Add initial stakes
        SubtensorModule::add_balance_to_coldkey_account(&coldkey_a, 1_000);
        SubtensorModule::add_balance_to_coldkey_account(&coldkey_a, 1_000);

        // Swap to alpha
        let total_tao = 300_000 + 100_000;
        let total_alpha = I96F32::from_num(mock::swap_tao_to_alpha(netuid, total_tao).0);
        let total_tao = I96F32::from_num(total_tao);

        // Set the stakes directly
        // This avoids needing to swap tao to alpha, impacting the initial stake distribution.
        SubtensorModule::increase_stake_for_hotkey_and_coldkey_on_subnet(
            &hotkey_a,
            &coldkey_a,
            netuid,
            (total_alpha * I96F32::from_num(300_000) / total_tao).saturating_to_num::<u64>(),
        );
        SubtensorModule::increase_stake_for_hotkey_and_coldkey_on_subnet(
            &hotkey_b,
            &coldkey_a,
            netuid,
            (total_alpha * I96F32::from_num(100_000) / total_tao).saturating_to_num::<u64>(),
        );

        // Get old stakes
        let stake_a: u64 = SubtensorModule::get_total_stake_for_hotkey(&hotkey_a);
        let stake_b: u64 = SubtensorModule::get_total_stake_for_hotkey(&hotkey_b);

        // Assert initial stake is correct
        let rel_stake_a = I96F32::from_num(stake_a) / total_alpha;
        let rel_stake_b = I96F32::from_num(stake_b) / total_alpha;

        log::info!("rel_stake_a: {:?}", rel_stake_a); // 0.75 -> 3/4
        log::info!("rel_stake_b: {:?}", rel_stake_b); // 0.25 -> 1/4
        let epsilon = I96F32::from_num(0.0001);
        assert!((rel_stake_a - I96F32::from_num(300_000) / total_tao).abs() <= epsilon);
        assert!((rel_stake_b - I96F32::from_num(100_000) / total_tao).abs() <= epsilon);

        // Set parent-child relationships
        // A -> B (50% of A's stake)
        mock_set_children(&coldkey_a, &hotkey_a, netuid, &[(u64::MAX / 2, hotkey_b)]);

        // Set CHK take rate to 1/9
        let chk_take: I96F32 = I96F32::from_num(1_f64 / 9_f64);
        let chk_take_u16: u16 = (chk_take * I96F32::from_num(u16::MAX)).saturating_to_num::<u16>();
        ChildkeyTake::<Test>::insert(hotkey_b, netuid, chk_take_u16);

        // Set the weight of root TAO to be 0%, so only alpha is effective.
        SubtensorModule::set_tao_weight(0);

        let hardcoded_emission: I96F32 = I96F32::from_num(1_000_000); // 1 million (adjust as needed)

        let hotkey_emission: Vec<(U256, u64, u64)> =
            SubtensorModule::epoch(netuid, hardcoded_emission.saturating_to_num::<u64>());
        log::info!("hotkey_emission: {:?}", hotkey_emission);
        let total_emission: I96F32 = hotkey_emission
            .iter()
            .map(|(_, _, emission)| I96F32::from_num(*emission))
            .sum();

        // Verify emissions match expected from CHK arrangements
        let em_eps: I96F32 = I96F32::from_num(1e-4); // 4 decimal places
        // A's pending emission:
        assert!(
            ((I96F32::from_num(hotkey_emission[0].2) / total_emission) -
            I96F32::from_num(3_f64 / 4_f64 * 1_f64 / 2_f64)).abs() // 3/4 * 1/2 = 3/8; 50% -> B
			<= em_eps,
            "A should have pending emission of 3/8 of total emission"
        );
        // B's pending emission:
        assert!(
            ((I96F32::from_num(hotkey_emission[1].2) / total_emission) -
            (I96F32::from_num(1_f64 / 4_f64 + 3_f64 / 4_f64 * 1_f64 / 2_f64))).abs() // 1/4 + 3/4 * 1/2 = 5/8; 50% from A
            <= em_eps,
            "B should have pending emission of 5/8 of total emission: {:?}",
            I96F32::from_num(hotkey_emission[1].2) / total_emission
        );

        // Get the distribution of dividends including the Parent/Child relationship.
        let dividends_a = SubtensorModule::get_parent_child_dividends_distribution(
            &hotkey_a,
            netuid,
            hardcoded_emission.saturating_to_num::<u64>(),
        );
        let dividends_b = SubtensorModule::get_parent_child_dividends_distribution(
            &hotkey_b,
            netuid,
            hardcoded_emission.saturating_to_num::<u64>(),
        );
        log::info!("dividends_a: {:?}", dividends_a);
        log::info!("dividends_b: {:?}", dividends_b);

        // We expect A should have no impact from B, as they have the same owner.
        assert_eq!(dividends_a.len(), 1);
        assert_eq!(dividends_a[0].0, hotkey_a);
        assert_eq!(
            dividends_a[0].1,
            hardcoded_emission.saturating_to_num::<u64>()
        );
        assert_abs_diff_eq!(
            dividends_a
                .iter()
                .map(|(_, emission)| *emission)
                .sum::<u64>(),
            hardcoded_emission.saturating_to_num::<u64>(),
            epsilon = (hardcoded_emission / 1000).saturating_to_num::<u64>()
        );

        // Expect only 2 dividends. Parent key A and child key B.
        assert_eq!(dividends_b.len(), 2); // A and B
        assert_eq!(dividends_b[0].0, hotkey_a);
        assert_eq!(dividends_b[1].0, hotkey_b);

        // We expect B's coldkey to have no increase in dividends from A, as they have the same owner.
        // And therefore, B should get no CHK_TAKE.

        // A should also have no decrease because there is no CHK_TAKE.
        let total_stake_b = rel_stake_b + rel_stake_a * 1 / 2;
        let expected_b_b: u64 =
            (rel_stake_b / total_stake_b * hardcoded_emission).saturating_to_num::<u64>();

        assert_abs_diff_eq!(
            dividends_b[1].1,
            expected_b_b,
            epsilon = (hardcoded_emission / 1000).saturating_to_num::<u64>(),
        );

        let expected_b_a: u64 =
            ((rel_stake_a * 1 / 2) / total_stake_b * hardcoded_emission).saturating_to_num::<u64>();
        assert_eq!(dividends_b[0].0, hotkey_a);
        assert_abs_diff_eq!(
            dividends_b[0].1,
            expected_b_a,
            epsilon = (hardcoded_emission / 1000).saturating_to_num::<u64>()
        );
        assert_abs_diff_eq!(
            dividends_b
                .iter()
                .map(|(_, emission)| *emission)
                .sum::<u64>(),
            hardcoded_emission.saturating_to_num::<u64>(),
            epsilon = (hardcoded_emission / 1000).saturating_to_num::<u64>()
        );
    });
}

#[test]
fn test_pending_cooldown_one_day() {
    let curr_block = 1;

    let expected_cooldown = if cfg!(feature = "fast-blocks") {
        15
    } else {
        7_200
    };

    new_test_ext(curr_block).execute_with(|| {
        let coldkey = U256::from(1);
        let hotkey = U256::from(2);
        let child1 = U256::from(3);
        let child2 = U256::from(4);
        let netuid = NetUid::from(1);
        let proportion1: u64 = 1000;
        let proportion2: u64 = 2000;

        // Add network and register hotkey
        add_network(netuid, 13, 0);
        register_ok_neuron(netuid, hotkey, coldkey, 0);

        // Set multiple children
        mock_schedule_children(
            &coldkey,
            &hotkey,
            netuid,
            &[(proportion1, child1), (proportion2, child2)],
        );

        // Verify pending map
        let pending_children = PendingChildKeys::<Test>::get(netuid, hotkey);
        assert_eq!(
            pending_children.0,
            vec![(proportion1, child1), (proportion2, child2)]
        );
        assert_eq!(pending_children.1, curr_block + expected_cooldown);
    });
}

#[test]
fn test_do_set_childkey_take_success() {
    new_test_ext(1).execute_with(|| {
        // Setup
        let coldkey = U256::from(1);
        let hotkey = U256::from(2);
        let netuid = NetUid::from(1);
        let take = 5000;

        // Add network and register hotkey
        add_network(netuid, 13, 0);
        register_ok_neuron(netuid, hotkey, coldkey, 0);

        // Set childkey take
        assert_ok!(SubtensorModule::do_set_childkey_take(
            coldkey, hotkey, netuid, take
        ));

        // Verify the take was set correctly
        assert_eq!(SubtensorModule::get_childkey_take(&hotkey, netuid), take);
        let tx_type: u16 = TransactionType::SetChildkeyTake.into();
        assert_eq!(
            TransactionKeyLastBlock::<Test>::get((hotkey, netuid, tx_type,)),
            System::block_number()
        );
    });
}

#[test]
fn test_do_set_childkey_take_non_associated_coldkey() {
    new_test_ext(1).execute_with(|| {
        // Setup
        let coldkey = U256::from(1);
        let hotkey = U256::from(2);
        let hotkey2 = U256::from(3);
        let netuid = NetUid::from(1);
        let take = 5000;

        // Add network and register hotkey
        add_network(netuid, 13, 0);
        register_ok_neuron(netuid, hotkey, coldkey, 0);

        // Set childkey take
        assert_noop!(
            SubtensorModule::do_set_childkey_take(coldkey, hotkey2, netuid, take),
            Error::<Test>::NonAssociatedColdKey
        );
    });
}

#[test]
fn test_do_set_childkey_take_invalid_take_value() {
    new_test_ext(1).execute_with(|| {
        // Setup
        let coldkey = U256::from(1);
        let hotkey = U256::from(2);
        let netuid = NetUid::from(1);
        let take = SubtensorModule::get_max_childkey_take() + 1;

        // Add network and register hotkey
        add_network(netuid, 13, 0);
        register_ok_neuron(netuid, hotkey, coldkey, 0);

        // Set childkey take
        assert_noop!(
            SubtensorModule::do_set_childkey_take(coldkey, hotkey, netuid, take),
            Error::<Test>::InvalidChildkeyTake
        );
    });
}

#[test]
fn test_do_set_childkey_take_rate_limit_exceeded() {
    new_test_ext(1).execute_with(|| {
        // Setup
        let coldkey = U256::from(1);
        let hotkey = U256::from(2);
        let netuid = NetUid::from(1);
        let initial_take = 3000;
        let higher_take = 5000;
        let lower_take = 1000;

        add_network(netuid, 13, 0);
        register_ok_neuron(netuid, hotkey, coldkey, 0);

        // Set initial childkey take
        assert_ok!(SubtensorModule::do_set_childkey_take(
            coldkey,
            hotkey,
            netuid,
            initial_take
        ));

        // Try to increase the take value, should hit rate limit
        assert_noop!(
            SubtensorModule::do_set_childkey_take(coldkey, hotkey, netuid, higher_take),
            Error::<Test>::TxChildkeyTakeRateLimitExceeded
        );

        // lower take value should be ok
        assert_ok!(SubtensorModule::do_set_childkey_take(
            coldkey, hotkey, netuid, lower_take
        ));
    });
}<|MERGE_RESOLUTION|>--- conflicted
+++ resolved
@@ -2207,12 +2207,7 @@
         let coldkey = U256::from(1);
         let hotkey = U256::from(2);
         let child = U256::from(3);
-<<<<<<< HEAD
-        let netuid: u16 = 1;
-=======
-        let netuid = NetUid::from(0);
-        let child_netuid = NetUid::from(1);
->>>>>>> 1f41b5ec
+        let netuid = NetUid::from(1);
         let proportion: u64 = 1000;
 
         // Add network and register hotkey
@@ -2433,22 +2428,17 @@
 
         let reserve = 1_000_000_000_000_000;
         mock::setup_reserves(netuid, reserve, reserve);
-        mock::setup_reserves(root, reserve, reserve);
+        mock::setup_reserves(NetUid::ROOT, reserve, reserve);
 
         // Set minimum stake for setting children
         StakeThreshold::<Test>::put(1_000_000_000_000);
 
-        let (_, fee) = mock::swap_tao_to_alpha(root, StakeThreshold::<Test>::get());
+        let (_, fee) = mock::swap_tao_to_alpha(NetUid::ROOT, StakeThreshold::<Test>::get());
         SubtensorModule::increase_stake_for_hotkey_and_coldkey_on_subnet(
             &parent,
             &coldkey,
-<<<<<<< HEAD
-            root,
+            NetUid::ROOT,
             StakeThreshold::<Test>::get() + fee,
-=======
-            NetUid::ROOT,
-            StakeThreshold::<Test>::get(),
->>>>>>> 1f41b5ec
         );
 
         // Schedule parent-child relationship
@@ -2467,13 +2457,8 @@
         SubtensorModule::decrease_stake_for_hotkey_and_coldkey_on_subnet(
             &parent,
             &coldkey,
-<<<<<<< HEAD
-            root,
+            NetUid::ROOT,
             StakeThreshold::<Test>::get() + fee,
-=======
-            NetUid::ROOT,
-            StakeThreshold::<Test>::get(),
->>>>>>> 1f41b5ec
         );
 
         // Ensure the childkeys are applied
