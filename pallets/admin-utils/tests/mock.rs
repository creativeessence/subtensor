--- conflicted
+++ resolved
@@ -107,10 +107,6 @@
     pub const InitialSubnetLimit: u16 = 10; // Max 10 subnets.
     pub const InitialNetworkRateLimit: u64 = 0;
     pub const InitialTargetStakesPerInterval: u16 = 1;
-<<<<<<< HEAD
-    pub const InitialDelegateLimit: u16 = 128;
-=======
->>>>>>> 18aa649f
     pub const InitialSubnetOwnerLockPeriod: u64 = 7 * 7200 * 3;
 
 }
@@ -163,13 +159,7 @@
     type InitialSubnetLimit = InitialSubnetLimit;
     type InitialNetworkRateLimit = InitialNetworkRateLimit;
     type InitialTargetStakesPerInterval = InitialTargetStakesPerInterval;
-<<<<<<< HEAD
-    type InitialDelegateLimit = InitialDelegateLimit;
     type InitialSubnetOwnerLockPeriod = InitialSubnetOwnerLockPeriod;
-
-=======
-    type InitialSubnetOwnerLockPeriod = InitialSubnetOwnerLockPeriod;
->>>>>>> 18aa649f
 }
 
 impl system::Config for Test {
