use super::*;
use frame_support::storage::IterableStorageDoubleMap;
use sp_core::{Get, H256, U256};
use sp_io::hashing::{keccak_256, sha2_256};
use sp_runtime::MultiAddress;
use sp_std::vec;
use sp_std::vec::Vec;
use system::pallet_prelude::BlockNumberFor;

const LOG_TARGET: &str = "runtime::subtensor::registration";

impl<T: Config> Pallet<T> {
    /// ---- The implementation for the extrinsic do_burned_registration: registering by burning TAO.
    ///
    /// # Args:
    /// * 'origin': (<T as frame_system::Config>RuntimeOrigin):
    ///     - The signature of the calling coldkey.
    ///       Burned registers can only be created by the coldkey.
    ///
    /// * 'netuid' (u16):
    ///     - The u16 network identifier.
    ///
    /// * 'hotkey' ( T::AccountId ):
    ///     - Hotkey to be registered to the network.
    ///
    /// # Event:
    /// * NeuronRegistered;
    ///     - On successfully registereing a uid to a neuron slot on a subnetwork.
    ///
    /// # Raises:
    /// * 'NetworkDoesNotExist':
    ///     - Attempting to registed to a non existent network.
    ///
    /// * 'TooManyRegistrationsThisBlock':
    ///     - This registration exceeds the total allowed on this network this block.
    ///
    /// * 'AlreadyRegistered':
    ///     - The hotkey is already registered on this network.
    ///
    pub fn do_burned_registration(
        origin: T::RuntimeOrigin,
        netuid: u16,
        hotkey: T::AccountId,
    ) -> DispatchResult {
        // --- 1. Check that the caller has signed the transaction. (the coldkey of the pairing)
        let coldkey = ensure_signed(origin)?;
        log::info!(
            "do_registration( coldkey:{:?} netuid:{:?} hotkey:{:?} )",
            coldkey,
            netuid,
            hotkey
        );

        // --- 2. Ensure the passed network is valid.
        ensure!(
            netuid != Self::get_root_netuid(),
            Error::<T>::OperationNotPermittedOnRootSubnet
        );
        ensure!(
            Self::if_subnet_exist(netuid),
            Error::<T>::NetworkDoesNotExist
        );

        // --- 3. Ensure the passed network allows registrations.
        ensure!(
            Self::get_network_registration_allowed(netuid),
            Error::<T>::RegistrationDisabled
        );

        // --- 4. Ensure we are not exceeding the max allowed registrations per block.
        ensure!(
            Self::get_registrations_this_block(netuid)
                < Self::get_max_registrations_per_block(netuid),
            Error::<T>::TooManyRegistrationsThisBlock
        );

        // --- 4. Ensure we are not exceeding the max allowed registrations per interval.
        ensure!(
            Self::get_registrations_this_interval(netuid)
                < Self::get_target_registrations_per_interval(netuid) * 3,
            Error::<T>::TooManyRegistrationsThisInterval
        );

        // --- 4. Ensure that the key is not already registered.
        ensure!(
            !Uids::<T>::contains_key(netuid, &hotkey),
            Error::<T>::AlreadyRegistered
        );

        // DEPRECATED --- 6. Ensure that the key passes the registration requirement
        // ensure!(
        //     Self::passes_network_connection_requirement(netuid, &hotkey),
        //     Error::<T>::DidNotPassConnectedNetworkRequirement
        // );

        // --- 7. Ensure the callers coldkey has enough stake to perform the transaction.
        let current_block_number: u64 = Self::get_current_block_as_u64();
        let registration_cost = Self::get_burn_as_u64(netuid);
        ensure!(
            Self::can_remove_balance_from_coldkey_account(&coldkey, registration_cost),
            Error::<T>::NotEnoughBalanceToStake
        );

        // --- 8. Ensure the remove operation from the coldkey is a success.
        let actual_burn_amount =
<<<<<<< HEAD
            Self::remove_balance_from_coldkey_account(&coldkey, registration_cost_as_balance)?;
=======
            Self::remove_balance_from_coldkey_account(&coldkey, registration_cost)?;
>>>>>>> ed84d0d6

        // The burn occurs here.
        Self::burn_tokens(actual_burn_amount);

        // --- 9. If the network account does not exist we will create it here.
        Self::create_account_if_non_existent(&coldkey, &hotkey);

        // --- 10. Ensure that the pairing is correct.
        ensure!(
            Self::coldkey_owns_hotkey(&coldkey, &hotkey),
            Error::<T>::NonAssociatedColdKey
        );

        // --- 11. Append neuron or prune it.
        let subnetwork_uid: u16;
        let current_subnetwork_n: u16 = Self::get_subnetwork_n(netuid);

        // Possibly there is no neuron slots at all.
        ensure!(
            Self::get_max_allowed_uids(netuid) != 0,
            Error::<T>::NoNeuronIdAvailable
        );

        if current_subnetwork_n < Self::get_max_allowed_uids(netuid) {
            // --- 12.1.1 No replacement required, the uid appends the subnetwork.
            // We increment the subnetwork count here but not below.
            subnetwork_uid = current_subnetwork_n;

            // --- 12.1.2 Expand subnetwork with new account.
            Self::append_neuron(netuid, &hotkey, current_block_number);
            log::info!("add new neuron account");
        } else {
            // --- 13.1.1 Replacement required.
            // We take the neuron with the lowest pruning score here.
            subnetwork_uid = Self::get_neuron_to_prune(netuid);

            // --- 13.1.1 Replace the neuron account with the new info.
            Self::replace_neuron(netuid, subnetwork_uid, &hotkey, current_block_number);
            log::info!("prune neuron");
        }

        // --- 14. Record the registration and increment block and interval counters.
        BurnRegistrationsThisInterval::<T>::mutate(netuid, |val| *val += 1);
        RegistrationsThisInterval::<T>::mutate(netuid, |val| *val += 1);
        RegistrationsThisBlock::<T>::mutate(netuid, |val| *val += 1);
        Self::increase_rao_recycled(netuid, Self::get_burn_as_u64(netuid));

        // --- 15. Deposit successful event.
        log::info!(
            "NeuronRegistered( netuid:{:?} uid:{:?} hotkey:{:?}  ) ",
            netuid,
            subnetwork_uid,
            hotkey
        );
        Self::deposit_event(Event::NeuronRegistered(netuid, subnetwork_uid, hotkey));

        // --- 16. Ok and done.
        Ok(())
    }

    /// ---- The implementation for the extrinsic do_registration.
    ///
    /// # Args:
    /// *'origin': (<T as frame_system::Config>RuntimeOrigin):
    ///     - The signature of the calling hotkey.
    ///
    /// *'netuid' (u16):
    ///     - The u16 network identifier.
    ///
    /// *'block_number' ( u64 ):
    ///     - Block hash used to prove work done.
    ///
    /// *'nonce' ( u64 ):
    ///     - Positive integer nonce used in POW.
    ///
    /// *'work' ( Vec<u8> ):
    ///     - Vector encoded bytes representing work done.
    ///
    /// *'hotkey' ( T::AccountId ):
    ///     - Hotkey to be registered to the network.
    ///
    /// *'coldkey' ( T::AccountId ):
    ///     - Associated coldkey account.
    ///
    /// # Event:
    /// *NeuronRegistered;
    ///     - On successfully registereing a uid to a neuron slot on a subnetwork.
    ///
    /// # Raises:
    /// *'NetworkDoesNotExist':
    ///     - Attempting to registed to a non existent network.
    ///
    /// *'TooManyRegistrationsThisBlock':
    ///     - This registration exceeds the total allowed on this network this block.
    ///
    /// *'AlreadyRegistered':
    ///     - The hotkey is already registered on this network.
    ///
    /// *'InvalidWorkBlock':
    ///     - The work has been performed on a stale, future, or non existent block.
    ///
    /// *'InvalidDifficulty':
    ///     - The work does not match the difficutly.
    ///
    /// *'InvalidSeal':
    ///     - The seal is incorrect.
    ///
    pub fn do_registration(
        origin: T::RuntimeOrigin,
        netuid: u16,
        block_number: u64,
        nonce: u64,
        work: Vec<u8>,
        hotkey: T::AccountId,
        coldkey: T::AccountId,
    ) -> DispatchResult {
        // --- 1. Check that the caller has signed the transaction.
        // TODO( const ): This not be the hotkey signature or else an exterior actor can register the hotkey and potentially control it?
        let signing_origin = ensure_signed(origin)?;
        log::info!(
            "do_registration( origin:{:?} netuid:{:?} hotkey:{:?}, coldkey:{:?} )",
            signing_origin,
            netuid,
            hotkey,
            coldkey
        );

        ensure!(signing_origin == hotkey, Error::<T>::HotkeyOriginMismatch);

        // --- 2. Ensure the passed network is valid.
        ensure!(
            netuid != Self::get_root_netuid(),
            Error::<T>::OperationNotPermittedOnRootSubnet
        );
        ensure!(
            Self::if_subnet_exist(netuid),
            Error::<T>::NetworkDoesNotExist
        );

        // --- 3. Ensure the passed network allows registrations.
        ensure!(
            Self::get_network_pow_registration_allowed(netuid),
            Error::<T>::RegistrationDisabled
        );

        // --- 4. Ensure we are not exceeding the max allowed registrations per block.
        ensure!(
            Self::get_registrations_this_block(netuid)
                < Self::get_max_registrations_per_block(netuid),
            Error::<T>::TooManyRegistrationsThisBlock
        );

        // --- 5. Ensure we are not exceeding the max allowed registrations per interval.
        ensure!(
            Self::get_registrations_this_interval(netuid)
                < Self::get_target_registrations_per_interval(netuid) * 3,
            Error::<T>::TooManyRegistrationsThisInterval
        );

        // --- 6. Ensure that the key is not already registered.
        ensure!(
            !Uids::<T>::contains_key(netuid, &hotkey),
            Error::<T>::AlreadyRegistered
        );

        // --- 7. Ensure the passed block number is valid, not in the future or too old.
        // Work must have been done within 3 blocks (stops long range attacks).
        let current_block_number: u64 = Self::get_current_block_as_u64();
        ensure!(
            block_number <= current_block_number,
            Error::<T>::InvalidWorkBlock
        );
        ensure!(
            current_block_number - block_number < 3,
            Error::<T>::InvalidWorkBlock
        );

        // --- 8. Ensure the supplied work passes the difficulty.
        let difficulty: U256 = Self::get_difficulty(netuid);
        let work_hash: H256 = Self::vec_to_hash(work.clone());
        ensure!(
            Self::hash_meets_difficulty(&work_hash, difficulty),
            Error::<T>::InvalidDifficulty
        ); // Check that the work meets difficulty.

        // --- 7. Check Work is the product of the nonce, the block number, and hotkey. Add this as used work.
        let seal: H256 = Self::create_seal_hash(block_number, nonce, &hotkey);
        ensure!(seal == work_hash, Error::<T>::InvalidSeal);
        UsedWork::<T>::insert(work.clone(), current_block_number);

        // DEPRECATED --- 8. Ensure that the key passes the registration requirement
        // ensure!(
        //     Self::passes_network_connection_requirement(netuid, &hotkey),
        //     Error::<T>::DidNotPassConnectedNetworkRequirement
        // );

        // --- 9. If the network account does not exist we will create it here.
        Self::create_account_if_non_existent(&coldkey, &hotkey);

        // --- 10. Ensure that the pairing is correct.
        ensure!(
            Self::coldkey_owns_hotkey(&coldkey, &hotkey),
            Error::<T>::NonAssociatedColdKey
        );

        // --- 11. Append neuron or prune it.
        let subnetwork_uid: u16;
        let current_subnetwork_n: u16 = Self::get_subnetwork_n(netuid);

        // Possibly there is no neuron slots at all.
        ensure!(
            Self::get_max_allowed_uids(netuid) != 0,
            Error::<T>::NoNeuronIdAvailable
        );

        if current_subnetwork_n < Self::get_max_allowed_uids(netuid) {
            // --- 11.1.1 No replacement required, the uid appends the subnetwork.
            // We increment the subnetwork count here but not below.
            subnetwork_uid = current_subnetwork_n;

            // --- 11.1.2 Expand subnetwork with new account.
            Self::append_neuron(netuid, &hotkey, current_block_number);
            log::info!("add new neuron account");
        } else {
            // --- 11.1.1 Replacement required.
            // We take the neuron with the lowest pruning score here.
            subnetwork_uid = Self::get_neuron_to_prune(netuid);

            // --- 11.1.1 Replace the neuron account with the new info.
            Self::replace_neuron(netuid, subnetwork_uid, &hotkey, current_block_number);
            log::info!("prune neuron");
        }

        // --- 12. Record the registration and increment block and interval counters.
        POWRegistrationsThisInterval::<T>::mutate(netuid, |val| *val += 1);
        RegistrationsThisInterval::<T>::mutate(netuid, |val| *val += 1);
        RegistrationsThisBlock::<T>::mutate(netuid, |val| *val += 1);

        // --- 13. Deposit successful event.
        log::info!(
            "NeuronRegistered( netuid:{:?} uid:{:?} hotkey:{:?}  ) ",
            netuid,
            subnetwork_uid,
            hotkey
        );
        Self::deposit_event(Event::NeuronRegistered(netuid, subnetwork_uid, hotkey));

        // --- 14. Ok and done.
        Ok(())
    }

    pub fn do_faucet(
        origin: T::RuntimeOrigin,
        block_number: u64,
        nonce: u64,
        work: Vec<u8>,
    ) -> DispatchResult {
        // --- 0. Ensure the faucet is enabled.
        // ensure!(AllowFaucet::<T>::get(), Error::<T>::FaucetDisabled);

        // --- 1. Check that the caller has signed the transaction.
        let coldkey = ensure_signed(origin)?;
        log::info!("do_faucet( coldkey:{:?} )", coldkey);

        // --- 2. Ensure the passed block number is valid, not in the future or too old.
        // Work must have been done within 3 blocks (stops long range attacks).
        let current_block_number: u64 = Self::get_current_block_as_u64();
        ensure!(
            block_number <= current_block_number,
            Error::<T>::InvalidWorkBlock
        );
        ensure!(
            current_block_number - block_number < 3,
            Error::<T>::InvalidWorkBlock
        );

        // --- 3. Ensure the supplied work passes the difficulty.
        let difficulty: U256 = U256::from(1_000_000); // Base faucet difficulty.
        let work_hash: H256 = Self::vec_to_hash(work.clone());
        ensure!(
            Self::hash_meets_difficulty(&work_hash, difficulty),
            Error::<T>::InvalidDifficulty
        ); // Check that the work meets difficulty.

        // --- 4. Check Work is the product of the nonce, the block number, and hotkey. Add this as used work.
        let seal: H256 = Self::create_seal_hash(block_number, nonce, &coldkey);
        ensure!(seal == work_hash, Error::<T>::InvalidSeal);
        UsedWork::<T>::insert(work.clone(), current_block_number);

        // --- 5. Add Balance via faucet.
<<<<<<< HEAD
        let balance_to_add: u64 = 3_000_000_000_000;
        Self::coinbase(balance_to_add); // We are creating tokens here from the coinbase.
=======
        let balance_to_add: u64 = 100_000_000_000;
        Self::coinbase(100_000_000_000); // We are creating tokens here from the coinbase.
>>>>>>> ed84d0d6

        Self::add_balance_to_coldkey_account(&coldkey, balance_to_add);

        // --- 6. Deposit successful event.
        log::info!(
            "Faucet( coldkey:{:?} amount:{:?} ) ",
            coldkey,
            balance_to_add
        );
        Self::deposit_event(Event::Faucet(coldkey, balance_to_add));

        // --- 7. Ok and done.
        Ok(())
    }

    pub fn vec_to_hash(vec_hash: Vec<u8>) -> H256 {
        let de_ref_hash = &vec_hash; // b: &Vec<u8>
        let de_de_ref_hash: &[u8] = de_ref_hash; // c: &[u8]
        let real_hash: H256 = H256::from_slice(de_de_ref_hash);
        real_hash
    }

    /// Determine which peer to prune from the network by finding the element with the lowest pruning score out of
    /// immunity period. If all neurons are in immunity period, return node with lowest prunning score.
    /// This function will always return an element to prune.
    pub fn get_neuron_to_prune(netuid: u16) -> u16 {
        let mut min_score: u16 = u16::MAX;
        let mut min_score_in_immunity_period = u16::MAX;
        let mut uid_with_min_score = 0;
        let mut uid_with_min_score_in_immunity_period: u16 = 0;

        let neurons_n = Self::get_subnetwork_n(netuid);
        if neurons_n == 0 {
            return 0; // If there are no neurons in this network.
        }

        let current_block: u64 = Self::get_current_block_as_u64();
        let immunity_period: u64 = Self::get_immunity_period(netuid) as u64;
        for neuron_uid_i in 0..neurons_n {
            let pruning_score: u16 = Self::get_pruning_score_for_uid(netuid, neuron_uid_i);
            let block_at_registration: u64 =
                Self::get_neuron_block_at_registration(netuid, neuron_uid_i);
<<<<<<< HEAD

=======
            #[allow(clippy::comparison_chain)]
>>>>>>> ed84d0d6
            if min_score == pruning_score {
                if current_block - block_at_registration < immunity_period {
                    //neuron is in immunity period
                    if min_score_in_immunity_period > pruning_score {
                        min_score_in_immunity_period = pruning_score;
                        uid_with_min_score_in_immunity_period = neuron_uid_i;
                    }
                } else {
                    uid_with_min_score = neuron_uid_i;
                }
            }
            // Find min pruning score.
            else if min_score > pruning_score {
                if current_block - block_at_registration < immunity_period {
                    //neuron is in immunity period
                    if min_score_in_immunity_period > pruning_score {
                        min_score_in_immunity_period = pruning_score;
                        uid_with_min_score_in_immunity_period = neuron_uid_i;
                    }
                } else {
                    min_score = pruning_score;
                    uid_with_min_score = neuron_uid_i;
                }
            }
        }
        if min_score == u16::MAX {
            //all neuorns are in immunity period
            Self::set_pruning_score_for_uid(
                netuid,
                uid_with_min_score_in_immunity_period,
                u16::MAX,
            );
            uid_with_min_score_in_immunity_period
        } else {
            // We replace the pruning score here with u16 max to ensure that all peers always have a
            // pruning score. In the event that every peer has been pruned this function will prune
            // the last element in the network continually.
            Self::set_pruning_score_for_uid(netuid, uid_with_min_score, u16::MAX);
            uid_with_min_score
        }
    }

    /// Determine whether the given hash satisfies the given difficulty.
    /// The test is done by multiplying the two together. If the product
    /// overflows the bounds of U256, then the product (and thus the hash)
    /// was too high.
    pub fn hash_meets_difficulty(hash: &H256, difficulty: U256) -> bool {
        let bytes: &[u8] = hash.as_bytes();
        let num_hash: U256 = U256::from(bytes);
        let (value, overflowed) = num_hash.overflowing_mul(difficulty);

        log::trace!(
            target: LOG_TARGET,
            "Difficulty: hash: {:?}, hash_bytes: {:?}, hash_as_num: {:?}, difficulty: {:?}, value: {:?} overflowed: {:?}",
            hash,
            bytes,
            num_hash,
            difficulty,
            value,
            overflowed
        );
        !overflowed
    }

    pub fn get_block_hash_from_u64(block_number: u64) -> H256 {
        let block_number: BlockNumberFor<T> = TryInto::<BlockNumberFor<T>>::try_into(block_number)
            .ok()
            .expect("convert u64 to block number.");
        let block_hash_at_number: <T as frame_system::Config>::Hash =
            system::Pallet::<T>::block_hash(block_number);
        let vec_hash: Vec<u8> = block_hash_at_number.as_ref().to_vec();
        let deref_vec_hash: &[u8] = &vec_hash; // c: &[u8]
        let real_hash: H256 = H256::from_slice(deref_vec_hash);

        log::trace!(
            target: LOG_TARGET,
            "block_number: {:?}, vec_hash: {:?}, real_hash: {:?}",
            block_number,
            vec_hash,
            real_hash
        );

        real_hash
    }

    pub fn hash_to_vec(hash: H256) -> Vec<u8> {
        let hash_as_bytes: &[u8] = hash.as_bytes();
        let hash_as_vec: Vec<u8> = hash_as_bytes.to_vec();
        hash_as_vec
    }

    #[allow(clippy::indexing_slicing)]
    pub fn hash_block_and_hotkey(block_hash_bytes: &[u8; 32], hotkey: &T::AccountId) -> H256 {
        // Get the public key from the account id.
        let hotkey_pubkey: MultiAddress<T::AccountId, ()> = MultiAddress::Id(hotkey.clone());
        let binding = hotkey_pubkey.encode();
        // Skip extra 0th byte.
        let hotkey_bytes: &[u8] = binding[1..].as_ref();
        let mut full_bytes = [0u8; 64];
        let (first_half, second_half) = full_bytes.split_at_mut(32);
        first_half.copy_from_slice(block_hash_bytes);
        // Safe because Substrate guarantees that all AccountId types are at least 32 bytes
        second_half.copy_from_slice(&hotkey_bytes[..32]);
        let keccak_256_seal_hash_vec: [u8; 32] = keccak_256(&full_bytes[..]);

        H256::from_slice(&keccak_256_seal_hash_vec)
    }

    pub fn create_seal_hash(block_number_u64: u64, nonce_u64: u64, hotkey: &T::AccountId) -> H256 {
        let nonce = nonce_u64.to_le_bytes();
        let block_hash_at_number: H256 = Self::get_block_hash_from_u64(block_number_u64);
        let block_hash_bytes: &[u8; 32] = block_hash_at_number.as_fixed_bytes();
        let binding = Self::hash_block_and_hotkey(block_hash_bytes, hotkey);
        let block_and_hotkey_hash_bytes: &[u8; 32] = binding.as_fixed_bytes();

        let mut full_bytes = [0u8; 40];
        let (first_chunk, second_chunk) = full_bytes.split_at_mut(8);
        first_chunk.copy_from_slice(&nonce);
        second_chunk.copy_from_slice(block_and_hotkey_hash_bytes);
        let sha256_seal_hash_vec: [u8; 32] = sha2_256(&full_bytes[..]);
        let keccak_256_seal_hash_vec: [u8; 32] = keccak_256(&sha256_seal_hash_vec);
        let seal_hash: H256 = H256::from_slice(&keccak_256_seal_hash_vec);

        log::trace!(
			"\n hotkey:{:?} \nblock_number: {:?}, \nnonce_u64: {:?}, \nblock_hash: {:?}, \nfull_bytes: {:?}, \nsha256_seal_hash_vec: {:?},  \nkeccak_256_seal_hash_vec: {:?}, \nseal_hash: {:?}",
			hotkey,
            block_number_u64,
			nonce_u64,
			block_hash_at_number,
			full_bytes,
			sha256_seal_hash_vec,
            keccak_256_seal_hash_vec,
			seal_hash
		);

        seal_hash
    }

    /// Helper function for creating nonce and work.
    pub fn create_work_for_block_number(
        netuid: u16,
        block_number: u64,
        start_nonce: u64,
        hotkey: &T::AccountId,
    ) -> (u64, Vec<u8>) {
        let difficulty: U256 = Self::get_difficulty(netuid);
        let mut nonce: u64 = start_nonce;
        let mut work: H256 = Self::create_seal_hash(block_number, nonce, hotkey);
        while !Self::hash_meets_difficulty(&work, difficulty) {
            nonce += 1;
            work = Self::create_seal_hash(block_number, nonce, hotkey);
        }
        let vec_work: Vec<u8> = Self::hash_to_vec(work);
        (nonce, vec_work)
    }

    pub fn do_swap_hotkey(
        origin: T::RuntimeOrigin,
        old_hotkey: &T::AccountId,
        new_hotkey: &T::AccountId,
    ) -> DispatchResultWithPostInfo {
        let coldkey = ensure_signed(origin)?;

        let mut weight = T::DbWeight::get().reads_writes(2, 0);
        ensure!(
            Self::coldkey_owns_hotkey(&coldkey, old_hotkey),
            Error::<T>::NonAssociatedColdKey
        );

        let block: u64 = Self::get_current_block_as_u64();
        ensure!(
            !Self::exceeds_tx_rate_limit(Self::get_last_tx_block(&coldkey), block),
            Error::<T>::TxRateLimitExceeded
        );

        weight.saturating_accrue(T::DbWeight::get().reads(2));

        ensure!(old_hotkey != new_hotkey, Error::<T>::AlreadyRegistered);
        ensure!(
            !Self::is_hotkey_registered_on_any_network(new_hotkey),
            Error::<T>::AlreadyRegistered
        );

        weight
            .saturating_accrue(T::DbWeight::get().reads((TotalNetworks::<T>::get() + 1u16) as u64));

        let swap_cost = 1_000_000_000u64;
        ensure!(
            Self::can_remove_balance_from_coldkey_account(&coldkey, swap_cost),
            Error::<T>::NotEnoughBalance
        );
<<<<<<< HEAD
        let actual_burn_amount =
            Self::remove_balance_from_coldkey_account(&coldkey, swap_cost_as_balance)?;
=======
        let actual_burn_amount = Self::remove_balance_from_coldkey_account(&coldkey, swap_cost)?;
>>>>>>> ed84d0d6
        Self::burn_tokens(actual_burn_amount);

        Owner::<T>::remove(old_hotkey);
        Owner::<T>::insert(new_hotkey, coldkey.clone());
        weight.saturating_accrue(T::DbWeight::get().writes(2));

        if let Ok(delegate_take) = Delegates::<T>::try_get(old_hotkey) {
            Delegates::<T>::remove(old_hotkey);
            Delegates::<T>::insert(new_hotkey, delegate_take);

            weight.saturating_accrue(T::DbWeight::get().writes(2));
        }

        for (netuid, delegate_take) in DelegatesTake::<T>::iter_prefix(old_hotkey) {
            DelegatesTake::<T>::insert(new_hotkey, netuid, delegate_take);
            weight.saturating_accrue(T::DbWeight::get().reads_writes(1, 1));
        }
        let subnet_limit = SubnetLimit::<T>::get().into();
        let _ = DelegatesTake::<T>::clear_prefix(old_hotkey, subnet_limit, None);
        weight.saturating_accrue(T::DbWeight::get().writes(subnet_limit.into()));

        if let Ok(last_tx) = LastTxBlock::<T>::try_get(old_hotkey) {
            LastTxBlock::<T>::remove(old_hotkey);
            LastTxBlock::<T>::insert(new_hotkey, last_tx);

            weight.saturating_accrue(T::DbWeight::get().writes(2));
        }

        let mut coldkey_stake: Vec<(T::AccountId, u64)> = vec![];
        for (coldkey, stake_amount) in Stake::<T>::iter_prefix(old_hotkey) {
            coldkey_stake.push((coldkey.clone(), stake_amount));
        }

        let _ = Stake::<T>::clear_prefix(old_hotkey, coldkey_stake.len() as u32, None);
        weight.saturating_accrue(T::DbWeight::get().writes(coldkey_stake.len() as u64));

        for (coldkey, stake_amount) in coldkey_stake {
            Stake::<T>::insert(new_hotkey, coldkey, stake_amount);
            weight.saturating_accrue(T::DbWeight::get().writes(1));
        }

        let mut netuid_is_member: Vec<u16> = vec![];
        for netuid in <IsNetworkMember<T> as IterableStorageDoubleMap<T::AccountId, u16, bool>>::iter_key_prefix(old_hotkey) {
            netuid_is_member.push(netuid);
        }

        let _ = IsNetworkMember::<T>::clear_prefix(old_hotkey, netuid_is_member.len() as u32, None);
        weight.saturating_accrue(T::DbWeight::get().writes(netuid_is_member.len() as u64));

        for netuid in netuid_is_member.iter() {
            IsNetworkMember::<T>::insert(new_hotkey, netuid, true);
            weight.saturating_accrue(T::DbWeight::get().writes(1));
        }

        for netuid in netuid_is_member.iter() {
            if let Ok(axon_info) = Axons::<T>::try_get(netuid, old_hotkey) {
                Axons::<T>::remove(netuid, old_hotkey);
                Axons::<T>::insert(netuid, new_hotkey, axon_info);

                weight.saturating_accrue(T::DbWeight::get().writes(2));
            }
        }

        for netuid in netuid_is_member.iter() {
            if let Ok(uid) = Uids::<T>::try_get(netuid, old_hotkey) {
                Uids::<T>::remove(netuid, old_hotkey);
                Uids::<T>::insert(netuid, new_hotkey, uid);

                weight.saturating_accrue(T::DbWeight::get().writes(2));

                Keys::<T>::insert(netuid, uid, new_hotkey);

                weight.saturating_accrue(T::DbWeight::get().writes(1));

                LoadedEmission::<T>::mutate(netuid, |emission_exists| match emission_exists {
                    Some(emissions) => {
                        if let Some(emission) = emissions.get_mut(uid as usize) {
                            let (_, se, ve) = emission;
                            *emission = (new_hotkey.clone(), *se, *ve);
                        }
                    }
                    None => {}
                });

                weight.saturating_accrue(T::DbWeight::get().writes(1));
            }
        }

        Self::set_last_tx_block(&coldkey, block);
        weight.saturating_accrue(T::DbWeight::get().writes(1));

        Self::deposit_event(Event::HotkeySwapped {
            coldkey,
            old_hotkey: old_hotkey.clone(),
            new_hotkey: new_hotkey.clone(),
        });

        Ok(Some(weight).into())
    }
}<|MERGE_RESOLUTION|>--- conflicted
+++ resolved
@@ -95,19 +95,16 @@
 
         // --- 7. Ensure the callers coldkey has enough stake to perform the transaction.
         let current_block_number: u64 = Self::get_current_block_as_u64();
-        let registration_cost = Self::get_burn_as_u64(netuid);
-        ensure!(
-            Self::can_remove_balance_from_coldkey_account(&coldkey, registration_cost),
+        let registration_cost_as_u64 = Self::get_burn_as_u64(netuid);
+        let registration_cost_as_balance = Self::u64_to_balance(registration_cost_as_u64).unwrap();
+        ensure!(
+            Self::can_remove_balance_from_coldkey_account(&coldkey, registration_cost_as_balance),
             Error::<T>::NotEnoughBalanceToStake
         );
 
         // --- 8. Ensure the remove operation from the coldkey is a success.
         let actual_burn_amount =
-<<<<<<< HEAD
             Self::remove_balance_from_coldkey_account(&coldkey, registration_cost_as_balance)?;
-=======
-            Self::remove_balance_from_coldkey_account(&coldkey, registration_cost)?;
->>>>>>> ed84d0d6
 
         // The burn occurs here.
         Self::burn_tokens(actual_burn_amount);
@@ -398,13 +395,8 @@
         UsedWork::<T>::insert(work.clone(), current_block_number);
 
         // --- 5. Add Balance via faucet.
-<<<<<<< HEAD
         let balance_to_add: u64 = 3_000_000_000_000;
         Self::coinbase(balance_to_add); // We are creating tokens here from the coinbase.
-=======
-        let balance_to_add: u64 = 100_000_000_000;
-        Self::coinbase(100_000_000_000); // We are creating tokens here from the coinbase.
->>>>>>> ed84d0d6
 
         Self::add_balance_to_coldkey_account(&coldkey, balance_to_add);
 
@@ -447,11 +439,7 @@
             let pruning_score: u16 = Self::get_pruning_score_for_uid(netuid, neuron_uid_i);
             let block_at_registration: u64 =
                 Self::get_neuron_block_at_registration(netuid, neuron_uid_i);
-<<<<<<< HEAD
-
-=======
             #[allow(clippy::comparison_chain)]
->>>>>>> ed84d0d6
             if min_score == pruning_score {
                 if current_block - block_at_registration < immunity_period {
                     //neuron is in immunity period
@@ -639,16 +627,13 @@
             .saturating_accrue(T::DbWeight::get().reads((TotalNetworks::<T>::get() + 1u16) as u64));
 
         let swap_cost = 1_000_000_000u64;
-        ensure!(
-            Self::can_remove_balance_from_coldkey_account(&coldkey, swap_cost),
+        let swap_cost_as_balance = Self::u64_to_balance(swap_cost).unwrap();
+        ensure!(
+            Self::can_remove_balance_from_coldkey_account(&coldkey, swap_cost_as_balance),
             Error::<T>::NotEnoughBalance
         );
-<<<<<<< HEAD
         let actual_burn_amount =
             Self::remove_balance_from_coldkey_account(&coldkey, swap_cost_as_balance)?;
-=======
-        let actual_burn_amount = Self::remove_balance_from_coldkey_account(&coldkey, swap_cost)?;
->>>>>>> ed84d0d6
         Self::burn_tokens(actual_burn_amount);
 
         Owner::<T>::remove(old_hotkey);
