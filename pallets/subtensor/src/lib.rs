--- conflicted
+++ resolved
@@ -4,9 +4,9 @@
 // Edit this file to define custom logic or remove it if it is not needed.
 // Learn more about FRAME and the core library of Substrate FRAME pallets:
 // <https://docs.substrate.io/reference/frame-pallets/>
+
+use frame_system::{self as system, ensure_signed};
 pub use pallet::*;
-
-use frame_system::{self as system, ensure_signed};
 
 use frame_support::{
     dispatch::{self, DispatchInfo, DispatchResult, DispatchResultWithPostInfo, PostDispatchInfo},
@@ -882,17 +882,17 @@
     }
 
     #[pallet::type_value]
-<<<<<<< HEAD
     /// Default value for coldkey swap scheduled
     pub fn DefaultColdkeySwapScheduled<T: Config>() -> (BlockNumberFor<T>, T::AccountId) {
         let default_account = T::AccountId::decode(&mut TrailingZeroInput::zeroes())
             .expect("trailing zeroes always produce a valid account ID; qed");
-        (BlockNumberFor::<T>::from(0_i32), default_account)
-=======
+        (BlockNumberFor::<T>::from(0_u32), default_account)
+    }
+
+    #[pallet::type_value]
     /// Default value for setting subnet owner hotkey rate limit
     pub fn DefaultSetSNOwnerHotkeyRateLimit<T: Config>() -> u64 {
         50400
->>>>>>> b837b237
     }
 
     #[pallet::storage]
