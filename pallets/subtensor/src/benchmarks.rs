//! Subtensor pallet benchmarking.
#![allow(clippy::arithmetic_side_effects, clippy::unwrap_used)]
#![cfg(feature = "runtime-benchmarks")]

use crate::Pallet as Subtensor;
use crate::*;
use codec::Compact;
use frame_benchmarking::v2::*;
use frame_support::assert_ok;
use frame_system::{RawOrigin, pallet_prelude::BlockNumberFor};
pub use pallet::*;
use sp_core::H256;
use sp_runtime::{
    BoundedVec,
    traits::{BlakeTwo256, Hash},
};
use sp_std::vec;

#[frame_benchmarking::v2::benchmarks]
mod pallet_benchmarks {
    use super::*;

    #[benchmark]
    fn register() {
        let netuid: u16 = 1;
        let tempo: u16 = 1;
        let hotkey: T::AccountId = account("Alice", 0, 1);
        let coldkey: T::AccountId = account("Test", 0, 2);

        Subtensor::<T>::init_new_network(netuid, tempo);
        Subtensor::<T>::set_network_registration_allowed(netuid, true);
        Subtensor::<T>::set_network_pow_registration_allowed(netuid, true);

        let block_number: u64 = Subtensor::<T>::get_current_block_as_u64();
        let (nonce, work): (u64, Vec<u8>) =
            Subtensor::<T>::create_work_for_block_number(netuid, block_number, 3, &hotkey);

        #[extrinsic_call]
        _(
            RawOrigin::Signed(hotkey.clone()),
            netuid,
            block_number,
            nonce,
            work,
            hotkey.clone(),
            coldkey.clone(),
        );
    }

    #[benchmark]
    fn set_weights() {
        let netuid: u16 = 1;
        let version_key: u64 = 1;
        let tempo: u16 = 1;

        Subtensor::<T>::init_new_network(netuid, tempo);
        Subtensor::<T>::set_max_allowed_uids(netuid, 4096);
        SubtokenEnabled::<T>::insert(netuid, true);
        Subtensor::<T>::set_network_registration_allowed(netuid, true);
        Subtensor::<T>::set_max_registrations_per_block(netuid, 4096);
        Subtensor::<T>::set_target_registrations_per_interval(netuid, 4096);

        let mut seed: u32 = 1;
        let mut dests = Vec::new();
        let mut weights = Vec::new();
        let signer: T::AccountId = account("Alice", 0, seed);

        for _ in 0..4096 {
            let hotkey: T::AccountId = account("Alice", 0, seed);
            let coldkey: T::AccountId = account("Test", 0, seed);
            seed += 1;

            Subtensor::<T>::set_burn(netuid, 1);
            let amount_to_be_staked: u64 = 1_000_000;
            Subtensor::<T>::add_balance_to_coldkey_account(&coldkey, amount_to_be_staked);

            assert_ok!(Subtensor::<T>::do_burned_registration(
                RawOrigin::Signed(coldkey.clone()).into(),
                netuid,
                hotkey.clone()
            ));
            let uid = Subtensor::<T>::get_uid_for_net_and_hotkey(netuid, &hotkey).unwrap();
            Subtensor::<T>::set_validator_permit_for_uid(netuid, uid, true);

            dests.push(uid);
            weights.push(uid);
        }

        #[extrinsic_call]
        _(
            RawOrigin::Signed(signer.clone()),
            netuid,
            dests,
            weights,
            version_key,
        );
    }

    #[benchmark]
    fn become_delegate() {
        let netuid: u16 = 1;
        let tempo: u16 = 1;

        Subtensor::<T>::init_new_network(netuid, tempo);
        SubtokenEnabled::<T>::insert(netuid, true);
        Subtensor::<T>::set_burn(netuid, 1);
        Subtensor::<T>::set_max_allowed_uids(netuid, 4096);
        Subtensor::<T>::set_network_registration_allowed(netuid, true);

        let seed: u32 = 1;
        let coldkey: T::AccountId = account("Test", 0, seed);
        let hotkey: T::AccountId = account("Alice", 0, seed);
        let amount_to_be_staked: u64 = 1_000_000_000;

        Subtensor::<T>::add_balance_to_coldkey_account(&coldkey, amount_to_be_staked);
        assert_ok!(Subtensor::<T>::do_burned_registration(
            RawOrigin::Signed(coldkey.clone()).into(),
            netuid,
            hotkey.clone()
        ));

        #[extrinsic_call]
        _(RawOrigin::Signed(coldkey.clone()), hotkey.clone());
    }

    #[benchmark]
    fn add_stake() {
        let netuid: u16 = 1;
        let tempo: u16 = 1;

        Subtensor::<T>::init_new_network(netuid, tempo);
        SubtokenEnabled::<T>::insert(netuid, true);
        Subtensor::<T>::set_burn(netuid, 1);
        Subtensor::<T>::set_network_registration_allowed(netuid, true);
        Subtensor::<T>::set_max_allowed_uids(netuid, 4096);

        let seed: u32 = 1;
        let coldkey: T::AccountId = account("Test", 0, seed);
        let hotkey: T::AccountId = account("Alice", 0, seed);
        let total_stake: u64 = 1_000_000_000;
        let amount: u64 = 60_000_000;

        Subtensor::<T>::add_balance_to_coldkey_account(&coldkey, total_stake);
        assert_ok!(Subtensor::<T>::do_burned_registration(
            RawOrigin::Signed(coldkey.clone()).into(),
            netuid,
            hotkey.clone()
        ));

        #[extrinsic_call]
        _(
            RawOrigin::Signed(coldkey.clone()),
            hotkey.clone(),
            netuid,
            amount,
        );
    }

    #[benchmark]
    fn add_stake_aggregate() {
        let netuid: u16 = 1;
        let tempo: u16 = 1;

        Subtensor::<T>::init_new_network(netuid, tempo);
        SubtokenEnabled::<T>::insert(netuid, true);
        Subtensor::<T>::set_burn(netuid, 1);
        Subtensor::<T>::set_network_registration_allowed(netuid, true);
        Subtensor::<T>::set_max_allowed_uids(netuid, 4096);

        let seed: u32 = 1;
        let coldkey: T::AccountId = account("Test", 0, seed);
        let hotkey: T::AccountId = account("Alice", 0, seed);
        let total_stake: u64 = 1_000_000_000;
        let amount: u64 = 600_000;

        Subtensor::<T>::add_balance_to_coldkey_account(&coldkey, total_stake);
        assert_ok!(Subtensor::<T>::do_burned_registration(
            RawOrigin::Signed(coldkey.clone()).into(),
            netuid,
            hotkey.clone()
        ));

        #[extrinsic_call]
        _(
            RawOrigin::Signed(coldkey.clone()),
            hotkey.clone(),
            netuid,
            amount,
        );
    }

    #[benchmark]
    fn remove_stake_limit_aggregate() {
        let netuid: u16 = 1;

        Subtensor::<T>::increase_total_stake(1_000_000_000_000);
        Subtensor::<T>::init_new_network(netuid, 1);
        Subtensor::<T>::set_network_registration_allowed(netuid, true);
        SubtokenEnabled::<T>::insert(netuid, true);
        Subtensor::<T>::set_max_allowed_uids(netuid, 4096);

        let seed: u32 = 1;
        let coldkey: T::AccountId = account("Test", 0, seed);
        let hotkey: T::AccountId = account("Alice", 0, seed);
        Subtensor::<T>::set_burn(netuid, 1);

        let limit: u64 = 1_000_000_000;
        let tao_reserve: u64 = 150_000_000_000;
        let alpha_in: u64 = 100_000_000_000;
        SubnetTAO::<T>::insert(netuid, tao_reserve);
        SubnetAlphaIn::<T>::insert(netuid, alpha_in);

        let wallet_bal: u64 = 1_000_000;
        Subtensor::<T>::add_balance_to_coldkey_account(&coldkey, wallet_bal);

        assert_ok!(Subtensor::<T>::do_burned_registration(
            RawOrigin::Signed(coldkey.clone()).into(),
            netuid,
            hotkey.clone()
        ));

        Subtensor::<T>::add_balance_to_coldkey_account(&coldkey, 100_000_000_000u64);
        assert_ok!(Subtensor::<T>::add_stake(
            RawOrigin::Signed(coldkey.clone()).into(),
            hotkey.clone(),
            netuid,
            100_000_000_000u64
        ));

        let amount_unstaked: u64 = 30_000_000_000;

        #[extrinsic_call]
        _(
            RawOrigin::Signed(coldkey.clone()),
            hotkey.clone(),
            netuid,
            amount_unstaked,
            limit,
            false,
        );
    }

    #[benchmark]
    fn remove_stake_aggregate() {
        let netuid: u16 = 1;

        Subtensor::<T>::increase_total_stake(1_000_000_000_000);
        Subtensor::<T>::init_new_network(netuid, 1);
        Subtensor::<T>::set_network_registration_allowed(netuid, true);
        SubtokenEnabled::<T>::insert(netuid, true);
        Subtensor::<T>::set_max_allowed_uids(netuid, 4096);

        let seed: u32 = 1;
        let coldkey: T::AccountId = account("Test", 0, seed);
        let hotkey: T::AccountId = account("Alice", 0, seed);
        Subtensor::<T>::set_burn(netuid, 1);

        let wallet_bal: u64 = 1_000_000;
        Subtensor::<T>::add_balance_to_coldkey_account(&coldkey, wallet_bal);

        assert_ok!(Subtensor::<T>::do_burned_registration(
            RawOrigin::Signed(coldkey.clone()).into(),
            netuid,
            hotkey.clone()
        ));

        Subtensor::<T>::add_balance_to_coldkey_account(&coldkey, 100_000_000_000u64);
        assert_ok!(Subtensor::<T>::add_stake(
            RawOrigin::Signed(coldkey.clone()).into(),
            hotkey.clone(),
            netuid,
            100_000_000_000u64
        ));

        let amount_unstaked: u64 = 600_000;

        #[extrinsic_call]
        _(
            RawOrigin::Signed(coldkey.clone()),
            hotkey.clone(),
            netuid,
            amount_unstaked,
        );
    }

    #[benchmark]
    fn add_stake_limit_aggregate() {
        let netuid: u16 = 1;

        Subtensor::<T>::init_new_network(netuid, 1);
        SubtokenEnabled::<T>::insert(netuid, true);
        Subtensor::<T>::set_burn(netuid, 1);
        Subtensor::<T>::set_network_registration_allowed(netuid, true);
        Subtensor::<T>::set_max_allowed_uids(netuid, 4096);

        let seed: u32 = 1;
        let coldkey: T::AccountId = account("Test", 0, seed);
        let hotkey: T::AccountId = account("Alice", 0, seed);

        let amount: u64 = 900_000_000_000;
        let limit: u64 = 6_000_000_000;
        let stake_amt: u64 = 440_000_000_000;
        Subtensor::<T>::add_balance_to_coldkey_account(&coldkey, amount);

        let tao_reserve: u64 = 150_000_000_000;
        let alpha_in: u64 = 100_000_000_000;
        SubnetTAO::<T>::insert(netuid, tao_reserve);
        SubnetAlphaIn::<T>::insert(netuid, alpha_in);

        assert_ok!(Subtensor::<T>::do_burned_registration(
            RawOrigin::Signed(coldkey.clone()).into(),
            netuid,
            hotkey.clone()
        ));

        #[extrinsic_call]
        _(
            RawOrigin::Signed(coldkey.clone()),
            hotkey.clone(),
            netuid,
            stake_amt,
            limit,
            false,
        );
    }

    #[benchmark]
    fn serve_axon() {
        let netuid: u16 = 1;
        let caller: T::AccountId = whitelisted_caller();
        let version: u32 = 2;
        let ip: u128 = 1676056785;
        let port: u16 = 128;
        let ip_type: u8 = 4;
        let protocol: u8 = 0;
        let placeholder1: u8 = 0;
        let placeholder2: u8 = 0;

        Subtensor::<T>::init_new_network(netuid, 1);
        SubtokenEnabled::<T>::insert(netuid, true);
        Subtensor::<T>::set_max_allowed_uids(netuid, 4096);

        let reg_fee: u64 = Subtensor::<T>::get_burn_as_u64(netuid);
        let deposit = reg_fee.saturating_mul(2);
        Subtensor::<T>::add_balance_to_coldkey_account(&caller, deposit);

        assert_ok!(Subtensor::<T>::do_burned_registration(
            RawOrigin::Signed(caller.clone()).into(),
            netuid,
            caller.clone()
        ));
        Subtensor::<T>::set_serving_rate_limit(netuid, 0);

        #[extrinsic_call]
        _(
            RawOrigin::Signed(caller.clone()),
            netuid,
            version,
            ip,
            port,
            ip_type,
            protocol,
            placeholder1,
            placeholder2,
        );
    }

    #[benchmark]
    fn serve_prometheus() {
        let netuid: u16 = 1;
        let caller: T::AccountId = whitelisted_caller();
        let version: u32 = 2;
        let ip: u128 = 1676056785;
        let port: u16 = 128;
        let ip_type: u8 = 4;

        Subtensor::<T>::init_new_network(netuid, 1);
        SubtokenEnabled::<T>::insert(netuid, true);
        Subtensor::<T>::set_max_allowed_uids(netuid, 4096);

        let reg_fee: u64 = Subtensor::<T>::get_burn_as_u64(netuid);
        let deposit = reg_fee.saturating_mul(2);
        Subtensor::<T>::add_balance_to_coldkey_account(&caller, deposit);

        assert_ok!(Subtensor::<T>::do_burned_registration(
            RawOrigin::Signed(caller.clone()).into(),
            netuid,
            caller.clone()
        ));
        Subtensor::<T>::set_serving_rate_limit(netuid, 0);

        #[extrinsic_call]
        _(
            RawOrigin::Signed(caller.clone()),
            netuid,
            version,
            ip,
            port,
            ip_type,
        );
    }

    #[benchmark]
    fn burned_register() {
        let netuid: u16 = 1;
        let seed: u32 = 1;
        let hotkey: T::AccountId = account("Alice", 0, seed);
        let coldkey: T::AccountId = account("Test", 0, seed);

        Subtensor::<T>::init_new_network(netuid, 1);
        SubtokenEnabled::<T>::insert(netuid, true);
        Subtensor::<T>::set_burn(netuid, 1);

        let amount: u64 = 1_000_000;
        Subtensor::<T>::add_balance_to_coldkey_account(&coldkey, amount);

        #[extrinsic_call]
        _(RawOrigin::Signed(coldkey.clone()), netuid, hotkey.clone());
    }

    #[benchmark]
    fn root_register() {
        let netuid: u16 = 1;
        let seed: u32 = 1;
        let coldkey: T::AccountId = account("Test", 0, seed);
        let hotkey: T::AccountId = account("Alice", 0, seed);

        Subtensor::<T>::init_new_network(netuid, 1);
        SubtokenEnabled::<T>::insert(netuid, true);
        Subtensor::<T>::set_burn(netuid, 1);
        Subtensor::<T>::set_network_registration_allowed(netuid, true);
        Subtensor::<T>::set_max_allowed_uids(netuid, 4096);
        assert_eq!(Subtensor::<T>::get_max_allowed_uids(netuid), 4096);

        let amount: u64 = 100_000_000_000_000;
        Subtensor::<T>::add_balance_to_coldkey_account(&coldkey, amount);

        assert_ok!(Subtensor::<T>::do_burned_registration(
            RawOrigin::Signed(coldkey.clone()).into(),
            netuid,
            hotkey.clone()
        ));

        #[extrinsic_call]
        _(RawOrigin::Signed(coldkey.clone()), hotkey.clone());
    }

    #[benchmark]
    fn register_network() {
        let seed: u32 = 1;
        let coldkey: T::AccountId = account("Test", 0, seed);
        let hotkey: T::AccountId = account("TestHotkey", 0, seed);

        Subtensor::<T>::set_network_rate_limit(1);
        let amount: u64 = 100_000_000_000_000u64.saturating_mul(2);
        Subtensor::<T>::add_balance_to_coldkey_account(&coldkey, amount);

        #[extrinsic_call]
        _(RawOrigin::Signed(coldkey.clone()), hotkey.clone());
    }

    #[benchmark]
    fn commit_weights() {
        let tempo: u16 = 1;
        let netuid: u16 = 1;
        let version_key: u64 = 0;
        let uids: Vec<u16> = vec![0];
        let weight_values: Vec<u16> = vec![10];
        let hotkey: T::AccountId = account("hot", 0, 1);
        let coldkey: T::AccountId = account("cold", 0, 2);
        let start_nonce: u64 = 300_000;

        let commit_hash: H256 = BlakeTwo256::hash_of(&(
            hotkey.clone(),
            netuid,
            uids.clone(),
            weight_values.clone(),
            version_key,
        ));

        Subtensor::<T>::init_new_network(netuid, tempo);
        Subtensor::<T>::set_network_pow_registration_allowed(netuid, true);

        let block_number: u64 = Subtensor::<T>::get_current_block_as_u64();
        let (nonce, work) = Subtensor::<T>::create_work_for_block_number(
            netuid,
            block_number,
            start_nonce,
            &hotkey,
        );
        assert_ok!(Subtensor::<T>::register(
            RawOrigin::Signed(hotkey.clone()).into(),
            netuid,
            block_number,
            nonce,
            work,
            hotkey.clone(),
            coldkey.clone()
        ));
        Subtensor::<T>::set_validator_permit_for_uid(netuid, 0, true);
        Subtensor::<T>::set_commit_reveal_weights_enabled(netuid, true);

        #[extrinsic_call]
        _(RawOrigin::Signed(hotkey.clone()), netuid, commit_hash);
    }

    #[benchmark]
    fn reveal_weights() {
        let tempo: u16 = 0;
        let netuid: u16 = 1;
        let version_key: u64 = 0;
        let uids: Vec<u16> = vec![0];
        let weight_values: Vec<u16> = vec![10];
        let salt: Vec<u16> = vec![8];
        let hotkey: T::AccountId = account("hot", 0, 1);
        let coldkey: T::AccountId = account("cold", 1, 2);

        Subtensor::<T>::init_new_network(netuid, tempo);
        Subtensor::<T>::set_network_registration_allowed(netuid, true);
        Subtensor::<T>::set_network_pow_registration_allowed(netuid, true);

        let block_number: u64 = Subtensor::<T>::get_current_block_as_u64();
        let (nonce, work) =
            Subtensor::<T>::create_work_for_block_number(netuid, block_number, 3, &hotkey);

        let _ = Subtensor::<T>::register(
            RawOrigin::Signed(hotkey.clone()).into(),
            netuid,
            block_number,
            nonce,
            work.clone(),
            hotkey.clone(),
            coldkey.clone(),
        );

        Subtensor::<T>::set_validator_permit_for_uid(netuid, 0, true);
        Subtensor::<T>::set_commit_reveal_weights_enabled(netuid, true);

        let commit_hash: H256 = BlakeTwo256::hash_of(&(
            hotkey.clone(),
            netuid,
            uids.clone(),
            weight_values.clone(),
            salt.clone(),
            version_key,
        ));
        let _ = Subtensor::<T>::commit_weights(
            RawOrigin::Signed(hotkey.clone()).into(),
            netuid,
            commit_hash,
        );

        #[extrinsic_call]
        _(
            RawOrigin::Signed(hotkey.clone()),
            netuid,
            uids.clone(),
            weight_values.clone(),
            salt.clone(),
            version_key,
        );
    }

    #[benchmark]
    fn schedule_swap_coldkey() {
        let old_coldkey: T::AccountId = account("old_cold", 0, 1);
        let new_coldkey: T::AccountId = account("new_cold", 1, 2);
        let amount: u64 = 100_000_000_000_000;
        Subtensor::<T>::add_balance_to_coldkey_account(&old_coldkey, amount);

        #[extrinsic_call]
        _(RawOrigin::Signed(old_coldkey.clone()), new_coldkey.clone());
    }

    #[benchmark]
    fn sudo_set_tx_childkey_take_rate_limit() {
        let new_rate_limit: u64 = 100;

        #[extrinsic_call]
        _(RawOrigin::Root, new_rate_limit);
    }

    #[benchmark]
    fn set_childkey_take() {
        let netuid: u16 = 1;
        let coldkey: T::AccountId = account("Cold", 0, 1);
        let hotkey: T::AccountId = account("Hot", 0, 1);
        let take: u16 = 1000;

        Subtensor::<T>::init_new_network(netuid, 1);
        Subtensor::<T>::set_network_registration_allowed(netuid, true);
        SubtokenEnabled::<T>::insert(netuid, true);

        let reg_fee: u64 = Subtensor::<T>::get_burn_as_u64(netuid);
        let deposit = reg_fee.saturating_mul(2);
        Subtensor::<T>::add_balance_to_coldkey_account(&coldkey, deposit);

        assert_ok!(Subtensor::<T>::do_burned_registration(
            RawOrigin::Signed(coldkey.clone()).into(),
            netuid,
            hotkey.clone()
        ));

        #[extrinsic_call]
        _(
            RawOrigin::Signed(coldkey.clone()),
            hotkey.clone(),
            netuid,
            take,
        );
    }

    #[benchmark]
    fn swap_coldkey() {
        let old_coldkey: T::AccountId = account("old_coldkey", 0, 0);
        let new_coldkey: T::AccountId = account("new_coldkey", 0, 0);
        let hotkey1: T::AccountId = account("hotkey1", 0, 0);
        let netuid: u16 = 1;
        let swap_cost: u64 = Subtensor::<T>::get_key_swap_cost();
        let free_balance_old: u64 = 12345 + swap_cost;

        Subtensor::<T>::init_new_network(netuid, 1);
        Subtensor::<T>::set_network_registration_allowed(netuid, true);
        Subtensor::<T>::set_network_pow_registration_allowed(netuid, true);

        let block_number: u64 = Subtensor::<T>::get_current_block_as_u64();
        let (nonce, work) =
            Subtensor::<T>::create_work_for_block_number(netuid, block_number, 3, &hotkey1);
        let _ = Subtensor::<T>::register(
            RawOrigin::Signed(old_coldkey.clone()).into(),
            netuid,
            block_number,
            nonce,
            work.clone(),
            hotkey1.clone(),
            old_coldkey.clone(),
        );

        Subtensor::<T>::add_balance_to_coldkey_account(&old_coldkey, free_balance_old);
        let name: Vec<u8> = b"The fourth Coolest Identity".to_vec();
        let identity = ChainIdentity {
            name,
            url: vec![],
            image: vec![],
            discord: vec![],
            description: vec![],
            additional: vec![],
        };
        Identities::<T>::insert(&old_coldkey, identity);

        #[extrinsic_call]
        _(
            RawOrigin::Root,
            old_coldkey.clone(),
            new_coldkey.clone(),
            swap_cost,
        );
    }

    #[benchmark]
    fn batch_reveal_weights() {
        let tempo: u16 = 0;
        let netuid: u16 = 1;
        let num_commits: usize = 10;

        let hotkey: T::AccountId = account("hot", 0, 1);
        let coldkey: T::AccountId = account("cold", 0, 2);

        Subtensor::<T>::init_new_network(netuid, tempo);
        Subtensor::<T>::set_network_registration_allowed(netuid, true);
        Subtensor::<T>::set_network_pow_registration_allowed(netuid, true);
        Subtensor::<T>::set_commit_reveal_weights_enabled(netuid, true);
        Subtensor::<T>::set_weights_set_rate_limit(netuid, 0);

        let block_number: u64 = Subtensor::<T>::get_current_block_as_u64();
        let (nonce, work) =
            Subtensor::<T>::create_work_for_block_number(netuid, block_number, 3, &hotkey);
        let origin = T::RuntimeOrigin::from(RawOrigin::Signed(hotkey.clone()));
        assert_ok!(Subtensor::<T>::register(
            origin.clone(),
            netuid,
            block_number,
            nonce,
            work.clone(),
            hotkey.clone(),
            coldkey.clone()
        ));
        Subtensor::<T>::set_validator_permit_for_uid(netuid, 0, true);

        let mut uids_list = Vec::new();
        let mut values_list = Vec::new();
        let mut salts_list = Vec::new();
        let mut version_keys = Vec::new();

        for i in 0..num_commits {
            let uids = vec![0u16];
            let values = vec![i as u16];
            let salts = vec![i as u16];
            let version_key_i: u64 = i as u64;

            let commit_hash: H256 = BlakeTwo256::hash_of(&(
                hotkey.clone(),
                netuid,
                uids.clone(),
                values.clone(),
                salts.clone(),
                version_key_i,
            ));

            assert_ok!(Subtensor::<T>::commit_weights(
                RawOrigin::Signed(hotkey.clone()).into(),
                netuid,
                commit_hash
            ));

            uids_list.push(uids);
            values_list.push(values);
            salts_list.push(salts);
            version_keys.push(version_key_i);
        }

        #[extrinsic_call]
        _(
            RawOrigin::Signed(hotkey.clone()),
            netuid,
            uids_list,
            values_list,
            salts_list,
            version_keys,
        );
    }

    #[benchmark]
    fn recycle_alpha() {
        let netuid: u16 = 1;

        let coldkey: T::AccountId = account("Test", 0, 1);
        let hotkey: T::AccountId = account("Alice", 0, 1);

        Subtensor::<T>::init_new_network(netuid, 1);
        SubtokenEnabled::<T>::insert(netuid, true);
        Subtensor::<T>::set_network_registration_allowed(netuid, true);
        Subtensor::<T>::set_burn(netuid, 1);

        let amount_to_be_staked: u64 = 1_000_000_000;
        Subtensor::<T>::add_balance_to_coldkey_account(&coldkey, amount_to_be_staked);
        assert_ok!(Subtensor::<T>::do_burned_registration(
            RawOrigin::Signed(coldkey.clone()).into(),
            netuid,
            hotkey.clone()
        ));

        let alpha_amount: u64 = 1_000_000;
        SubnetAlphaOut::<T>::insert(netuid, alpha_amount * 2);

        Subtensor::<T>::increase_stake_for_hotkey_and_coldkey_on_subnet(
            &hotkey,
            &coldkey,
            netuid,
            alpha_amount,
        );

        assert_eq!(TotalHotkeyAlpha::<T>::get(&hotkey, netuid), alpha_amount);

        #[extrinsic_call]
        _(
            RawOrigin::Signed(coldkey.clone()),
            hotkey.clone(),
            alpha_amount,
            netuid,
        );
    }

    #[benchmark]
    fn burn_alpha() {
        let netuid: u16 = 1;
        let coldkey: T::AccountId = account("Test", 0, 1);
        let hotkey: T::AccountId = account("Alice", 0, 1);

        Subtensor::<T>::init_new_network(netuid, 1);
        SubtokenEnabled::<T>::insert(netuid, true);
        Subtensor::<T>::set_network_registration_allowed(netuid, true);
        Subtensor::<T>::set_burn(netuid, 1);

        let amount_to_be_staked: u64 = 1_000_000_000;
        Subtensor::<T>::add_balance_to_coldkey_account(&coldkey, amount_to_be_staked);
        assert_ok!(Subtensor::<T>::do_burned_registration(
            RawOrigin::Signed(coldkey.clone()).into(),
            netuid,
            hotkey.clone()
        ));

        let alpha_amount: u64 = 1_000_000;
        SubnetAlphaOut::<T>::insert(netuid, alpha_amount * 2);
        Subtensor::<T>::increase_stake_for_hotkey_and_coldkey_on_subnet(
            &hotkey,
            &coldkey,
            netuid,
            alpha_amount,
        );
        assert_eq!(TotalHotkeyAlpha::<T>::get(&hotkey, netuid), alpha_amount);

        #[extrinsic_call]
        _(
            RawOrigin::Signed(coldkey.clone()),
            hotkey.clone(),
            alpha_amount,
            netuid,
        );
    }

    #[benchmark]
    fn start_call() {
        let netuid: u16 = 1;
        let coldkey: T::AccountId = account("Test", 0, 1);
        let hotkey: T::AccountId = account("Alice", 0, 1);

        Subtensor::<T>::init_new_network(netuid, 1);
        SubtokenEnabled::<T>::insert(netuid, true);
        Subtensor::<T>::set_network_registration_allowed(netuid, true);

        Subtensor::<T>::set_burn(netuid, 1);
        let amount_to_be_staked: u64 = 1_000_000;
        Subtensor::<T>::add_balance_to_coldkey_account(&coldkey, amount_to_be_staked);
        SubnetOwner::<T>::set(netuid, coldkey.clone());

        assert_ok!(Subtensor::<T>::do_burned_registration(
            RawOrigin::Signed(coldkey.clone()).into(),
            netuid,
            hotkey.clone()
        ));
        assert_eq!(SubnetOwner::<T>::get(netuid), coldkey.clone());
        assert_eq!(FirstEmissionBlockNumber::<T>::get(netuid), None);

        let current_block: u64 = Subtensor::<T>::get_current_block_as_u64();
        let duration = <T as Config>::DurationOfStartCall::get();
        let block: BlockNumberFor<T> = (current_block + duration)
            .try_into()
            .ok()
            .expect("can't convert to block number");
        frame_system::Pallet::<T>::set_block_number(block);

        #[extrinsic_call]
        _(RawOrigin::Signed(coldkey.clone()), netuid);
    }

    #[benchmark]
    fn adjust_senate() {
        let coldkey: T::AccountId = whitelisted_caller();
        let hotkey: T::AccountId = account("Alice", 0, 1);
        let root: u16 = Subtensor::<T>::get_root_netuid();

        Subtensor::<T>::init_new_network(root, 1);
        Uids::<T>::insert(root, &hotkey, 0u16);

        #[extrinsic_call]
        _(RawOrigin::Signed(coldkey.clone()), hotkey.clone());
    }

    #[benchmark]
    fn add_stake_limit() {
        let coldkey: T::AccountId = whitelisted_caller();
        let hotkey: T::AccountId = account("Alice", 0, 1);
        let netuid: u16 = 1;
        let amount: u64 = 1_000_000;
        let limit: u64 = 1_000_000;
        let allow: bool = true;

        Subtensor::<T>::init_new_network(netuid, 1);
        Subtensor::<T>::set_network_registration_allowed(netuid, true);
        SubtokenEnabled::<T>::insert(netuid, true);

        let bond = Subtensor::<T>::get_burn_as_u64(netuid);
        let deposit = (amount + bond + DefaultStakingFee::<T>::get()) * 10;
        Subtensor::<T>::add_balance_to_coldkey_account(&coldkey, deposit);

        assert_ok!(Subtensor::<T>::burned_register(
            RawOrigin::Signed(coldkey.clone()).into(),
            netuid,
            hotkey.clone()
        ));

        SubnetTAO::<T>::insert(netuid, deposit);
        SubnetAlphaIn::<T>::insert(netuid, deposit);
        TotalStake::<T>::set(deposit);

        #[extrinsic_call]
        _(
            RawOrigin::Signed(coldkey.clone()),
            hotkey.clone(),
            netuid,
            amount,
            limit,
            allow,
        );
    }

    #[benchmark]
    fn move_stake() {
        let coldkey: T::AccountId = whitelisted_caller();
        let origin: T::AccountId = account("A", 0, 1);
        let destination: T::AccountId = account("B", 0, 2);
        let netuid: u16 = 1;

        SubtokenEnabled::<T>::insert(netuid, true);
        Subtensor::<T>::init_new_network(netuid, 1);

        let burn_fee = Subtensor::<T>::get_burn_as_u64(netuid);
        let stake_tao: u64 = 1_000_000;
        let deposit = burn_fee.saturating_mul(2).saturating_add(stake_tao);
        Subtensor::<T>::add_balance_to_coldkey_account(&coldkey, deposit);

        assert_ok!(Subtensor::<T>::burned_register(
            RawOrigin::Signed(coldkey.clone()).into(),
            netuid,
            origin.clone()
        ));

        SubnetTAO::<T>::insert(netuid, deposit);
        SubnetAlphaIn::<T>::insert(netuid, deposit);
        TotalStake::<T>::set(deposit);

        assert_ok!(Subtensor::<T>::add_stake_limit(
            RawOrigin::Signed(coldkey.clone()).into(),
            origin.clone(),
            netuid,
            stake_tao,
            u64::MAX,
            false
        ));

        let alpha_to_move: u64 =
            Subtensor::<T>::get_stake_for_hotkey_and_coldkey_on_subnet(&origin, &coldkey, netuid);

        Subtensor::<T>::create_account_if_non_existent(&coldkey, &destination);

        #[extrinsic_call]
        _(
            RawOrigin::Signed(coldkey.clone()),
            origin.clone(),
            destination.clone(),
            netuid,
            netuid,
            alpha_to_move,
        );
    }

    #[benchmark]
    fn remove_stake_limit() {
        let coldkey: T::AccountId = whitelisted_caller();
        let hotkey: T::AccountId = account("Alice", 0, 1);
        let netuid: u16 = 1;

        Subtensor::<T>::init_new_network(netuid, 1);
        Subtensor::<T>::set_network_registration_allowed(netuid, true);
        SubtokenEnabled::<T>::insert(netuid, true);

        let bond = Subtensor::<T>::get_burn_as_u64(netuid);
        let fee = DefaultStakingFee::<T>::get();
        let amount: u64 = 1_000_000;
        let deposit = (amount + bond + fee).saturating_mul(10);

        Subtensor::<T>::add_balance_to_coldkey_account(&coldkey, deposit);
        assert_ok!(Subtensor::<T>::burned_register(
            RawOrigin::Signed(coldkey.clone()).into(),
            netuid,
            hotkey.clone()
        ));

        SubnetTAO::<T>::insert(netuid, deposit);
        SubnetAlphaIn::<T>::insert(netuid, deposit);
        SubnetAlphaOut::<T>::insert(netuid, deposit);
        TotalStake::<T>::set(deposit);

        assert_ok!(Subtensor::<T>::add_stake_limit(
            RawOrigin::Signed(coldkey.clone()).into(),
            hotkey.clone(),
            netuid,
            amount,
            u64::MAX,
            false
        ));

        let alpha: u64 =
            Subtensor::<T>::get_stake_for_hotkey_and_coldkey_on_subnet(&hotkey, &coldkey, netuid);
        assert_ok!(Subtensor::<T>::remove_stake_limit(
            RawOrigin::Signed(coldkey.clone()).into(),
            hotkey.clone(),
            netuid,
            alpha,
            u64::MAX,
            true
        ));

        #[extrinsic_call]
        _(
            RawOrigin::Signed(coldkey.clone()),
            hotkey.clone(),
            netuid,
            alpha,
            u64::MAX,
            true,
        );
    }

    #[benchmark]
    fn swap_stake_limit() {
        let coldkey: T::AccountId = whitelisted_caller();
        let hot: T::AccountId = account("A", 0, 1);
        let netuid: u16 = 1;
        let allow: bool = true;

        SubtokenEnabled::<T>::insert(netuid, true);
        Subtensor::<T>::init_new_network(netuid, 1);

        let reg_fee = Subtensor::<T>::get_burn_as_u64(netuid);
        let stake_tao: u64 = 1_000_000;
        let deposit = reg_fee.saturating_mul(2).saturating_add(stake_tao);
        Subtensor::<T>::add_balance_to_coldkey_account(&coldkey, deposit);

        assert_ok!(Subtensor::<T>::burned_register(
            RawOrigin::Signed(coldkey.clone()).into(),
            netuid,
            hot.clone()
        ));

        SubnetTAO::<T>::insert(netuid, deposit);
        SubnetAlphaIn::<T>::insert(netuid, deposit);
        TotalStake::<T>::set(deposit);

        assert_ok!(Subtensor::<T>::add_stake_limit(
            RawOrigin::Signed(coldkey.clone()).into(),
            hot.clone(),
            netuid,
            stake_tao,
            u64::MAX,
            allow
        ));

        let alpha_to_swap: u64 =
            Subtensor::<T>::get_stake_for_hotkey_and_coldkey_on_subnet(&hot, &coldkey, netuid);

        #[extrinsic_call]
        _(
            RawOrigin::Signed(coldkey.clone()),
            hot.clone(),
            netuid,
            netuid,
            alpha_to_swap,
            u64::MAX,
            allow,
        );
    }

    #[benchmark]
    fn transfer_stake() {
        let coldkey: T::AccountId = whitelisted_caller();
        let dest: T::AccountId = account("B", 0, 2);
        let hot: T::AccountId = account("A", 0, 1);
        let netuid: u16 = 1;

        SubtokenEnabled::<T>::insert(netuid, true);
        Subtensor::<T>::init_new_network(netuid, 1);

        let reg_fee = Subtensor::<T>::get_burn_as_u64(netuid);
        let stake_tao: u64 = 1_000_000;
        let deposit = reg_fee.saturating_mul(2).saturating_add(stake_tao);
        Subtensor::<T>::add_balance_to_coldkey_account(&coldkey, deposit);

        assert_ok!(Subtensor::<T>::burned_register(
            RawOrigin::Signed(coldkey.clone()).into(),
            netuid,
            hot.clone()
        ));

        SubnetTAO::<T>::insert(netuid, deposit);
        SubnetAlphaIn::<T>::insert(netuid, deposit);
        TotalStake::<T>::set(deposit);

        assert_ok!(Subtensor::<T>::add_stake_limit(
            RawOrigin::Signed(coldkey.clone()).into(),
            hot.clone(),
            netuid,
            stake_tao,
            u64::MAX,
            false
        ));

        let alpha_to_transfer: u64 =
            Subtensor::<T>::get_stake_for_hotkey_and_coldkey_on_subnet(&hot, &coldkey, netuid);

        Subtensor::<T>::create_account_if_non_existent(&dest, &hot);

        #[extrinsic_call]
        _(
            RawOrigin::Signed(coldkey.clone()),
            dest.clone(),
            hot.clone(),
            netuid,
            netuid,
            alpha_to_transfer,
        );
    }

    #[benchmark]
    fn swap_stake() {
        let coldkey: T::AccountId = whitelisted_caller();
        let hot: T::AccountId = account("A", 0, 9);
        let netuid: u16 = 1;

        SubtokenEnabled::<T>::insert(netuid, true);
        Subtensor::<T>::init_new_network(netuid, 1);

        let reg_fee = Subtensor::<T>::get_burn_as_u64(netuid);
        let stake_tao: u64 = 1_000_000;
        let deposit = reg_fee.saturating_mul(2).saturating_add(stake_tao);
        Subtensor::<T>::add_balance_to_coldkey_account(&coldkey, deposit);

        assert_ok!(Subtensor::<T>::burned_register(
            RawOrigin::Signed(coldkey.clone()).into(),
            netuid,
            hot.clone()
        ));

        SubnetTAO::<T>::insert(netuid, deposit);
        SubnetAlphaIn::<T>::insert(netuid, deposit);
        TotalStake::<T>::set(deposit);

        assert_ok!(Subtensor::<T>::add_stake_limit(
            RawOrigin::Signed(coldkey.clone()).into(),
            hot.clone(),
            netuid,
            stake_tao,
            u64::MAX,
            false
        ));

        let alpha_to_swap: u64 =
            Subtensor::<T>::get_stake_for_hotkey_and_coldkey_on_subnet(&hot, &coldkey, netuid);

        #[extrinsic_call]
        _(
            RawOrigin::Signed(coldkey.clone()),
            hot.clone(),
            netuid,
            netuid,
            alpha_to_swap,
        );
    }

    #[benchmark]
    fn batch_commit_weights() {
        let hotkey: T::AccountId = whitelisted_caller();
        let netuid: u16 = 1;
        let count: usize = 3;
        let mut netuids: Vec<Compact<u16>> = Vec::new();
        let mut hashes: Vec<H256> = Vec::new();

        Subtensor::<T>::init_new_network(netuid, 1);
        Subtensor::<T>::set_network_pow_registration_allowed(netuid, true);
        SubtokenEnabled::<T>::insert(netuid, true);

        let reg_fee = Subtensor::<T>::get_burn_as_u64(netuid);
        Subtensor::<T>::add_balance_to_coldkey_account(&hotkey, reg_fee.saturating_mul(2));

        assert_ok!(Subtensor::<T>::burned_register(
            RawOrigin::Signed(hotkey.clone()).into(),
            netuid,
            hotkey.clone()
        ));

        Subtensor::<T>::set_validator_permit_for_uid(netuid, 0, true);
        Subtensor::<T>::set_commit_reveal_weights_enabled(netuid, true);

        for i in 0..count {
            netuids.push(Compact(netuid));
            hashes.push(H256::repeat_byte(i as u8));
        }

        #[extrinsic_call]
        _(
            RawOrigin::Signed(hotkey.clone()),
            netuids.clone(),
            hashes.clone(),
        );
    }

    #[benchmark]
    fn batch_set_weights() {
        let hotkey: T::AccountId = whitelisted_caller();
        let netuid: u16 = 1;
        let version: u64 = 1;
        let entries: Vec<(Compact<u16>, Compact<u16>)> = vec![(Compact(0u16), Compact(0u16))];
        let netuids: Vec<Compact<u16>> = vec![Compact(netuid)];
        let weights: Vec<Vec<(Compact<u16>, Compact<u16>)>> = vec![entries.clone()];
        let keys: Vec<Compact<u64>> = vec![Compact(version)];

        Subtensor::<T>::init_new_network(netuid, 1);
        Subtensor::<T>::set_network_registration_allowed(netuid, true);
        SubtokenEnabled::<T>::insert(netuid, true);

        let reg_fee = Subtensor::<T>::get_burn_as_u64(netuid);
        Subtensor::<T>::add_balance_to_coldkey_account(&hotkey, reg_fee.saturating_mul(2));

        assert_ok!(Subtensor::<T>::burned_register(
            RawOrigin::Signed(hotkey.clone()).into(),
            netuid,
            hotkey.clone()
        ));

        #[extrinsic_call]
        _(
            RawOrigin::Signed(hotkey.clone()),
            netuids.clone(),
            weights.clone(),
            keys.clone(),
        );
    }

    #[benchmark]
    fn commit_crv3_weights() {
        let hotkey: T::AccountId = whitelisted_caller();
        let netuid: u16 = 1;
        let vec_commit: Vec<u8> = vec![0; MAX_CRV3_COMMIT_SIZE_BYTES as usize];
        let commit: BoundedVec<_, _> = vec_commit.try_into().unwrap();
        let round: u64 = 0;

        Subtensor::<T>::init_new_network(netuid, 1);
        Subtensor::<T>::set_network_pow_registration_allowed(netuid, true);
        SubtokenEnabled::<T>::insert(netuid, true);

        let reg_fee = Subtensor::<T>::get_burn_as_u64(netuid);
        Subtensor::<T>::add_balance_to_coldkey_account(&hotkey, reg_fee.saturating_mul(2));

        assert_ok!(Subtensor::<T>::burned_register(
            RawOrigin::Signed(hotkey.clone()).into(),
            netuid,
            hotkey.clone()
        ));

        Subtensor::<T>::set_commit_reveal_weights_enabled(netuid, true);

        #[extrinsic_call]
        _(
            RawOrigin::Signed(hotkey.clone()),
            netuid,
            commit.clone(),
            round,
        );
    }

    #[benchmark]
    fn decrease_take() {
        let coldkey: T::AccountId = whitelisted_caller();
        let hotkey: T::AccountId = account("Alice", 0, 1);
        let take: u16 = 100;

        Delegates::<T>::insert(&hotkey, 200u16);
        Owner::<T>::insert(&hotkey, &coldkey);

        #[extrinsic_call]
        _(RawOrigin::Signed(coldkey.clone()), hotkey.clone(), take);
    }

    #[benchmark]
    fn increase_take() {
        let coldkey: T::AccountId = whitelisted_caller();
        let hotkey: T::AccountId = account("Alice", 0, 2);
        let take: u16 = 150;

        Delegates::<T>::insert(&hotkey, 100u16);
        Owner::<T>::insert(&hotkey, &coldkey);

        #[extrinsic_call]
        _(RawOrigin::Signed(coldkey.clone()), hotkey.clone(), take);
    }

    #[benchmark]
    fn register_network_with_identity() {
        let coldkey: T::AccountId = whitelisted_caller();
        let hotkey: T::AccountId = account("Alice", 0, 1);
        let identity: Option<SubnetIdentityOfV2> = None;

        Subtensor::<T>::set_network_registration_allowed(1, true);
        Subtensor::<T>::set_network_rate_limit(1);
        let amount: u64 = 9_999_999_999_999;
        Subtensor::<T>::add_balance_to_coldkey_account(&coldkey, amount);

        #[extrinsic_call]
        _(
            RawOrigin::Signed(coldkey.clone()),
            hotkey.clone(),
            identity.clone(),
        );
    }

    #[benchmark]
    fn serve_axon_tls() {
        let caller: T::AccountId = whitelisted_caller();
        let netuid: u16 = 1;
        let version: u32 = 1;
        let ip: u128 = 0xC0A8_0001;
        let port: u16 = 30333;
        let ip_type: u8 = 4;
        let proto: u8 = 0;
        let p1: u8 = 0;
        let p2: u8 = 0;
        let cert: Vec<u8> = vec![];

        Subtensor::<T>::init_new_network(netuid, 1);
        Subtensor::<T>::set_network_registration_allowed(netuid, true);
        SubtokenEnabled::<T>::insert(netuid, true);

        let reg_fee = Subtensor::<T>::get_burn_as_u64(netuid);
        let deposit: u64 = reg_fee.saturating_mul(2);
        Subtensor::<T>::add_balance_to_coldkey_account(&caller, deposit);

        assert_ok!(Subtensor::<T>::burned_register(
            RawOrigin::Signed(caller.clone()).into(),
            netuid,
            caller.clone()
        ));

        #[extrinsic_call]
        _(
            RawOrigin::Signed(caller.clone()),
            netuid,
            version,
            ip,
            port,
            ip_type,
            proto,
            p1,
            p2,
            cert.clone(),
        );
    }

    #[benchmark]
    fn set_identity() {
        let coldkey: T::AccountId = whitelisted_caller();
        let hotkey: T::AccountId = account("Alice", 0, 5);
        let name = b"n".to_vec();
        let url = vec![];
        let repo = vec![];
        let img = vec![];
        let disc = vec![];
        let descr = vec![];
        let add = vec![];

        Subtensor::<T>::create_account_if_non_existent(&coldkey, &hotkey);
        Subtensor::<T>::init_new_network(1, 1);
        let deposit: u64 = 1_000_000_000u64.saturating_mul(2);
        Subtensor::<T>::add_balance_to_coldkey_account(&coldkey, deposit);
        SubtokenEnabled::<T>::insert(1, true);

        assert_ok!(Subtensor::<T>::burned_register(
            RawOrigin::Signed(coldkey.clone()).into(),
            1,
            hotkey.clone()
        ));

        #[extrinsic_call]
        _(
            RawOrigin::Signed(coldkey.clone()),
            name.clone(),
            url.clone(),
            repo.clone(),
            img.clone(),
            disc.clone(),
            descr.clone(),
            add.clone(),
        );
    }

    #[benchmark]
    fn set_subnet_identity() {
        let coldkey: T::AccountId = whitelisted_caller();
        let netuid: u16 = 1;
        let name = b"n".to_vec();
        let repo = vec![];
        let contact = vec![];
        let url = vec![];
        let disc = vec![];
        let descr = vec![];
        let add = vec![];

        SubnetOwner::<T>::insert(netuid, coldkey.clone());
        SubtokenEnabled::<T>::insert(netuid, true);

        #[extrinsic_call]
        _(
            RawOrigin::Signed(coldkey.clone()),
            netuid,
            name.clone(),
            repo.clone(),
            contact.clone(),
            url.clone(),
            disc.clone(),
            descr.clone(),
            add.clone(),
        );
    }

    #[benchmark]
    fn set_tao_weights() {
        let netuid: u16 = 1;
        let hotkey: T::AccountId = account("A", 0, 6);
        let dests = vec![0u16];
        let weights = vec![0u16];
        let version: u64 = 1;

        Subtensor::<T>::init_new_network(netuid, 1);

        #[extrinsic_call]
        _(
            RawOrigin::None,
            netuid,
            hotkey.clone(),
            dests.clone(),
            weights.clone(),
            version,
        );
    }

    #[benchmark]
    fn swap_hotkey() {
        let coldkey: T::AccountId = whitelisted_caller();
        let old: T::AccountId = account("A", 0, 7);
        let new: T::AccountId = account("B", 0, 8);
        Owner::<T>::insert(&old, &coldkey);
        let cost: u64 = Subtensor::<T>::get_key_swap_cost();
        Subtensor::<T>::add_balance_to_coldkey_account(&coldkey, cost);

        #[extrinsic_call]
        _(RawOrigin::Signed(coldkey.clone()), old.clone(), new.clone());
    }

    #[benchmark]
    fn try_associate_hotkey() {
        let coldkey: T::AccountId = whitelisted_caller();
        let hot: T::AccountId = account("A", 0, 1);

        #[extrinsic_call]
        _(RawOrigin::Signed(coldkey.clone()), hot.clone());
    }

    #[benchmark]
    fn unstake_all() {
        let coldkey: T::AccountId = whitelisted_caller();
        let hotkey: T::AccountId = account("A", 0, 14);
        Subtensor::<T>::create_account_if_non_existent(&coldkey, &hotkey);

        #[extrinsic_call]
        _(RawOrigin::Signed(coldkey.clone()), hotkey.clone());
    }

<<<<<<< HEAD
  /*
  benchmark_sudo_register {
    let caller: T::AccountId = whitelisted_caller::<AccountIdOf<T>>();
    let caller_origin = <T as frame_system::Config>::RuntimeOrigin::from(RawOrigin::Signed(caller.clone()));
    let netuid: u16 = 1;
    let tempo: u16 = 0;
    let modality: u16 = 0;
    let stake: u64 = 10;
    let balance: u64 = 1000000000;

    Subtensor::<T>::init_new_network(netuid, tempo);
    Subtensor::<T>::set_max_allowed_uids( netuid, 4096 );
    assert_eq!(Subtensor::<T>::get_max_allowed_uids(netuid), 4096);

    let seed : u32 = 1;
    let block_number: u64 = Subtensor::<T>::get_current_block_as_u64();
    let hotkey: T::AccountId = account("Alice", 0, seed);
    let coldkey: T::AccountId = account("Test", 0, seed);

    let amount_to_be_staked = balance.into();
    Subtensor::<T>::add_balance_to_coldkey_account(&coldkey.clone(), amount_to_be_staked);

  }: sudo_register(RawOrigin::<AccountIdOf<T>>::Root, netuid, hotkey, coldkey, stake, balance)
  */
  benchmark_burned_register {
    let netuid: u16 = 1;
    let seed : u32 = 1;
    let hotkey: T::AccountId = account("Alice", 0, seed);
    let coldkey: T::AccountId = account("Test", 0, seed);
    let modality: u16 = 0;
    let tempo: u16 = 1;

    Subtensor::<T>::init_new_network(netuid, tempo);
    SubtokenEnabled::<T>::insert(netuid, true);
    Subtensor::<T>::set_burn(netuid, 1);

    let amount_to_be_staked =  1000000u32.into();
    Subtensor::<T>::add_balance_to_coldkey_account(&coldkey.clone(), amount_to_be_staked);

  }: burned_register(RawOrigin::Signed( coldkey.clone() ), netuid, hotkey)


  benchmark_root_register {
    let netuid: u16 = 1;
    let version_key: u64 = 1;
    let tempo: u16 = 1;
    let seed : u32 = 1;

    Subtensor::<T>::init_new_network(netuid, tempo);
    SubtokenEnabled::<T>::insert(netuid, true);
    Subtensor::<T>::set_burn(netuid, 1);
    Subtensor::<T>::set_network_registration_allowed( netuid, true);

    Subtensor::<T>::set_max_allowed_uids( netuid, 4096 );
    assert_eq!(Subtensor::<T>::get_max_allowed_uids(netuid), 4096);

    let coldkey: T::AccountId = account("Test", 0, seed);
    let hotkey: T::AccountId = account("Alice", 0, seed);

    let amount_to_be_staked =  100_000_000_000_000u64;
    Subtensor::<T>::add_balance_to_coldkey_account(&coldkey.clone(), amount_to_be_staked);

    assert_ok!(Subtensor::<T>::do_burned_registration(RawOrigin::Signed(coldkey.clone()).into(), netuid, hotkey.clone()));
  }: root_register(RawOrigin::Signed(coldkey), hotkey)

  benchmark_register_network {
    let seed : u32 = 1;

    let coldkey: T::AccountId = account("Test", 0, seed);
    let hotkey: T::AccountId = account("TestHotkey", 0, seed);

    Subtensor::<T>::set_network_rate_limit(1);

    let amount_to_be_staked = 100_000_000_000_000u64;
    Subtensor::<T>::add_balance_to_coldkey_account(&coldkey.clone(), amount_to_be_staked.saturating_mul(2));
  }: register_network(RawOrigin::Signed(coldkey), hotkey.clone())

  // benchmark_dissolve_network {
  //   let seed : u32 = 1;

  //   let coldkey: T::AccountId = account("Test", 0, seed);
  //   let hotkey: T::AccountId = account("TestHotkey", 0, seed);

  //   Subtensor::<T>::set_network_rate_limit(0);

  //   let amount_to_be_staked = 100_000_000_000_000u64;
  //   Subtensor::<T>::add_balance_to_coldkey_account(&coldkey.clone(), amount_to_be_staked);
  //   assert_ok!(Subtensor::<T>::register_network(RawOrigin::Root.into(), hotkey.clone()));
  // }: dissolve_network(RawOrigin::Root, coldkey.clone(), 1)


  // swap_hotkey {
  //   let seed: u32 = 1;
  //   let coldkey: T::AccountId = account("Alice", 0, seed);
  //   let old_hotkey: T::AccountId = account("Bob", 0, seed);
  //   let new_hotkey: T::AccountId = account("Charlie", 0, seed);

  //   let netuid = 1u16;
  //   Subtensor::<T>::init_new_network(netuid, 100);
  //   Subtensor::<T>::set_min_burn(netuid, 1);
  //   Subtensor::<T>::set_max_burn(netuid, 1);
  //   Subtensor::<T>::set_target_registrations_per_interval(netuid, 256);
  //   Subtensor::<T>::set_max_registrations_per_block(netuid, 256);

  //   Subtensor::<T>::add_balance_to_coldkey_account(&coldkey.clone(), 10_000_000_000u64);
  //   assert_ok!(Subtensor::<T>::burned_register(RawOrigin::Signed(coldkey.clone()).into(), netuid, old_hotkey.clone()));
  //   assert_ok!(Subtensor::<T>::become_delegate(RawOrigin::Signed(coldkey.clone()).into(), old_hotkey.clone()));

  //   let max_uids = Subtensor::<T>::get_max_allowed_uids(netuid) as u32;
  //   for i in 0..max_uids - 1 {
  //       let coldkey: T::AccountId = account("Axon", 0, i);
  //       let hotkey: T::AccountId = account("Hotkey", 0, i);

  //       Subtensor::<T>::add_balance_to_coldkey_account(&coldkey.clone(), 10_000_000_000u64);
  //       assert_ok!(Subtensor::<T>::burned_register(RawOrigin::Signed(coldkey.clone()).into(), netuid, hotkey));
  //       assert_ok!(Subtensor::<T>::add_stake(RawOrigin::Signed(coldkey).into(), old_hotkey.clone(), 1_000_000_000));
  //   }
  // }: _(RawOrigin::Signed(coldkey), old_hotkey, new_hotkey)

  commit_weights {
    let tempo: u16 = 1;
    let netuid: u16 = 1;
    let version_key: u64 = 0;
    let uids: Vec<u16> = vec![0];
    let weight_values: Vec<u16> = vec![10];
    let hotkey: T::AccountId = account("hot", 0, 1);
    let coldkey: T::AccountId = account("cold", 0, 2);
    let start_nonce = 300000;

    let commit_hash: H256 = BlakeTwo256::hash_of(&(
        hotkey.clone(),
        netuid,
        uids.clone(),
        weight_values.clone(),
        version_key,
    ));

    Subtensor::<T>::init_new_network(netuid, tempo);
    Subtensor::<T>::set_network_pow_registration_allowed(netuid, true);

    let block_number: u64 = Subtensor::<T>::get_current_block_as_u64();
    let (nonce, work): (u64, Vec<u8>) = Subtensor::<T>::create_work_for_block_number(
        netuid,
        block_number,
        start_nonce,
        &hotkey,
    );
    let result = Subtensor::<T>::register(
      <T as frame_system::Config>::RuntimeOrigin::from(RawOrigin::Signed(hotkey.clone())),
        netuid,
        block_number,
        nonce,
        work,
        hotkey.clone(),
        coldkey,
    );
    assert_ok!(result);
    Subtensor::<T>::set_validator_permit_for_uid(netuid, 0, true);
    Subtensor::<T>::set_commit_reveal_weights_enabled(netuid, true);

}: commit_weights(RawOrigin::Signed(hotkey.clone()), netuid, commit_hash)

reveal_weights {
    let tempo: u16 = 0;
    let netuid: u16 = 1;
    let version_key: u64 = 0;
    let uids: Vec<u16> = vec![0];
    let weight_values: Vec<u16> = vec![10];
    let salt: Vec<u16> = vec![8];
    let hotkey: T::AccountId = account("hot", 0, 1);
    let coldkey: T::AccountId = account("cold", 1, 2);

    Subtensor::<T>::init_new_network(netuid, tempo);
    Subtensor::<T>::set_network_registration_allowed(netuid, true);
    Subtensor::<T>::set_network_pow_registration_allowed(netuid, true);

    let block_number: u64 = Subtensor::<T>::get_current_block_as_u64();
    let (nonce, work): (u64, Vec<u8>) = Subtensor::<T>::create_work_for_block_number(
        netuid,
        block_number,
        3,
        &hotkey,
    );

    let _ = Subtensor::<T>::register(
      <T as frame_system::Config>::RuntimeOrigin::from(RawOrigin::Signed(hotkey.clone())),
        netuid,
        block_number,
        nonce,
        work.clone(),
        hotkey.clone(),
        coldkey.clone(),
    );

    Subtensor::<T>::set_validator_permit_for_uid(netuid, 0, true);
    Subtensor::<T>::set_commit_reveal_weights_enabled(netuid, true);

    let commit_hash: H256 = BlakeTwo256::hash_of(&(
      hotkey.clone(),
      netuid,
      uids.clone(),
      weight_values.clone(),
      salt.clone(),
      version_key,
  ));
    let _ = Subtensor::<T>::commit_weights(<T as frame_system::Config>::RuntimeOrigin::from(RawOrigin::Signed(hotkey.clone())), netuid, commit_hash);

  }: reveal_weights(RawOrigin::Signed(hotkey.clone()), netuid, uids, weight_values, salt, version_key)

  schedule_swap_coldkey {
    let old_coldkey: T::AccountId = account("old_cold", 0, 1);
    let new_coldkey: T::AccountId = account("new_cold", 1, 2);
    Subtensor::<T>::add_balance_to_coldkey_account(&old_coldkey.clone(), 100_000_000_000_000u64);
    }: schedule_swap_coldkey(RawOrigin::Signed(old_coldkey.clone()), new_coldkey.clone())

// schedule_dissolve_network {
//     let coldkey: T::AccountId = account("coldkey", 0, 1);
//     let netuid = 1;
// }: schedule_dissolve_network(RawOrigin::Signed(coldkey.clone()), netuid)

  benchmark_sudo_set_tx_childkey_take_rate_limit {
    // We don't need to set up any initial state for this benchmark
    // as it's a simple setter function that only requires root origin
    let new_rate_limit: u64 = 100;
}: sudo_set_tx_childkey_take_rate_limit(RawOrigin::Root, new_rate_limit)

 benchmark_set_childkey_take {
  // Setup
  let netuid: u16 = 1;
  let tempo: u16 = 1;
  let seed: u32 = 1;
  let coldkey: T::AccountId = account("Cold", 0, seed);
  let hotkey: T::AccountId = account("Hot", 0, seed);
  let take: u16 = 1000; // 10% in basis points

  // Initialize the network
  Subtensor::<T>::init_new_network(netuid, tempo);
  SubtokenEnabled::<T>::insert(netuid, true);

  // Register the hotkey
  Subtensor::<T>::set_burn(netuid, 1);
  let amount_to_be_staked = 1_000_000u32.into();
  Subtensor::<T>::add_balance_to_coldkey_account(&coldkey, amount_to_be_staked);
  assert_ok!(Subtensor::<T>::do_burned_registration(RawOrigin::Signed(coldkey.clone()).into(), netuid, hotkey.clone()));
}: set_childkey_take(RawOrigin::Signed(coldkey), hotkey, netuid, take)

  swap_coldkey {
    // Set up initial state
    let old_coldkey: T::AccountId = account("old_coldkey", 0, 0);
    let new_coldkey: T::AccountId = account("new_coldkey", 0, 0);
    let hotkey1: T::AccountId = account("hotkey1", 0, 0);
    let netuid = 1u16;
    let stake_amount1 = 1000u64;
    let stake_amount2 = 2000u64;
    let swap_cost = Subtensor::<T>::get_key_swap_cost();
    let free_balance_old = 12345u64 + swap_cost;
    let tempo: u16 = 1;

    // Setup initial state
    Subtensor::<T>::init_new_network(netuid, tempo);
    Subtensor::<T>::set_network_registration_allowed(netuid, true);
    Subtensor::<T>::set_network_pow_registration_allowed(netuid, true);

    let block_number: u64 = Subtensor::<T>::get_current_block_as_u64();
    let (nonce, work): (u64, Vec<u8>) = Subtensor::<T>::create_work_for_block_number(
        netuid,
        block_number,
        3,
        &hotkey1,
    );

    let _ = Subtensor::<T>::register(
      <T as frame_system::Config>::RuntimeOrigin::from(RawOrigin::Signed(old_coldkey.clone())),
        netuid,
        block_number,
        nonce,
        work.clone(),
        hotkey1.clone(),
        old_coldkey.clone(),
    );

    // Add balance to old coldkey
    Subtensor::<T>::add_balance_to_coldkey_account(
        &old_coldkey,
        stake_amount1 + stake_amount2 + free_balance_old,
    );

    // Insert an Identity
    let name: Vec<u8> = b"The fourth Coolest Identity".to_vec();
    let identity: ChainIdentity = ChainIdentity {
        name: name.clone(),
        url: vec![],
        image: vec![],
        discord: vec![],
        description: vec![],
        additional: vec![],
    };

    Identities::<T>::insert(&old_coldkey, identity);

    // Benchmark setup complete, now execute the extrinsic
}: swap_coldkey(RawOrigin::Root, old_coldkey.clone(), new_coldkey.clone(), swap_cost)

batch_reveal_weights {
  let tempo: u16 = 0;
  let netuid: u16 = 1;
  let num_commits: usize = 10;

  let hotkey: T::AccountId = account("hot", 0, 1);
  let coldkey: T::AccountId = account("cold", 0, 2);

  Subtensor::<T>::init_new_network(netuid, tempo);
  Subtensor::<T>::set_network_registration_allowed(netuid, true);
  Subtensor::<T>::set_network_pow_registration_allowed(netuid, true);
  Subtensor::<T>::set_commit_reveal_weights_enabled(netuid, true);
  Subtensor::<T>::set_weights_set_rate_limit(netuid, 0); // Disable rate limiting for benchmarking

  let block_number: u64 = Subtensor::<T>::get_current_block_as_u64();
  let (nonce, work): (u64, Vec<u8>) = Subtensor::<T>::create_work_for_block_number(
      netuid,
      block_number,
      3,
      &hotkey,
  );

  let origin = T::RuntimeOrigin::from(RawOrigin::Signed(hotkey.clone()));
  assert_ok!(Subtensor::<T>::register(
      origin.clone(),
      netuid,
      block_number,
      nonce,
      work.clone(),
      hotkey.clone(),
      coldkey.clone(),
  ));

  let uid: u16 = 0;

  Subtensor::<T>::set_validator_permit_for_uid(netuid, uid, true);

  let mut uids_list = Vec::new();
  let mut values_list = Vec::new();
  let mut salts_list = Vec::new();
  let mut version_keys = Vec::new();

  for i in 0..num_commits {
      let uids: Vec<u16> = vec![uid];
      let values: Vec<u16> = vec![i as u16];
      let salt: Vec<u16> = vec![i as u16];
      let version_key_i: u64 = i as u64;

      let commit_hash: H256 = BlakeTwo256::hash_of(&(
          hotkey.clone(),
          netuid,
          uids.clone(),
          values.clone(),
          salt.clone(),
          version_key_i,
      ));

      assert_ok!(Subtensor::<T>::commit_weights(
          T::RuntimeOrigin::from(RawOrigin::Signed(hotkey.clone())),
          netuid,
          commit_hash,
      ));

      uids_list.push(uids);
      values_list.push(values);
      salts_list.push(salt);
      version_keys.push(version_key_i);
  }
}: batch_reveal_weights(
  RawOrigin::Signed(hotkey.clone()),
  netuid,
  uids_list,
  values_list,
  salts_list,
  version_keys
)

benchmark_recycle_alpha {
  let caller: T::AccountId = whitelisted_caller::<T::AccountId>();
  let netuid: u16 = 1;
  let tempo: u16 = 1;
  let seed: u32 = 1;

  let coldkey: T::AccountId = account("Test", 0, seed);
  let hotkey: T::AccountId = account("Alice", 0, seed);

  Subtensor::<T>::init_new_network(netuid, tempo);
  SubtokenEnabled::<T>::insert(netuid, true);
  Subtensor::<T>::set_network_registration_allowed(netuid, true);
  Subtensor::<T>::set_burn(netuid, 1);

  let amount_to_be_staked = 1_000_000_000u64.into();
  Subtensor::<T>::add_balance_to_coldkey_account(&coldkey, amount_to_be_staked);

  assert_ok!(Subtensor::<T>::do_burned_registration(
      RawOrigin::Signed(coldkey.clone()).into(),
      netuid,
      hotkey.clone()
  ));

  let alpha_amount: u64 = 1_000_000;
  SubnetAlphaOut::<T>::insert(netuid, alpha_amount * 2);

  Subtensor::<T>::increase_stake_for_hotkey_and_coldkey_on_subnet(
      &hotkey,
      &coldkey,
      netuid,
      alpha_amount
  );

  assert_eq!(TotalHotkeyAlpha::<T>::get(&hotkey, netuid), alpha_amount);
}: recycle_alpha(RawOrigin::Signed(coldkey), hotkey, alpha_amount, netuid)

benchmark_burn_alpha {
  let caller: T::AccountId = whitelisted_caller::<T::AccountId>();
  let netuid: u16 = 1;
  let tempo: u16 = 1;
  let seed: u32 = 1;

  let coldkey: T::AccountId = account("Test", 0, seed);
  let hotkey: T::AccountId = account("Alice", 0, seed);

  Subtensor::<T>::init_new_network(netuid, tempo);
  SubtokenEnabled::<T>::insert(netuid, true);
  Subtensor::<T>::set_network_registration_allowed(netuid, true);
  Subtensor::<T>::set_burn(netuid, 1);

  let amount_to_be_staked = 1_000_000_000u64.into();
  Subtensor::<T>::add_balance_to_coldkey_account(&coldkey, amount_to_be_staked);

  assert_ok!(Subtensor::<T>::do_burned_registration(
      RawOrigin::Signed(coldkey.clone()).into(),
      netuid,
      hotkey.clone()
  ));

  let alpha_amount: u64 = 1_000_000;
  SubnetAlphaOut::<T>::insert(netuid, alpha_amount * 2);

  Subtensor::<T>::increase_stake_for_hotkey_and_coldkey_on_subnet(
      &hotkey,
      &coldkey,
      netuid,
      alpha_amount
  );

  assert_eq!(TotalHotkeyAlpha::<T>::get(&hotkey, netuid), alpha_amount);

}: burn_alpha(RawOrigin::Signed(coldkey), hotkey, alpha_amount, netuid)


benchmark_start_call {
  let caller: T::AccountId = whitelisted_caller::<AccountIdOf<T>>();
  let caller_origin = <T as frame_system::Config>::RuntimeOrigin::from(RawOrigin::Signed(caller.clone()));
  let netuid: u16 = 1;
  let tempo: u16 = 1;
  let seed: u32 = 1;

  // Set up coldkey and hotkey
  let coldkey: T::AccountId = account("Test", 0, seed);
  let hotkey: T::AccountId = account("Alice", 0, seed);

  // Initialize network
  Subtensor::<T>::init_new_network(netuid, tempo);
  SubtokenEnabled::<T>::insert(netuid, true);
  Subtensor::<T>::set_network_registration_allowed(netuid, true);

  // Register the neuron
  Subtensor::<T>::set_burn(netuid, 1);
  let amount_to_be_staked = 1000000u32.into();
  Subtensor::<T>::add_balance_to_coldkey_account(&coldkey.clone(), amount_to_be_staked);
  SubnetOwner::<T>::set(netuid, coldkey.clone());

  assert_ok!(Subtensor::<T>::do_burned_registration(RawOrigin::Signed(coldkey.clone()).into(), netuid, hotkey.clone()));
  assert_eq!(SubnetOwner::<T>::get(netuid), coldkey.clone());
  assert_eq!(FirstEmissionBlockNumber::<T>::get(netuid), None);
  let current_block: u64 = Subtensor::<T>::get_current_block_as_u64();
  let duration = <T as Config>::DurationOfStartCall::get();
  let block: BlockNumberFor<T> = (current_block + duration).try_into().ok().expect("can't convert to block number");
  frame_system::Pallet::<T>::set_block_number(block);

}: start_call(RawOrigin::Signed(coldkey), netuid)

benchmark_adjust_senate {
  let coldkey: T::AccountId = whitelisted_caller::<AccountIdOf<T>>();
  let hotkey:  T::AccountId = account("Alice", 0, 1);
  let root: u16 = Subtensor::<T>::get_root_netuid();
  Subtensor::<T>::init_new_network(root, 1);
  Uids::<T>::insert(root, &hotkey, 0u16);
}: adjust_senate(RawOrigin::Signed(coldkey), hotkey.clone())

benchmark_add_stake_limit {
  let coldkey: T::AccountId = whitelisted_caller::<AccountIdOf<T>>();
  let hotkey : T::AccountId = account("Alice", 0, 1);
  let netuid : u16          = 1;
  let amount : u64          = 1_000_000;
  let limit  : u64          = 1_000_000;
  let allow  : bool         = true;
  Subtensor::<T>::init_new_network(netuid, 1);
  Subtensor::<T>::set_network_registration_allowed(netuid, true);
  SubtokenEnabled::<T>::insert(netuid, true);

  let bond    = Subtensor::<T>::get_burn_as_u64(netuid);
  let deposit = (amount + bond + DefaultStakingFee::<T>::get()) * 10;
  Subtensor::<T>::add_balance_to_coldkey_account(&coldkey, deposit);
  assert_ok!(
      Subtensor::<T>::burned_register(
          RawOrigin::Signed(coldkey.clone()).into(),
          netuid,
          hotkey.clone()
      )
  );
  SubnetTAO::<T>::insert(netuid, deposit);
  SubnetAlphaIn::<T>::insert(netuid, deposit);
  TotalStake::<T>::set(deposit);

}: add_stake_limit(RawOrigin::Signed(coldkey.clone()), hotkey.clone(), netuid, amount, limit, allow)

benchmark_move_stake {
  let coldkey:     T::AccountId = whitelisted_caller::<AccountIdOf<T>>();
  let origin:      T::AccountId = account("A", 0, 1);
  let destination: T::AccountId = account("B", 0, 2);
  let netuid:      u16          = 1;

  SubtokenEnabled::<T>::insert(netuid, true);
  Subtensor::<T>::init_new_network(netuid, 1);
  let burn_fee  = Subtensor::<T>::get_burn_as_u64(netuid);
  let stake_tao = 1_000_000;
  let deposit   = burn_fee.saturating_mul(2).saturating_add(stake_tao);
  Subtensor::<T>::add_balance_to_coldkey_account(&coldkey, deposit);

  assert_ok!(
    Subtensor::<T>::burned_register(
      RawOrigin::Signed(coldkey.clone()).into(),
      netuid,
      origin.clone()
    )
  );

  SubnetTAO::<T>::insert(netuid,   deposit);
  SubnetAlphaIn::<T>::insert(netuid, deposit);
  TotalStake::<T>::set(deposit);

  assert_ok!(
    Subtensor::<T>::add_stake_limit(
      RawOrigin::Signed(coldkey.clone()).into(),
      origin.clone(),
      netuid,
      stake_tao,
      u64::MAX,
      false
    )
  );

  let alpha_to_move: u64 =
    Subtensor::<T>::get_stake_for_hotkey_and_coldkey_on_subnet(
      &origin, &coldkey, netuid
    );

  Subtensor::<T>::create_account_if_non_existent(&coldkey, &destination);
}: move_stake(RawOrigin::Signed(coldkey.clone()),origin.clone(),destination.clone(),netuid,netuid,alpha_to_move)

benchmark_remove_stake_limit {
  let coldkey: T::AccountId = whitelisted_caller::<AccountIdOf<T>>();
  let hotkey:  T::AccountId = account("Alice", 0, 1);
  let netuid:  u16          = 1;

  Subtensor::<T>::init_new_network(netuid, 1);
  Subtensor::<T>::set_network_registration_allowed(netuid, true);
  SubtokenEnabled::<T>::insert(netuid, true);

  let bond   = Subtensor::<T>::get_burn_as_u64(netuid);
  let fee    = DefaultStakingFee::<T>::get();
  let amount: u64 = 1_000_000;
  let deposit = (amount + bond + fee).saturating_mul(10);

  Subtensor::<T>::add_balance_to_coldkey_account(&coldkey, deposit);
  assert_ok!(
      Subtensor::<T>::burned_register(
          RawOrigin::Signed(coldkey.clone()).into(),
          netuid,
          hotkey.clone(),
      )
  );

  SubnetTAO::<T>::insert(netuid, deposit);
  SubnetAlphaIn::<T>::insert(netuid, deposit);
  SubnetAlphaOut::<T>::insert(netuid, deposit);
  TotalStake::<T>::set(deposit);

  assert_ok!(
      Subtensor::<T>::add_stake_limit(
          RawOrigin::Signed(coldkey.clone()).into(),
          hotkey.clone(),
          netuid,
          amount,
          u64::MAX,
          false,
      )
  );

  let alpha: u64 = Subtensor::<T>::get_stake_for_hotkey_and_coldkey_on_subnet(
      &hotkey, &coldkey, netuid
  );

  assert_ok!(
      Subtensor::<T>::remove_stake_limit(
          RawOrigin::Signed(coldkey.clone()).into(),
          hotkey.clone(),
          netuid,
          alpha,
          u64::MAX,
          true,
      )
  );
}: remove_stake_limit(RawOrigin::Signed(coldkey.clone()),hotkey.clone(),netuid,alpha,u64::MAX,true)

benchmark_swap_stake_limit {
  let coldkey: T::AccountId = whitelisted_caller::<AccountIdOf<T>>();
  let hot:     T::AccountId = account("A", 0, 1);
  let netuid:  u16          = 1;
  let allow:   bool         = true;

  SubtokenEnabled::<T>::insert(netuid, true);
  Subtensor::<T>::init_new_network(netuid, 1);

  let reg_fee   = Subtensor::<T>::get_burn_as_u64(netuid);
  let stake_tao = 1_000_000;
  let deposit   = reg_fee.saturating_mul(2).saturating_add(stake_tao);
  Subtensor::<T>::add_balance_to_coldkey_account(&coldkey, deposit);

  assert_ok!(
    Subtensor::<T>::burned_register(
      RawOrigin::Signed(coldkey.clone()).into(),
      netuid,
      hot.clone()
    )
  );

  SubnetTAO::<T>::insert(netuid,   deposit);
  SubnetAlphaIn::<T>::insert(netuid, deposit);
  TotalStake::<T>::set(deposit);

  assert_ok!(
    Subtensor::<T>::add_stake_limit(
      RawOrigin::Signed(coldkey.clone()).into(),
      hot.clone(),
      netuid,
      stake_tao,
      u64::MAX,
      allow
    )
  );

  let alpha_to_swap: u64 =
    Subtensor::<T>::get_stake_for_hotkey_and_coldkey_on_subnet(
      &hot, &coldkey, netuid
    );
}: swap_stake_limit(RawOrigin::Signed(coldkey.clone()),hot.clone(),netuid,netuid,alpha_to_swap,u64::MAX,allow)

benchmark_transfer_stake {
  let coldkey: T::AccountId = whitelisted_caller::<AccountIdOf<T>>();
  let dest:    T::AccountId = account("B", 0, 2);
  let hot:     T::AccountId = account("A", 0, 1);
  let netuid:  u16          = 1;

  SubtokenEnabled::<T>::insert(netuid, true);
  Subtensor::<T>::init_new_network(netuid, 1);

  let reg_fee = Subtensor::<T>::get_burn_as_u64(netuid);
  let stake_tao = 1_000_000;
  let deposit = reg_fee.saturating_mul(2).saturating_add(stake_tao);
  Subtensor::<T>::add_balance_to_coldkey_account(&coldkey, deposit);

  assert_ok!(
    Subtensor::<T>::burned_register(
      RawOrigin::Signed(coldkey.clone()).into(),
      netuid,
      hot.clone()
    )
  );

  SubnetTAO::<T>::insert(netuid, deposit);
  SubnetAlphaIn::<T>::insert(netuid, deposit);
  TotalStake::<T>::set(deposit);

  assert_ok!(
    Subtensor::<T>::add_stake_limit(
      RawOrigin::Signed(coldkey.clone()).into(),
      hot.clone(),
      netuid,
      stake_tao,
      u64::MAX,
      false
    )
  );

  let alpha_to_transfer: u64 =
    Subtensor::<T>::get_stake_for_hotkey_and_coldkey_on_subnet(
      &hot, &coldkey, netuid
    );

  Subtensor::<T>::create_account_if_non_existent(&dest, &hot);
}: transfer_stake(RawOrigin::Signed(coldkey.clone()),dest.clone(),hot.clone(),netuid,netuid,alpha_to_transfer)

benchmark_swap_stake {
  let coldkey: T::AccountId = whitelisted_caller::<AccountIdOf<T>>();
  let hot:     T::AccountId = account("A", 0, 9);
  let netuid:  u16          = 1;

  SubtokenEnabled::<T>::insert(netuid, true);
  Subtensor::<T>::init_new_network(netuid, 1);

  let reg_fee = Subtensor::<T>::get_burn_as_u64(netuid);
  let stake_tao = 1_000_000;
  let deposit = reg_fee.saturating_mul(2).saturating_add(stake_tao);
  Subtensor::<T>::add_balance_to_coldkey_account(&coldkey, deposit);

  assert_ok!(
    Subtensor::<T>::burned_register(
      RawOrigin::Signed(coldkey.clone()).into(),
      netuid,
      hot.clone()
    )
  );

  SubnetTAO::<T>::insert(netuid, deposit);
  SubnetAlphaIn::<T>::insert(netuid, deposit);
  TotalStake::<T>::set(deposit);

  assert_ok!(
    Subtensor::<T>::add_stake_limit(
      RawOrigin::Signed(coldkey.clone()).into(),
      hot.clone(),
      netuid,
      stake_tao,
      u64::MAX,
      false
    )
  );

  let alpha_to_swap: u64 =
    Subtensor::<T>::get_stake_for_hotkey_and_coldkey_on_subnet(
      &hot, &coldkey, netuid
    );
}: swap_stake(RawOrigin::Signed(coldkey.clone()),hot.clone(),netuid,netuid,alpha_to_swap)

benchmark_batch_commit_weights {
  let hotkey: T::AccountId = whitelisted_caller::<AccountIdOf<T>>();
  let netuid:  u16         = 1;
  let count:   usize       = 3;
  let mut netuids: Vec<Compact<u16>> = Vec::new();
  let mut hashes:  Vec<H256>         = Vec::new();

  Subtensor::<T>::init_new_network(netuid, 1);
  Subtensor::<T>::set_network_pow_registration_allowed(netuid, true);
  SubtokenEnabled::<T>::insert(netuid, true);
  let reg_fee = Subtensor::<T>::get_burn_as_u64(netuid);
  Subtensor::<T>::add_balance_to_coldkey_account(&hotkey, reg_fee.saturating_mul(2));

  assert_ok!(
      Subtensor::<T>::burned_register(
          RawOrigin::Signed(hotkey.clone()).into(),
          netuid,
          hotkey.clone()
      )
  );

  Subtensor::<T>::set_validator_permit_for_uid(netuid, 0, true);
  Subtensor::<T>::set_commit_reveal_weights_enabled(netuid, true);

  for i in 0..count {
      netuids.push( Compact(netuid) );
      hashes.push( H256::repeat_byte(i as u8) );
  }
}: batch_commit_weights(RawOrigin::Signed(hotkey.clone()),netuids, hashes)

benchmark_batch_set_weights {
  let hotkey: T::AccountId = whitelisted_caller::<AccountIdOf<T>>();
  let netuid:  u16         = 1;
  let version: u64         = 1;
  let entries: Vec<(Compact<u16>, Compact<u16>)> = vec![
      (Compact(0u16), Compact(0u16))
  ];
  let netuids: Vec<Compact<u16>> =
      vec![ Compact(netuid) ];
  let weights: Vec<Vec<(Compact<u16>, Compact<u16>)>> =
      vec![ entries.clone() ];
  let keys: Vec<Compact<u64>> =
      vec![ Compact(version) ];

  Subtensor::<T>::init_new_network(netuid, 1);
  Subtensor::<T>::set_network_registration_allowed(netuid, true);
  SubtokenEnabled::<T>::insert(netuid, true);

  let reg_fee = Subtensor::<T>::get_burn_as_u64(netuid);
  Subtensor::<T>::add_balance_to_coldkey_account(&hotkey, reg_fee.saturating_mul(2));

  assert_ok!(
      Subtensor::<T>::burned_register(
          RawOrigin::Signed(hotkey.clone()).into(),
          netuid,
          hotkey.clone()
      )
  );
}: batch_set_weights(RawOrigin::Signed(hotkey.clone()),netuids, weights, keys)

benchmark_commit_crv3_weights {
  let hotkey: T::AccountId = whitelisted_caller::<AccountIdOf<T>>();
  let netuid:  u16         = 1;
  let vec_commit: Vec<u8>  = vec![0; MAX_CRV3_COMMIT_SIZE_BYTES as usize];
  let commit: BoundedVec<_, _> =
      vec_commit.try_into().unwrap();
  let round: u64           = 0;

  Subtensor::<T>::init_new_network(netuid, 1);
  Subtensor::<T>::set_network_pow_registration_allowed(netuid, true);
  SubtokenEnabled::<T>::insert(netuid, true);

  let reg_fee = Subtensor::<T>::get_burn_as_u64(netuid);
  Subtensor::<T>::add_balance_to_coldkey_account(&hotkey, reg_fee.saturating_mul(2));

  assert_ok!(
      Subtensor::<T>::burned_register(
          RawOrigin::Signed(hotkey.clone()).into(),
          netuid,
          hotkey.clone()
      )
  );

  Subtensor::<T>::set_commit_reveal_weights_enabled(netuid, true);
}: commit_crv3_weights(RawOrigin::Signed(hotkey.clone()),netuid, commit, round)

benchmark_decrease_take {
  let coldkey: T::AccountId = whitelisted_caller::<AccountIdOf<T>>();
  let hotkey:  T::AccountId = account("Alice", 0, 1);
  let take:    u16          = 100;

  Delegates::<T>::insert(&hotkey, 200u16);
  Owner::<T>::insert(&hotkey, &coldkey);
}: decrease_take(RawOrigin::Signed(coldkey.clone()), hotkey.clone(), take)

benchmark_increase_take {
  let coldkey: T::AccountId = whitelisted_caller::<AccountIdOf<T>>();
  let hotkey:  T::AccountId = account("Alice", 0, 2);
  let take:    u16          = 150;

  Delegates::<T>::insert(&hotkey, 100u16);
  Owner::<T>::insert(&hotkey, &coldkey);
}: increase_take(RawOrigin::Signed(coldkey.clone()), hotkey.clone(), take)

benchmark_register_network_with_identity {
  let coldkey: T::AccountId = whitelisted_caller::<AccountIdOf<T>>();
  let hotkey:  T::AccountId = account("Alice", 0, 1);
  let identity: Option<SubnetIdentityOfV2> = None;
  Subtensor::<T>::set_network_registration_allowed( 1, true );
  Subtensor::<T>::set_network_rate_limit(1);
  Subtensor::<T>::add_balance_to_coldkey_account(&coldkey, 9_999_999_999_999u64);
}: register_network_with_identity(RawOrigin::Signed(coldkey.clone()), hotkey.clone(), identity)

benchmark_serve_axon_tls {
  let caller:  T::AccountId = whitelisted_caller::<AccountIdOf<T>>();
  let netuid:  u16          = 1;
  let version: u32          = 1;
  let ip:   u128 = 0xC0A8_0001;
  let port: u16  = 30333;
  let ip_type:  u8 = 4;
  let proto:    u8 = 0;
  let p1:       u8 = 0;
  let p2:       u8 = 0;
  let cert:  Vec<u8> = vec![];

  Subtensor::<T>::init_new_network(netuid, 1);
  Subtensor::<T>::set_network_registration_allowed(netuid, true);
  SubtokenEnabled::<T>::insert(netuid, true);

  let reg_fee = Subtensor::<T>::get_burn_as_u64(netuid);
  Subtensor::<T>::add_balance_to_coldkey_account(&caller, reg_fee.saturating_mul(2));
  assert_ok!(
      Subtensor::<T>::burned_register(
          RawOrigin::Signed(caller.clone()).into(),
          netuid,
          caller.clone()
      )
  );
}: serve_axon_tls(RawOrigin::Signed(caller.clone()),netuid,version,ip,port,ip_type,proto,p1,p2,cert)

benchmark_set_identity {
  let coldkey: T::AccountId = whitelisted_caller::<AccountIdOf<T>>();
  let hotkey:  T::AccountId = account("Alice", 0, 5);
  let name = b"n".to_vec();
  let url  = vec![];
  let repo = vec![];
  let img  = vec![];
  let disc = vec![];
  let descr= vec![];
  let add  = vec![];

  Subtensor::<T>::create_account_if_non_existent(&coldkey, &hotkey);
  Subtensor::<T>::init_new_network(1, 1);
  Subtensor::<T>::add_balance_to_coldkey_account(&coldkey, 1_000_000_000u64.saturating_mul(2));
  SubtokenEnabled::<T>::insert(1, true);
  assert_ok!( Subtensor::<T>::burned_register(
      RawOrigin::Signed(coldkey.clone()).into(),
      1, hotkey.clone()
  ));
}: set_identity(RawOrigin::Signed(coldkey.clone()),name, url, repo, img, disc, descr, add)

benchmark_set_subnet_identity {
  let coldkey: T::AccountId = whitelisted_caller::<AccountIdOf<T>>();
  let netuid:  u16          = 1;
  let name = b"n".to_vec();
  let repo = vec![];
  let contact = vec![];
  let url    = vec![];
  let disc   = vec![];
  let descr  = vec![];
  let add    = vec![];

  SubnetOwner::<T>::insert(netuid, coldkey.clone());
  SubtokenEnabled::<T>::insert(netuid, true);
}: set_subnet_identity(RawOrigin::Signed(coldkey.clone()), netuid, name, repo, contact, url, disc, descr, add)

benchmark_set_tao_weights {
  let netuid: u16 = 1;
  let hotkey: T::AccountId = account("A", 0, 6);
  let dests = vec![0u16];
  let weights = vec![0u16];
  let version: u64 = 1;

  Subtensor::<T>::init_new_network(netuid, 1);
}: set_tao_weights(RawOrigin::None, netuid, hotkey.clone(), dests, weights, version)

benchmark_swap_hotkey {
  let coldkey: T::AccountId = whitelisted_caller::<AccountIdOf<T>>();
  let old:     T::AccountId = account("A", 0, 7);
  let new:     T::AccountId = account("B", 0, 8);
  Owner::<T>::insert(&old, &coldkey);
  let cost = Subtensor::<T>::get_key_swap_cost();
  Subtensor::<T>::add_balance_to_coldkey_account(&coldkey, cost);
}: swap_hotkey(RawOrigin::Signed(coldkey.clone()), old.clone(), new.clone(), None)

benchmark_try_associate_hotkey {
  let coldkey: T::AccountId = whitelisted_caller::<AccountIdOf<T>>();
  let hot:     T::AccountId = account("A", 0, 1);
}: try_associate_hotkey(RawOrigin::Signed(coldkey.clone()), hot.clone())

benchmark_unstake_all {
  let coldkey: T::AccountId = whitelisted_caller::<AccountIdOf<T>>();
  let hotkey:  T::AccountId = account("A", 0, 14);
  Subtensor::<T>::create_account_if_non_existent(&coldkey, &hotkey);
}: unstake_all(RawOrigin::Signed(coldkey.clone()), hotkey.clone())

benchmark_unstake_all_alpha {
  let coldkey: T::AccountId = whitelisted_caller::<AccountIdOf<T>>();
  let hotkey:  T::AccountId = account("A", 0, 15);
  Subtensor::<T>::create_account_if_non_existent(&coldkey, &hotkey);
}: unstake_all_alpha(RawOrigin::Signed(coldkey.clone()), hotkey.clone())
=======
    #[benchmark]
    fn unstake_all_alpha() {
        let coldkey: T::AccountId = whitelisted_caller();
        let hotkey: T::AccountId = account("A", 0, 15);
        Subtensor::<T>::create_account_if_non_existent(&coldkey, &hotkey);

        #[extrinsic_call]
        _(RawOrigin::Signed(coldkey.clone()), hotkey.clone());
    }
>>>>>>> 21fb6a50
}<|MERGE_RESOLUTION|>--- conflicted
+++ resolved
@@ -1455,969 +1455,6 @@
         _(RawOrigin::Signed(coldkey.clone()), hotkey.clone());
     }
 
-<<<<<<< HEAD
-  /*
-  benchmark_sudo_register {
-    let caller: T::AccountId = whitelisted_caller::<AccountIdOf<T>>();
-    let caller_origin = <T as frame_system::Config>::RuntimeOrigin::from(RawOrigin::Signed(caller.clone()));
-    let netuid: u16 = 1;
-    let tempo: u16 = 0;
-    let modality: u16 = 0;
-    let stake: u64 = 10;
-    let balance: u64 = 1000000000;
-
-    Subtensor::<T>::init_new_network(netuid, tempo);
-    Subtensor::<T>::set_max_allowed_uids( netuid, 4096 );
-    assert_eq!(Subtensor::<T>::get_max_allowed_uids(netuid), 4096);
-
-    let seed : u32 = 1;
-    let block_number: u64 = Subtensor::<T>::get_current_block_as_u64();
-    let hotkey: T::AccountId = account("Alice", 0, seed);
-    let coldkey: T::AccountId = account("Test", 0, seed);
-
-    let amount_to_be_staked = balance.into();
-    Subtensor::<T>::add_balance_to_coldkey_account(&coldkey.clone(), amount_to_be_staked);
-
-  }: sudo_register(RawOrigin::<AccountIdOf<T>>::Root, netuid, hotkey, coldkey, stake, balance)
-  */
-  benchmark_burned_register {
-    let netuid: u16 = 1;
-    let seed : u32 = 1;
-    let hotkey: T::AccountId = account("Alice", 0, seed);
-    let coldkey: T::AccountId = account("Test", 0, seed);
-    let modality: u16 = 0;
-    let tempo: u16 = 1;
-
-    Subtensor::<T>::init_new_network(netuid, tempo);
-    SubtokenEnabled::<T>::insert(netuid, true);
-    Subtensor::<T>::set_burn(netuid, 1);
-
-    let amount_to_be_staked =  1000000u32.into();
-    Subtensor::<T>::add_balance_to_coldkey_account(&coldkey.clone(), amount_to_be_staked);
-
-  }: burned_register(RawOrigin::Signed( coldkey.clone() ), netuid, hotkey)
-
-
-  benchmark_root_register {
-    let netuid: u16 = 1;
-    let version_key: u64 = 1;
-    let tempo: u16 = 1;
-    let seed : u32 = 1;
-
-    Subtensor::<T>::init_new_network(netuid, tempo);
-    SubtokenEnabled::<T>::insert(netuid, true);
-    Subtensor::<T>::set_burn(netuid, 1);
-    Subtensor::<T>::set_network_registration_allowed( netuid, true);
-
-    Subtensor::<T>::set_max_allowed_uids( netuid, 4096 );
-    assert_eq!(Subtensor::<T>::get_max_allowed_uids(netuid), 4096);
-
-    let coldkey: T::AccountId = account("Test", 0, seed);
-    let hotkey: T::AccountId = account("Alice", 0, seed);
-
-    let amount_to_be_staked =  100_000_000_000_000u64;
-    Subtensor::<T>::add_balance_to_coldkey_account(&coldkey.clone(), amount_to_be_staked);
-
-    assert_ok!(Subtensor::<T>::do_burned_registration(RawOrigin::Signed(coldkey.clone()).into(), netuid, hotkey.clone()));
-  }: root_register(RawOrigin::Signed(coldkey), hotkey)
-
-  benchmark_register_network {
-    let seed : u32 = 1;
-
-    let coldkey: T::AccountId = account("Test", 0, seed);
-    let hotkey: T::AccountId = account("TestHotkey", 0, seed);
-
-    Subtensor::<T>::set_network_rate_limit(1);
-
-    let amount_to_be_staked = 100_000_000_000_000u64;
-    Subtensor::<T>::add_balance_to_coldkey_account(&coldkey.clone(), amount_to_be_staked.saturating_mul(2));
-  }: register_network(RawOrigin::Signed(coldkey), hotkey.clone())
-
-  // benchmark_dissolve_network {
-  //   let seed : u32 = 1;
-
-  //   let coldkey: T::AccountId = account("Test", 0, seed);
-  //   let hotkey: T::AccountId = account("TestHotkey", 0, seed);
-
-  //   Subtensor::<T>::set_network_rate_limit(0);
-
-  //   let amount_to_be_staked = 100_000_000_000_000u64;
-  //   Subtensor::<T>::add_balance_to_coldkey_account(&coldkey.clone(), amount_to_be_staked);
-  //   assert_ok!(Subtensor::<T>::register_network(RawOrigin::Root.into(), hotkey.clone()));
-  // }: dissolve_network(RawOrigin::Root, coldkey.clone(), 1)
-
-
-  // swap_hotkey {
-  //   let seed: u32 = 1;
-  //   let coldkey: T::AccountId = account("Alice", 0, seed);
-  //   let old_hotkey: T::AccountId = account("Bob", 0, seed);
-  //   let new_hotkey: T::AccountId = account("Charlie", 0, seed);
-
-  //   let netuid = 1u16;
-  //   Subtensor::<T>::init_new_network(netuid, 100);
-  //   Subtensor::<T>::set_min_burn(netuid, 1);
-  //   Subtensor::<T>::set_max_burn(netuid, 1);
-  //   Subtensor::<T>::set_target_registrations_per_interval(netuid, 256);
-  //   Subtensor::<T>::set_max_registrations_per_block(netuid, 256);
-
-  //   Subtensor::<T>::add_balance_to_coldkey_account(&coldkey.clone(), 10_000_000_000u64);
-  //   assert_ok!(Subtensor::<T>::burned_register(RawOrigin::Signed(coldkey.clone()).into(), netuid, old_hotkey.clone()));
-  //   assert_ok!(Subtensor::<T>::become_delegate(RawOrigin::Signed(coldkey.clone()).into(), old_hotkey.clone()));
-
-  //   let max_uids = Subtensor::<T>::get_max_allowed_uids(netuid) as u32;
-  //   for i in 0..max_uids - 1 {
-  //       let coldkey: T::AccountId = account("Axon", 0, i);
-  //       let hotkey: T::AccountId = account("Hotkey", 0, i);
-
-  //       Subtensor::<T>::add_balance_to_coldkey_account(&coldkey.clone(), 10_000_000_000u64);
-  //       assert_ok!(Subtensor::<T>::burned_register(RawOrigin::Signed(coldkey.clone()).into(), netuid, hotkey));
-  //       assert_ok!(Subtensor::<T>::add_stake(RawOrigin::Signed(coldkey).into(), old_hotkey.clone(), 1_000_000_000));
-  //   }
-  // }: _(RawOrigin::Signed(coldkey), old_hotkey, new_hotkey)
-
-  commit_weights {
-    let tempo: u16 = 1;
-    let netuid: u16 = 1;
-    let version_key: u64 = 0;
-    let uids: Vec<u16> = vec![0];
-    let weight_values: Vec<u16> = vec![10];
-    let hotkey: T::AccountId = account("hot", 0, 1);
-    let coldkey: T::AccountId = account("cold", 0, 2);
-    let start_nonce = 300000;
-
-    let commit_hash: H256 = BlakeTwo256::hash_of(&(
-        hotkey.clone(),
-        netuid,
-        uids.clone(),
-        weight_values.clone(),
-        version_key,
-    ));
-
-    Subtensor::<T>::init_new_network(netuid, tempo);
-    Subtensor::<T>::set_network_pow_registration_allowed(netuid, true);
-
-    let block_number: u64 = Subtensor::<T>::get_current_block_as_u64();
-    let (nonce, work): (u64, Vec<u8>) = Subtensor::<T>::create_work_for_block_number(
-        netuid,
-        block_number,
-        start_nonce,
-        &hotkey,
-    );
-    let result = Subtensor::<T>::register(
-      <T as frame_system::Config>::RuntimeOrigin::from(RawOrigin::Signed(hotkey.clone())),
-        netuid,
-        block_number,
-        nonce,
-        work,
-        hotkey.clone(),
-        coldkey,
-    );
-    assert_ok!(result);
-    Subtensor::<T>::set_validator_permit_for_uid(netuid, 0, true);
-    Subtensor::<T>::set_commit_reveal_weights_enabled(netuid, true);
-
-}: commit_weights(RawOrigin::Signed(hotkey.clone()), netuid, commit_hash)
-
-reveal_weights {
-    let tempo: u16 = 0;
-    let netuid: u16 = 1;
-    let version_key: u64 = 0;
-    let uids: Vec<u16> = vec![0];
-    let weight_values: Vec<u16> = vec![10];
-    let salt: Vec<u16> = vec![8];
-    let hotkey: T::AccountId = account("hot", 0, 1);
-    let coldkey: T::AccountId = account("cold", 1, 2);
-
-    Subtensor::<T>::init_new_network(netuid, tempo);
-    Subtensor::<T>::set_network_registration_allowed(netuid, true);
-    Subtensor::<T>::set_network_pow_registration_allowed(netuid, true);
-
-    let block_number: u64 = Subtensor::<T>::get_current_block_as_u64();
-    let (nonce, work): (u64, Vec<u8>) = Subtensor::<T>::create_work_for_block_number(
-        netuid,
-        block_number,
-        3,
-        &hotkey,
-    );
-
-    let _ = Subtensor::<T>::register(
-      <T as frame_system::Config>::RuntimeOrigin::from(RawOrigin::Signed(hotkey.clone())),
-        netuid,
-        block_number,
-        nonce,
-        work.clone(),
-        hotkey.clone(),
-        coldkey.clone(),
-    );
-
-    Subtensor::<T>::set_validator_permit_for_uid(netuid, 0, true);
-    Subtensor::<T>::set_commit_reveal_weights_enabled(netuid, true);
-
-    let commit_hash: H256 = BlakeTwo256::hash_of(&(
-      hotkey.clone(),
-      netuid,
-      uids.clone(),
-      weight_values.clone(),
-      salt.clone(),
-      version_key,
-  ));
-    let _ = Subtensor::<T>::commit_weights(<T as frame_system::Config>::RuntimeOrigin::from(RawOrigin::Signed(hotkey.clone())), netuid, commit_hash);
-
-  }: reveal_weights(RawOrigin::Signed(hotkey.clone()), netuid, uids, weight_values, salt, version_key)
-
-  schedule_swap_coldkey {
-    let old_coldkey: T::AccountId = account("old_cold", 0, 1);
-    let new_coldkey: T::AccountId = account("new_cold", 1, 2);
-    Subtensor::<T>::add_balance_to_coldkey_account(&old_coldkey.clone(), 100_000_000_000_000u64);
-    }: schedule_swap_coldkey(RawOrigin::Signed(old_coldkey.clone()), new_coldkey.clone())
-
-// schedule_dissolve_network {
-//     let coldkey: T::AccountId = account("coldkey", 0, 1);
-//     let netuid = 1;
-// }: schedule_dissolve_network(RawOrigin::Signed(coldkey.clone()), netuid)
-
-  benchmark_sudo_set_tx_childkey_take_rate_limit {
-    // We don't need to set up any initial state for this benchmark
-    // as it's a simple setter function that only requires root origin
-    let new_rate_limit: u64 = 100;
-}: sudo_set_tx_childkey_take_rate_limit(RawOrigin::Root, new_rate_limit)
-
- benchmark_set_childkey_take {
-  // Setup
-  let netuid: u16 = 1;
-  let tempo: u16 = 1;
-  let seed: u32 = 1;
-  let coldkey: T::AccountId = account("Cold", 0, seed);
-  let hotkey: T::AccountId = account("Hot", 0, seed);
-  let take: u16 = 1000; // 10% in basis points
-
-  // Initialize the network
-  Subtensor::<T>::init_new_network(netuid, tempo);
-  SubtokenEnabled::<T>::insert(netuid, true);
-
-  // Register the hotkey
-  Subtensor::<T>::set_burn(netuid, 1);
-  let amount_to_be_staked = 1_000_000u32.into();
-  Subtensor::<T>::add_balance_to_coldkey_account(&coldkey, amount_to_be_staked);
-  assert_ok!(Subtensor::<T>::do_burned_registration(RawOrigin::Signed(coldkey.clone()).into(), netuid, hotkey.clone()));
-}: set_childkey_take(RawOrigin::Signed(coldkey), hotkey, netuid, take)
-
-  swap_coldkey {
-    // Set up initial state
-    let old_coldkey: T::AccountId = account("old_coldkey", 0, 0);
-    let new_coldkey: T::AccountId = account("new_coldkey", 0, 0);
-    let hotkey1: T::AccountId = account("hotkey1", 0, 0);
-    let netuid = 1u16;
-    let stake_amount1 = 1000u64;
-    let stake_amount2 = 2000u64;
-    let swap_cost = Subtensor::<T>::get_key_swap_cost();
-    let free_balance_old = 12345u64 + swap_cost;
-    let tempo: u16 = 1;
-
-    // Setup initial state
-    Subtensor::<T>::init_new_network(netuid, tempo);
-    Subtensor::<T>::set_network_registration_allowed(netuid, true);
-    Subtensor::<T>::set_network_pow_registration_allowed(netuid, true);
-
-    let block_number: u64 = Subtensor::<T>::get_current_block_as_u64();
-    let (nonce, work): (u64, Vec<u8>) = Subtensor::<T>::create_work_for_block_number(
-        netuid,
-        block_number,
-        3,
-        &hotkey1,
-    );
-
-    let _ = Subtensor::<T>::register(
-      <T as frame_system::Config>::RuntimeOrigin::from(RawOrigin::Signed(old_coldkey.clone())),
-        netuid,
-        block_number,
-        nonce,
-        work.clone(),
-        hotkey1.clone(),
-        old_coldkey.clone(),
-    );
-
-    // Add balance to old coldkey
-    Subtensor::<T>::add_balance_to_coldkey_account(
-        &old_coldkey,
-        stake_amount1 + stake_amount2 + free_balance_old,
-    );
-
-    // Insert an Identity
-    let name: Vec<u8> = b"The fourth Coolest Identity".to_vec();
-    let identity: ChainIdentity = ChainIdentity {
-        name: name.clone(),
-        url: vec![],
-        image: vec![],
-        discord: vec![],
-        description: vec![],
-        additional: vec![],
-    };
-
-    Identities::<T>::insert(&old_coldkey, identity);
-
-    // Benchmark setup complete, now execute the extrinsic
-}: swap_coldkey(RawOrigin::Root, old_coldkey.clone(), new_coldkey.clone(), swap_cost)
-
-batch_reveal_weights {
-  let tempo: u16 = 0;
-  let netuid: u16 = 1;
-  let num_commits: usize = 10;
-
-  let hotkey: T::AccountId = account("hot", 0, 1);
-  let coldkey: T::AccountId = account("cold", 0, 2);
-
-  Subtensor::<T>::init_new_network(netuid, tempo);
-  Subtensor::<T>::set_network_registration_allowed(netuid, true);
-  Subtensor::<T>::set_network_pow_registration_allowed(netuid, true);
-  Subtensor::<T>::set_commit_reveal_weights_enabled(netuid, true);
-  Subtensor::<T>::set_weights_set_rate_limit(netuid, 0); // Disable rate limiting for benchmarking
-
-  let block_number: u64 = Subtensor::<T>::get_current_block_as_u64();
-  let (nonce, work): (u64, Vec<u8>) = Subtensor::<T>::create_work_for_block_number(
-      netuid,
-      block_number,
-      3,
-      &hotkey,
-  );
-
-  let origin = T::RuntimeOrigin::from(RawOrigin::Signed(hotkey.clone()));
-  assert_ok!(Subtensor::<T>::register(
-      origin.clone(),
-      netuid,
-      block_number,
-      nonce,
-      work.clone(),
-      hotkey.clone(),
-      coldkey.clone(),
-  ));
-
-  let uid: u16 = 0;
-
-  Subtensor::<T>::set_validator_permit_for_uid(netuid, uid, true);
-
-  let mut uids_list = Vec::new();
-  let mut values_list = Vec::new();
-  let mut salts_list = Vec::new();
-  let mut version_keys = Vec::new();
-
-  for i in 0..num_commits {
-      let uids: Vec<u16> = vec![uid];
-      let values: Vec<u16> = vec![i as u16];
-      let salt: Vec<u16> = vec![i as u16];
-      let version_key_i: u64 = i as u64;
-
-      let commit_hash: H256 = BlakeTwo256::hash_of(&(
-          hotkey.clone(),
-          netuid,
-          uids.clone(),
-          values.clone(),
-          salt.clone(),
-          version_key_i,
-      ));
-
-      assert_ok!(Subtensor::<T>::commit_weights(
-          T::RuntimeOrigin::from(RawOrigin::Signed(hotkey.clone())),
-          netuid,
-          commit_hash,
-      ));
-
-      uids_list.push(uids);
-      values_list.push(values);
-      salts_list.push(salt);
-      version_keys.push(version_key_i);
-  }
-}: batch_reveal_weights(
-  RawOrigin::Signed(hotkey.clone()),
-  netuid,
-  uids_list,
-  values_list,
-  salts_list,
-  version_keys
-)
-
-benchmark_recycle_alpha {
-  let caller: T::AccountId = whitelisted_caller::<T::AccountId>();
-  let netuid: u16 = 1;
-  let tempo: u16 = 1;
-  let seed: u32 = 1;
-
-  let coldkey: T::AccountId = account("Test", 0, seed);
-  let hotkey: T::AccountId = account("Alice", 0, seed);
-
-  Subtensor::<T>::init_new_network(netuid, tempo);
-  SubtokenEnabled::<T>::insert(netuid, true);
-  Subtensor::<T>::set_network_registration_allowed(netuid, true);
-  Subtensor::<T>::set_burn(netuid, 1);
-
-  let amount_to_be_staked = 1_000_000_000u64.into();
-  Subtensor::<T>::add_balance_to_coldkey_account(&coldkey, amount_to_be_staked);
-
-  assert_ok!(Subtensor::<T>::do_burned_registration(
-      RawOrigin::Signed(coldkey.clone()).into(),
-      netuid,
-      hotkey.clone()
-  ));
-
-  let alpha_amount: u64 = 1_000_000;
-  SubnetAlphaOut::<T>::insert(netuid, alpha_amount * 2);
-
-  Subtensor::<T>::increase_stake_for_hotkey_and_coldkey_on_subnet(
-      &hotkey,
-      &coldkey,
-      netuid,
-      alpha_amount
-  );
-
-  assert_eq!(TotalHotkeyAlpha::<T>::get(&hotkey, netuid), alpha_amount);
-}: recycle_alpha(RawOrigin::Signed(coldkey), hotkey, alpha_amount, netuid)
-
-benchmark_burn_alpha {
-  let caller: T::AccountId = whitelisted_caller::<T::AccountId>();
-  let netuid: u16 = 1;
-  let tempo: u16 = 1;
-  let seed: u32 = 1;
-
-  let coldkey: T::AccountId = account("Test", 0, seed);
-  let hotkey: T::AccountId = account("Alice", 0, seed);
-
-  Subtensor::<T>::init_new_network(netuid, tempo);
-  SubtokenEnabled::<T>::insert(netuid, true);
-  Subtensor::<T>::set_network_registration_allowed(netuid, true);
-  Subtensor::<T>::set_burn(netuid, 1);
-
-  let amount_to_be_staked = 1_000_000_000u64.into();
-  Subtensor::<T>::add_balance_to_coldkey_account(&coldkey, amount_to_be_staked);
-
-  assert_ok!(Subtensor::<T>::do_burned_registration(
-      RawOrigin::Signed(coldkey.clone()).into(),
-      netuid,
-      hotkey.clone()
-  ));
-
-  let alpha_amount: u64 = 1_000_000;
-  SubnetAlphaOut::<T>::insert(netuid, alpha_amount * 2);
-
-  Subtensor::<T>::increase_stake_for_hotkey_and_coldkey_on_subnet(
-      &hotkey,
-      &coldkey,
-      netuid,
-      alpha_amount
-  );
-
-  assert_eq!(TotalHotkeyAlpha::<T>::get(&hotkey, netuid), alpha_amount);
-
-}: burn_alpha(RawOrigin::Signed(coldkey), hotkey, alpha_amount, netuid)
-
-
-benchmark_start_call {
-  let caller: T::AccountId = whitelisted_caller::<AccountIdOf<T>>();
-  let caller_origin = <T as frame_system::Config>::RuntimeOrigin::from(RawOrigin::Signed(caller.clone()));
-  let netuid: u16 = 1;
-  let tempo: u16 = 1;
-  let seed: u32 = 1;
-
-  // Set up coldkey and hotkey
-  let coldkey: T::AccountId = account("Test", 0, seed);
-  let hotkey: T::AccountId = account("Alice", 0, seed);
-
-  // Initialize network
-  Subtensor::<T>::init_new_network(netuid, tempo);
-  SubtokenEnabled::<T>::insert(netuid, true);
-  Subtensor::<T>::set_network_registration_allowed(netuid, true);
-
-  // Register the neuron
-  Subtensor::<T>::set_burn(netuid, 1);
-  let amount_to_be_staked = 1000000u32.into();
-  Subtensor::<T>::add_balance_to_coldkey_account(&coldkey.clone(), amount_to_be_staked);
-  SubnetOwner::<T>::set(netuid, coldkey.clone());
-
-  assert_ok!(Subtensor::<T>::do_burned_registration(RawOrigin::Signed(coldkey.clone()).into(), netuid, hotkey.clone()));
-  assert_eq!(SubnetOwner::<T>::get(netuid), coldkey.clone());
-  assert_eq!(FirstEmissionBlockNumber::<T>::get(netuid), None);
-  let current_block: u64 = Subtensor::<T>::get_current_block_as_u64();
-  let duration = <T as Config>::DurationOfStartCall::get();
-  let block: BlockNumberFor<T> = (current_block + duration).try_into().ok().expect("can't convert to block number");
-  frame_system::Pallet::<T>::set_block_number(block);
-
-}: start_call(RawOrigin::Signed(coldkey), netuid)
-
-benchmark_adjust_senate {
-  let coldkey: T::AccountId = whitelisted_caller::<AccountIdOf<T>>();
-  let hotkey:  T::AccountId = account("Alice", 0, 1);
-  let root: u16 = Subtensor::<T>::get_root_netuid();
-  Subtensor::<T>::init_new_network(root, 1);
-  Uids::<T>::insert(root, &hotkey, 0u16);
-}: adjust_senate(RawOrigin::Signed(coldkey), hotkey.clone())
-
-benchmark_add_stake_limit {
-  let coldkey: T::AccountId = whitelisted_caller::<AccountIdOf<T>>();
-  let hotkey : T::AccountId = account("Alice", 0, 1);
-  let netuid : u16          = 1;
-  let amount : u64          = 1_000_000;
-  let limit  : u64          = 1_000_000;
-  let allow  : bool         = true;
-  Subtensor::<T>::init_new_network(netuid, 1);
-  Subtensor::<T>::set_network_registration_allowed(netuid, true);
-  SubtokenEnabled::<T>::insert(netuid, true);
-
-  let bond    = Subtensor::<T>::get_burn_as_u64(netuid);
-  let deposit = (amount + bond + DefaultStakingFee::<T>::get()) * 10;
-  Subtensor::<T>::add_balance_to_coldkey_account(&coldkey, deposit);
-  assert_ok!(
-      Subtensor::<T>::burned_register(
-          RawOrigin::Signed(coldkey.clone()).into(),
-          netuid,
-          hotkey.clone()
-      )
-  );
-  SubnetTAO::<T>::insert(netuid, deposit);
-  SubnetAlphaIn::<T>::insert(netuid, deposit);
-  TotalStake::<T>::set(deposit);
-
-}: add_stake_limit(RawOrigin::Signed(coldkey.clone()), hotkey.clone(), netuid, amount, limit, allow)
-
-benchmark_move_stake {
-  let coldkey:     T::AccountId = whitelisted_caller::<AccountIdOf<T>>();
-  let origin:      T::AccountId = account("A", 0, 1);
-  let destination: T::AccountId = account("B", 0, 2);
-  let netuid:      u16          = 1;
-
-  SubtokenEnabled::<T>::insert(netuid, true);
-  Subtensor::<T>::init_new_network(netuid, 1);
-  let burn_fee  = Subtensor::<T>::get_burn_as_u64(netuid);
-  let stake_tao = 1_000_000;
-  let deposit   = burn_fee.saturating_mul(2).saturating_add(stake_tao);
-  Subtensor::<T>::add_balance_to_coldkey_account(&coldkey, deposit);
-
-  assert_ok!(
-    Subtensor::<T>::burned_register(
-      RawOrigin::Signed(coldkey.clone()).into(),
-      netuid,
-      origin.clone()
-    )
-  );
-
-  SubnetTAO::<T>::insert(netuid,   deposit);
-  SubnetAlphaIn::<T>::insert(netuid, deposit);
-  TotalStake::<T>::set(deposit);
-
-  assert_ok!(
-    Subtensor::<T>::add_stake_limit(
-      RawOrigin::Signed(coldkey.clone()).into(),
-      origin.clone(),
-      netuid,
-      stake_tao,
-      u64::MAX,
-      false
-    )
-  );
-
-  let alpha_to_move: u64 =
-    Subtensor::<T>::get_stake_for_hotkey_and_coldkey_on_subnet(
-      &origin, &coldkey, netuid
-    );
-
-  Subtensor::<T>::create_account_if_non_existent(&coldkey, &destination);
-}: move_stake(RawOrigin::Signed(coldkey.clone()),origin.clone(),destination.clone(),netuid,netuid,alpha_to_move)
-
-benchmark_remove_stake_limit {
-  let coldkey: T::AccountId = whitelisted_caller::<AccountIdOf<T>>();
-  let hotkey:  T::AccountId = account("Alice", 0, 1);
-  let netuid:  u16          = 1;
-
-  Subtensor::<T>::init_new_network(netuid, 1);
-  Subtensor::<T>::set_network_registration_allowed(netuid, true);
-  SubtokenEnabled::<T>::insert(netuid, true);
-
-  let bond   = Subtensor::<T>::get_burn_as_u64(netuid);
-  let fee    = DefaultStakingFee::<T>::get();
-  let amount: u64 = 1_000_000;
-  let deposit = (amount + bond + fee).saturating_mul(10);
-
-  Subtensor::<T>::add_balance_to_coldkey_account(&coldkey, deposit);
-  assert_ok!(
-      Subtensor::<T>::burned_register(
-          RawOrigin::Signed(coldkey.clone()).into(),
-          netuid,
-          hotkey.clone(),
-      )
-  );
-
-  SubnetTAO::<T>::insert(netuid, deposit);
-  SubnetAlphaIn::<T>::insert(netuid, deposit);
-  SubnetAlphaOut::<T>::insert(netuid, deposit);
-  TotalStake::<T>::set(deposit);
-
-  assert_ok!(
-      Subtensor::<T>::add_stake_limit(
-          RawOrigin::Signed(coldkey.clone()).into(),
-          hotkey.clone(),
-          netuid,
-          amount,
-          u64::MAX,
-          false,
-      )
-  );
-
-  let alpha: u64 = Subtensor::<T>::get_stake_for_hotkey_and_coldkey_on_subnet(
-      &hotkey, &coldkey, netuid
-  );
-
-  assert_ok!(
-      Subtensor::<T>::remove_stake_limit(
-          RawOrigin::Signed(coldkey.clone()).into(),
-          hotkey.clone(),
-          netuid,
-          alpha,
-          u64::MAX,
-          true,
-      )
-  );
-}: remove_stake_limit(RawOrigin::Signed(coldkey.clone()),hotkey.clone(),netuid,alpha,u64::MAX,true)
-
-benchmark_swap_stake_limit {
-  let coldkey: T::AccountId = whitelisted_caller::<AccountIdOf<T>>();
-  let hot:     T::AccountId = account("A", 0, 1);
-  let netuid:  u16          = 1;
-  let allow:   bool         = true;
-
-  SubtokenEnabled::<T>::insert(netuid, true);
-  Subtensor::<T>::init_new_network(netuid, 1);
-
-  let reg_fee   = Subtensor::<T>::get_burn_as_u64(netuid);
-  let stake_tao = 1_000_000;
-  let deposit   = reg_fee.saturating_mul(2).saturating_add(stake_tao);
-  Subtensor::<T>::add_balance_to_coldkey_account(&coldkey, deposit);
-
-  assert_ok!(
-    Subtensor::<T>::burned_register(
-      RawOrigin::Signed(coldkey.clone()).into(),
-      netuid,
-      hot.clone()
-    )
-  );
-
-  SubnetTAO::<T>::insert(netuid,   deposit);
-  SubnetAlphaIn::<T>::insert(netuid, deposit);
-  TotalStake::<T>::set(deposit);
-
-  assert_ok!(
-    Subtensor::<T>::add_stake_limit(
-      RawOrigin::Signed(coldkey.clone()).into(),
-      hot.clone(),
-      netuid,
-      stake_tao,
-      u64::MAX,
-      allow
-    )
-  );
-
-  let alpha_to_swap: u64 =
-    Subtensor::<T>::get_stake_for_hotkey_and_coldkey_on_subnet(
-      &hot, &coldkey, netuid
-    );
-}: swap_stake_limit(RawOrigin::Signed(coldkey.clone()),hot.clone(),netuid,netuid,alpha_to_swap,u64::MAX,allow)
-
-benchmark_transfer_stake {
-  let coldkey: T::AccountId = whitelisted_caller::<AccountIdOf<T>>();
-  let dest:    T::AccountId = account("B", 0, 2);
-  let hot:     T::AccountId = account("A", 0, 1);
-  let netuid:  u16          = 1;
-
-  SubtokenEnabled::<T>::insert(netuid, true);
-  Subtensor::<T>::init_new_network(netuid, 1);
-
-  let reg_fee = Subtensor::<T>::get_burn_as_u64(netuid);
-  let stake_tao = 1_000_000;
-  let deposit = reg_fee.saturating_mul(2).saturating_add(stake_tao);
-  Subtensor::<T>::add_balance_to_coldkey_account(&coldkey, deposit);
-
-  assert_ok!(
-    Subtensor::<T>::burned_register(
-      RawOrigin::Signed(coldkey.clone()).into(),
-      netuid,
-      hot.clone()
-    )
-  );
-
-  SubnetTAO::<T>::insert(netuid, deposit);
-  SubnetAlphaIn::<T>::insert(netuid, deposit);
-  TotalStake::<T>::set(deposit);
-
-  assert_ok!(
-    Subtensor::<T>::add_stake_limit(
-      RawOrigin::Signed(coldkey.clone()).into(),
-      hot.clone(),
-      netuid,
-      stake_tao,
-      u64::MAX,
-      false
-    )
-  );
-
-  let alpha_to_transfer: u64 =
-    Subtensor::<T>::get_stake_for_hotkey_and_coldkey_on_subnet(
-      &hot, &coldkey, netuid
-    );
-
-  Subtensor::<T>::create_account_if_non_existent(&dest, &hot);
-}: transfer_stake(RawOrigin::Signed(coldkey.clone()),dest.clone(),hot.clone(),netuid,netuid,alpha_to_transfer)
-
-benchmark_swap_stake {
-  let coldkey: T::AccountId = whitelisted_caller::<AccountIdOf<T>>();
-  let hot:     T::AccountId = account("A", 0, 9);
-  let netuid:  u16          = 1;
-
-  SubtokenEnabled::<T>::insert(netuid, true);
-  Subtensor::<T>::init_new_network(netuid, 1);
-
-  let reg_fee = Subtensor::<T>::get_burn_as_u64(netuid);
-  let stake_tao = 1_000_000;
-  let deposit = reg_fee.saturating_mul(2).saturating_add(stake_tao);
-  Subtensor::<T>::add_balance_to_coldkey_account(&coldkey, deposit);
-
-  assert_ok!(
-    Subtensor::<T>::burned_register(
-      RawOrigin::Signed(coldkey.clone()).into(),
-      netuid,
-      hot.clone()
-    )
-  );
-
-  SubnetTAO::<T>::insert(netuid, deposit);
-  SubnetAlphaIn::<T>::insert(netuid, deposit);
-  TotalStake::<T>::set(deposit);
-
-  assert_ok!(
-    Subtensor::<T>::add_stake_limit(
-      RawOrigin::Signed(coldkey.clone()).into(),
-      hot.clone(),
-      netuid,
-      stake_tao,
-      u64::MAX,
-      false
-    )
-  );
-
-  let alpha_to_swap: u64 =
-    Subtensor::<T>::get_stake_for_hotkey_and_coldkey_on_subnet(
-      &hot, &coldkey, netuid
-    );
-}: swap_stake(RawOrigin::Signed(coldkey.clone()),hot.clone(),netuid,netuid,alpha_to_swap)
-
-benchmark_batch_commit_weights {
-  let hotkey: T::AccountId = whitelisted_caller::<AccountIdOf<T>>();
-  let netuid:  u16         = 1;
-  let count:   usize       = 3;
-  let mut netuids: Vec<Compact<u16>> = Vec::new();
-  let mut hashes:  Vec<H256>         = Vec::new();
-
-  Subtensor::<T>::init_new_network(netuid, 1);
-  Subtensor::<T>::set_network_pow_registration_allowed(netuid, true);
-  SubtokenEnabled::<T>::insert(netuid, true);
-  let reg_fee = Subtensor::<T>::get_burn_as_u64(netuid);
-  Subtensor::<T>::add_balance_to_coldkey_account(&hotkey, reg_fee.saturating_mul(2));
-
-  assert_ok!(
-      Subtensor::<T>::burned_register(
-          RawOrigin::Signed(hotkey.clone()).into(),
-          netuid,
-          hotkey.clone()
-      )
-  );
-
-  Subtensor::<T>::set_validator_permit_for_uid(netuid, 0, true);
-  Subtensor::<T>::set_commit_reveal_weights_enabled(netuid, true);
-
-  for i in 0..count {
-      netuids.push( Compact(netuid) );
-      hashes.push( H256::repeat_byte(i as u8) );
-  }
-}: batch_commit_weights(RawOrigin::Signed(hotkey.clone()),netuids, hashes)
-
-benchmark_batch_set_weights {
-  let hotkey: T::AccountId = whitelisted_caller::<AccountIdOf<T>>();
-  let netuid:  u16         = 1;
-  let version: u64         = 1;
-  let entries: Vec<(Compact<u16>, Compact<u16>)> = vec![
-      (Compact(0u16), Compact(0u16))
-  ];
-  let netuids: Vec<Compact<u16>> =
-      vec![ Compact(netuid) ];
-  let weights: Vec<Vec<(Compact<u16>, Compact<u16>)>> =
-      vec![ entries.clone() ];
-  let keys: Vec<Compact<u64>> =
-      vec![ Compact(version) ];
-
-  Subtensor::<T>::init_new_network(netuid, 1);
-  Subtensor::<T>::set_network_registration_allowed(netuid, true);
-  SubtokenEnabled::<T>::insert(netuid, true);
-
-  let reg_fee = Subtensor::<T>::get_burn_as_u64(netuid);
-  Subtensor::<T>::add_balance_to_coldkey_account(&hotkey, reg_fee.saturating_mul(2));
-
-  assert_ok!(
-      Subtensor::<T>::burned_register(
-          RawOrigin::Signed(hotkey.clone()).into(),
-          netuid,
-          hotkey.clone()
-      )
-  );
-}: batch_set_weights(RawOrigin::Signed(hotkey.clone()),netuids, weights, keys)
-
-benchmark_commit_crv3_weights {
-  let hotkey: T::AccountId = whitelisted_caller::<AccountIdOf<T>>();
-  let netuid:  u16         = 1;
-  let vec_commit: Vec<u8>  = vec![0; MAX_CRV3_COMMIT_SIZE_BYTES as usize];
-  let commit: BoundedVec<_, _> =
-      vec_commit.try_into().unwrap();
-  let round: u64           = 0;
-
-  Subtensor::<T>::init_new_network(netuid, 1);
-  Subtensor::<T>::set_network_pow_registration_allowed(netuid, true);
-  SubtokenEnabled::<T>::insert(netuid, true);
-
-  let reg_fee = Subtensor::<T>::get_burn_as_u64(netuid);
-  Subtensor::<T>::add_balance_to_coldkey_account(&hotkey, reg_fee.saturating_mul(2));
-
-  assert_ok!(
-      Subtensor::<T>::burned_register(
-          RawOrigin::Signed(hotkey.clone()).into(),
-          netuid,
-          hotkey.clone()
-      )
-  );
-
-  Subtensor::<T>::set_commit_reveal_weights_enabled(netuid, true);
-}: commit_crv3_weights(RawOrigin::Signed(hotkey.clone()),netuid, commit, round)
-
-benchmark_decrease_take {
-  let coldkey: T::AccountId = whitelisted_caller::<AccountIdOf<T>>();
-  let hotkey:  T::AccountId = account("Alice", 0, 1);
-  let take:    u16          = 100;
-
-  Delegates::<T>::insert(&hotkey, 200u16);
-  Owner::<T>::insert(&hotkey, &coldkey);
-}: decrease_take(RawOrigin::Signed(coldkey.clone()), hotkey.clone(), take)
-
-benchmark_increase_take {
-  let coldkey: T::AccountId = whitelisted_caller::<AccountIdOf<T>>();
-  let hotkey:  T::AccountId = account("Alice", 0, 2);
-  let take:    u16          = 150;
-
-  Delegates::<T>::insert(&hotkey, 100u16);
-  Owner::<T>::insert(&hotkey, &coldkey);
-}: increase_take(RawOrigin::Signed(coldkey.clone()), hotkey.clone(), take)
-
-benchmark_register_network_with_identity {
-  let coldkey: T::AccountId = whitelisted_caller::<AccountIdOf<T>>();
-  let hotkey:  T::AccountId = account("Alice", 0, 1);
-  let identity: Option<SubnetIdentityOfV2> = None;
-  Subtensor::<T>::set_network_registration_allowed( 1, true );
-  Subtensor::<T>::set_network_rate_limit(1);
-  Subtensor::<T>::add_balance_to_coldkey_account(&coldkey, 9_999_999_999_999u64);
-}: register_network_with_identity(RawOrigin::Signed(coldkey.clone()), hotkey.clone(), identity)
-
-benchmark_serve_axon_tls {
-  let caller:  T::AccountId = whitelisted_caller::<AccountIdOf<T>>();
-  let netuid:  u16          = 1;
-  let version: u32          = 1;
-  let ip:   u128 = 0xC0A8_0001;
-  let port: u16  = 30333;
-  let ip_type:  u8 = 4;
-  let proto:    u8 = 0;
-  let p1:       u8 = 0;
-  let p2:       u8 = 0;
-  let cert:  Vec<u8> = vec![];
-
-  Subtensor::<T>::init_new_network(netuid, 1);
-  Subtensor::<T>::set_network_registration_allowed(netuid, true);
-  SubtokenEnabled::<T>::insert(netuid, true);
-
-  let reg_fee = Subtensor::<T>::get_burn_as_u64(netuid);
-  Subtensor::<T>::add_balance_to_coldkey_account(&caller, reg_fee.saturating_mul(2));
-  assert_ok!(
-      Subtensor::<T>::burned_register(
-          RawOrigin::Signed(caller.clone()).into(),
-          netuid,
-          caller.clone()
-      )
-  );
-}: serve_axon_tls(RawOrigin::Signed(caller.clone()),netuid,version,ip,port,ip_type,proto,p1,p2,cert)
-
-benchmark_set_identity {
-  let coldkey: T::AccountId = whitelisted_caller::<AccountIdOf<T>>();
-  let hotkey:  T::AccountId = account("Alice", 0, 5);
-  let name = b"n".to_vec();
-  let url  = vec![];
-  let repo = vec![];
-  let img  = vec![];
-  let disc = vec![];
-  let descr= vec![];
-  let add  = vec![];
-
-  Subtensor::<T>::create_account_if_non_existent(&coldkey, &hotkey);
-  Subtensor::<T>::init_new_network(1, 1);
-  Subtensor::<T>::add_balance_to_coldkey_account(&coldkey, 1_000_000_000u64.saturating_mul(2));
-  SubtokenEnabled::<T>::insert(1, true);
-  assert_ok!( Subtensor::<T>::burned_register(
-      RawOrigin::Signed(coldkey.clone()).into(),
-      1, hotkey.clone()
-  ));
-}: set_identity(RawOrigin::Signed(coldkey.clone()),name, url, repo, img, disc, descr, add)
-
-benchmark_set_subnet_identity {
-  let coldkey: T::AccountId = whitelisted_caller::<AccountIdOf<T>>();
-  let netuid:  u16          = 1;
-  let name = b"n".to_vec();
-  let repo = vec![];
-  let contact = vec![];
-  let url    = vec![];
-  let disc   = vec![];
-  let descr  = vec![];
-  let add    = vec![];
-
-  SubnetOwner::<T>::insert(netuid, coldkey.clone());
-  SubtokenEnabled::<T>::insert(netuid, true);
-}: set_subnet_identity(RawOrigin::Signed(coldkey.clone()), netuid, name, repo, contact, url, disc, descr, add)
-
-benchmark_set_tao_weights {
-  let netuid: u16 = 1;
-  let hotkey: T::AccountId = account("A", 0, 6);
-  let dests = vec![0u16];
-  let weights = vec![0u16];
-  let version: u64 = 1;
-
-  Subtensor::<T>::init_new_network(netuid, 1);
-}: set_tao_weights(RawOrigin::None, netuid, hotkey.clone(), dests, weights, version)
-
-benchmark_swap_hotkey {
-  let coldkey: T::AccountId = whitelisted_caller::<AccountIdOf<T>>();
-  let old:     T::AccountId = account("A", 0, 7);
-  let new:     T::AccountId = account("B", 0, 8);
-  Owner::<T>::insert(&old, &coldkey);
-  let cost = Subtensor::<T>::get_key_swap_cost();
-  Subtensor::<T>::add_balance_to_coldkey_account(&coldkey, cost);
-}: swap_hotkey(RawOrigin::Signed(coldkey.clone()), old.clone(), new.clone(), None)
-
-benchmark_try_associate_hotkey {
-  let coldkey: T::AccountId = whitelisted_caller::<AccountIdOf<T>>();
-  let hot:     T::AccountId = account("A", 0, 1);
-}: try_associate_hotkey(RawOrigin::Signed(coldkey.clone()), hot.clone())
-
-benchmark_unstake_all {
-  let coldkey: T::AccountId = whitelisted_caller::<AccountIdOf<T>>();
-  let hotkey:  T::AccountId = account("A", 0, 14);
-  Subtensor::<T>::create_account_if_non_existent(&coldkey, &hotkey);
-}: unstake_all(RawOrigin::Signed(coldkey.clone()), hotkey.clone())
-
-benchmark_unstake_all_alpha {
-  let coldkey: T::AccountId = whitelisted_caller::<AccountIdOf<T>>();
-  let hotkey:  T::AccountId = account("A", 0, 15);
-  Subtensor::<T>::create_account_if_non_existent(&coldkey, &hotkey);
-}: unstake_all_alpha(RawOrigin::Signed(coldkey.clone()), hotkey.clone())
-=======
     #[benchmark]
     fn unstake_all_alpha() {
         let coldkey: T::AccountId = whitelisted_caller();
@@ -2427,5 +1464,4 @@
         #[extrinsic_call]
         _(RawOrigin::Signed(coldkey.clone()), hotkey.clone());
     }
->>>>>>> 21fb6a50
 }