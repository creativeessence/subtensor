use frame_support::pallet_macros::pallet_section;

/// A [`pallet_section`] that defines the events for a pallet.
/// This can later be imported into the pallet using [`import_section`].
#[pallet_section]
mod events {
    #[pallet::event]
    #[pallet::generate_deposit(pub(super) fn deposit_event)]
    pub enum Event<T: Config> {
        /// a new network is added.
        NetworkAdded(u16, u16),
        /// a network is removed.
        NetworkRemoved(u16),
        /// stake has been transferred from the a coldkey account onto the hotkey staking account.
        StakeAdded(T::AccountId, T::AccountId, u64, u64, u16),
        /// stake has been removed from the hotkey staking account onto the coldkey account.
        StakeRemoved(T::AccountId, T::AccountId, u64, u64, u16),
        /// a caller successfully sets their weights on a subnetwork.
        WeightsSet(u16, u16),
        /// a new neuron account has been registered to the chain.
        NeuronRegistered(u16, u16, T::AccountId),
        /// multiple uids have been concurrently registered.
        BulkNeuronsRegistered(u16, u16),
        /// FIXME: Not used yet
        BulkBalancesSet(u16, u16),
        /// max allowed uids has been set for a subnetwork.
        MaxAllowedUidsSet(u16, u16),
        /// the max weight limit has been set for a subnetwork.
        MaxWeightLimitSet(u16, u16),
        /// the difficulty has been set for a subnet.
        DifficultySet(u16, u64),
        /// the adjustment interval is set for a subnet.
        AdjustmentIntervalSet(u16, u16),
        /// registration per interval is set for a subnet.
        RegistrationPerIntervalSet(u16, u16),
        /// we set max registrations per block.
        MaxRegistrationsPerBlockSet(u16, u16),
        /// an activity cutoff is set for a subnet.
        ActivityCutoffSet(u16, u16),
        /// Rho value is set.
        RhoSet(u16, u16),
        /// Kappa is set for a subnet.
        KappaSet(u16, u16),
        /// minimum allowed weight is set for a subnet.
        MinAllowedWeightSet(u16, u16),
        /// the validator pruning length has been set.
        ValidatorPruneLenSet(u16, u64),
        /// the scaling law power has been set for a subnet.
        ScalingLawPowerSet(u16, u16),
        /// weights set rate limit has been set for a subnet.
        WeightsSetRateLimitSet(u16, u64),
        /// immunity period is set for a subnet.
        ImmunityPeriodSet(u16, u16),
        /// bonds moving average is set for a subnet.
        BondsMovingAverageSet(u16, u64),
        /// setting the max number of allowed validators on a subnet.
        MaxAllowedValidatorsSet(u16, u16),
        /// the axon server information is added to the network.
        AxonServed(u16, T::AccountId),
        /// the prometheus server information is added to the network.
        PrometheusServed(u16, T::AccountId),
        /// emission ratios for all networks is set.
        EmissionValuesSet(),
        /// a hotkey has become a delegate.
        DelegateAdded(T::AccountId, T::AccountId, u16),
        /// the default take is set.
        DefaultTakeSet(u16),
        /// weights version key is set for a network.
        WeightsVersionKeySet(u16, u64),
        /// setting min difficulty on a network.
        MinDifficultySet(u16, u64),
        /// setting max difficulty on a network.
        MaxDifficultySet(u16, u64),
        /// setting the prometheus serving rate limit.
        ServingRateLimitSet(u16, u64),
        /// setting burn on a network.
        BurnSet(u16, u64),
        /// setting max burn on a network.
        MaxBurnSet(u16, u64),
        /// setting min burn on a network.
        MinBurnSet(u16, u64),
        /// setting the transaction rate limit.
        TxRateLimitSet(u64),
        /// setting the delegate take transaction rate limit.
        TxDelegateTakeRateLimitSet(u64),
        /// setting the childkey take transaction rate limit.
        TxChildKeyTakeRateLimitSet(u64),
        /// minimum childkey take set
        MinChildKeyTakeSet(u16),
        /// maximum childkey take set
        MaxChildKeyTakeSet(u16),
        /// childkey take set
        ChildKeyTakeSet(T::AccountId, u16),
        /// a sudo call is done.
        Sudid(DispatchResult),
        /// registration is allowed/disallowed for a subnet.
        RegistrationAllowed(u16, bool),
        /// POW registration is allowed/disallowed for a subnet.
        PowRegistrationAllowed(u16, bool),
        /// setting tempo on a network
        TempoSet(u16, u16),
        /// setting the RAO recycled for registration.
        RAORecycledForRegistrationSet(u16, u64),
        /// min stake is set for validators to set weights.
        WeightsMinStake(u64),
        /// setting the minimum required stake amount for senate registration.
        SenateRequiredStakePercentSet(u64),
        /// setting the adjustment alpha on a subnet.
        AdjustmentAlphaSet(u16, u64),
        /// the faucet it called on the test net.
        Faucet(T::AccountId, u64),
        /// the subnet owner cut is set.
        SubnetOwnerCutSet(u16),
        /// the network creation rate limit is set.
        NetworkRateLimitSet(u64),
        /// the network immunity period is set.
        NetworkImmunityPeriodSet(u64),
        /// the network minimum locking cost is set.
        NetworkMinLockCostSet(u64),
        /// the maximum number of subnets is set
        SubnetLimitSet(u16),
        /// the lock cost reduction is set
        NetworkLockCostReductionIntervalSet(u64),
        /// the take for a delegate is decreased.
        TakeDecreased(T::AccountId, T::AccountId, u16),
        /// the take for a delegate is increased.
        TakeIncreased(T::AccountId, T::AccountId, u16),
        /// the hotkey is swapped
        HotkeySwapped {
            /// the account ID of coldkey
            coldkey: T::AccountId,
            /// the account ID of old hotkey
            old_hotkey: T::AccountId,
            /// the account ID of new hotkey
            new_hotkey: T::AccountId,
        },
        /// maximum delegate take is set by sudo/admin transaction
        MaxDelegateTakeSet(u16),
        /// minimum delegate take is set by sudo/admin transaction
        MinDelegateTakeSet(u16),
        /// the target stakes per interval is set by sudo/admin transaction
        TargetStakesPerIntervalSet(u64),
        /// a member of the senate is adjusted
        SenateAdjusted {
            /// the account ID of the old senate member, if any
            old_member: Option<T::AccountId>,
            /// the account ID of the new senate member
            new_member: T::AccountId,
        },
        /// A coldkey has been swapped
        ColdkeySwapped {
            /// the account ID of old coldkey
            old_coldkey: T::AccountId,
            /// the account ID of new coldkey
            new_coldkey: T::AccountId,
        },
        /// All balance of a hotkey has been unstaked and transferred to a new coldkey
        AllBalanceUnstakedAndTransferredToNewColdkey {
            /// The account ID of the current coldkey
            current_coldkey: T::AccountId,
            /// The account ID of the new coldkey
            new_coldkey: T::AccountId,
            /// The total balance of the hotkey
            total_balance: <<T as Config>::Currency as fungible::Inspect<
                <T as frame_system::Config>::AccountId,
            >>::Balance,
        },
        /// A coldkey swap has been scheduled
        ColdkeySwapScheduled {
            /// The account ID of the old coldkey
            old_coldkey: T::AccountId,
            /// The account ID of the new coldkey
            new_coldkey: T::AccountId,
            /// The arbitration block for the coldkey swap
            execution_block: BlockNumberFor<T>,
        },
        /// The arbitration period has been extended
        ArbitrationPeriodExtended {
            /// The account ID of the coldkey
            coldkey: T::AccountId,
        },
        /// The children of a hotkey have been set
        SetChildren(T::AccountId, u16, Vec<(u64, T::AccountId)>),
        /// The hotkey emission tempo has been set
        HotkeyEmissionTempoSet(u64),
        /// The network maximum stake has been set
        NetworkMaxStakeSet(u16, u64),
        /// The identity of a coldkey has been set
        ChainIdentitySet(T::AccountId),
        /// Mechanism added
        MechanismAdded(u16),
        /// Network activated
        NetworkActivated(u16),
        /// StakeMoved
        StakeMoved(T::AccountId, T::AccountId, u16, T::AccountId, u16),
        /// SubnetConverted meaning the owner has converted their lock and now the owner position is open.
        SubnetConverted(u16),
        /// The identity of a subnet has been set
        SubnetIdentitySet(u16),
        /// The identity of a subnet has been removed
        SubnetIdentityRemoved(u16),
        /// The duration of schedule coldkey swap has been set
        ColdkeySwapScheduleDurationSet(BlockNumberFor<T>),
<<<<<<< HEAD
        /// Subnet owner cut distributed
        OwnerPaymentDistributed(u16, T::AccountId, u64),
=======
        /// The duration of dissolve network has been set
        DissolveNetworkScheduleDurationSet(BlockNumberFor<T>),
        /// Weights have been successfully committed.
        ///
        /// - **who**: The account ID of the user committing the weights.
        /// - **netuid**: The network identifier.
        /// - **commit_hash**: The hash representing the committed weights.
        WeightsCommitted(T::AccountId, u16, H256),

        /// Weights have been successfully revealed.
        ///
        /// - **who**: The account ID of the user revealing the weights.
        /// - **netuid**: The network identifier.
        /// - **commit_hash**: The hash of the revealed weights.
        WeightsRevealed(T::AccountId, u16, H256),

        /// Weights have been successfully batch revealed.
        ///
        /// - **who**: The account ID of the user revealing the weights.
        /// - **netuid**: The network identifier.
        /// - **revealed_hashes**: A vector of hashes representing each revealed weight set.
        WeightsBatchRevealed(T::AccountId, u16, Vec<H256>),
>>>>>>> 70f4c633
    }
}<|MERGE_RESOLUTION|>--- conflicted
+++ resolved
@@ -201,10 +201,8 @@
         SubnetIdentityRemoved(u16),
         /// The duration of schedule coldkey swap has been set
         ColdkeySwapScheduleDurationSet(BlockNumberFor<T>),
-<<<<<<< HEAD
         /// Subnet owner cut distributed
         OwnerPaymentDistributed(u16, T::AccountId, u64),
-=======
         /// The duration of dissolve network has been set
         DissolveNetworkScheduleDurationSet(BlockNumberFor<T>),
         /// Weights have been successfully committed.
@@ -227,6 +225,5 @@
         /// - **netuid**: The network identifier.
         /// - **revealed_hashes**: A vector of hashes representing each revealed weight set.
         WeightsBatchRevealed(T::AccountId, u16, Vec<H256>),
->>>>>>> 70f4c633
     }
 }