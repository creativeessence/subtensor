extern crate alloc;

use alloc::format;
use core::marker::PhantomData;

use crate::{Runtime, RuntimeCall};

use pallet_evm::{
    ExitError, ExitSucceed, GasWeightMapping, IsPrecompileResult, Precompile, PrecompileFailure,
    PrecompileHandle, PrecompileOutput, PrecompileResult, PrecompileSet,
};
use pallet_evm_precompile_modexp::Modexp;
use pallet_evm_precompile_sha3fips::Sha3FIPS256;
use pallet_evm_precompile_simple::{ECRecover, ECRecoverPublicKey, Identity, Ripemd160, Sha256};

use frame_support::dispatch::{GetDispatchInfo, Pays};
use frame_system::RawOrigin;
use sp_core::{hashing::keccak_256, H160};
use sp_runtime::{traits::Dispatchable, AccountId32};
use sp_std::vec;

// Include custom precompiles
mod balance_transfer;
mod ed25519;
mod metagraph;
mod neuron;
mod staking;
mod subnet;

use balance_transfer::*;
use ed25519::*;
use metagraph::*;
use neuron::*;
use staking::*;
use subnet::*;
pub struct FrontierPrecompiles<R>(PhantomData<R>);
impl<R> Default for FrontierPrecompiles<R>
where
    R: pallet_evm::Config,
{
    fn default() -> Self {
        Self::new()
    }
}

impl<R> FrontierPrecompiles<R>
where
    R: pallet_evm::Config,
{
    pub fn new() -> Self {
        Self(Default::default())
    }
    pub fn used_addresses() -> [H160; 13] {
        [
            hash(1),
            hash(2),
            hash(3),
            hash(4),
            hash(5),
            hash(1024),
            hash(1025),
            hash(EDVERIFY_PRECOMPILE_INDEX),
            hash(BALANCE_TRANSFER_INDEX),
            hash(STAKING_PRECOMPILE_INDEX),
            hash(SUBNET_PRECOMPILE_INDEX),
            hash(METAGRAPH_PRECOMPILE_INDEX),
            hash(NEURON_PRECOMPILE_INDEX),
        ]
    }
}
impl<R> PrecompileSet for FrontierPrecompiles<R>
where
    R: pallet_evm::Config,
{
    fn execute(&self, handle: &mut impl PrecompileHandle) -> Option<PrecompileResult> {
        match handle.code_address() {
            // Ethereum precompiles :
            a if a == hash(1) => Some(ECRecover::execute(handle)),
            a if a == hash(2) => Some(Sha256::execute(handle)),
            a if a == hash(3) => Some(Ripemd160::execute(handle)),
            a if a == hash(4) => Some(Identity::execute(handle)),
            a if a == hash(5) => Some(Modexp::execute(handle)),
            // Non-Frontier specific nor Ethereum precompiles :
            a if a == hash(1024) => Some(Sha3FIPS256::execute(handle)),
            a if a == hash(1025) => Some(ECRecoverPublicKey::execute(handle)),
            a if a == hash(EDVERIFY_PRECOMPILE_INDEX) => Some(Ed25519Verify::execute(handle)),
            // Subtensor specific precompiles :
            a if a == hash(BALANCE_TRANSFER_INDEX) => {
                Some(BalanceTransferPrecompile::execute(handle))
            }
            a if a == hash(STAKING_PRECOMPILE_INDEX) => Some(StakingPrecompile::execute(handle)),
            a if a == hash(SUBNET_PRECOMPILE_INDEX) => Some(SubnetPrecompile::execute(handle)),
            a if a == hash(METAGRAPH_PRECOMPILE_INDEX) => {
                Some(MetagraphPrecompile::execute(handle))
            }
            a if a == hash(NEURON_PRECOMPILE_INDEX) => Some(NeuronPrecompile::execute(handle)),

            _ => None,
        }
    }

    fn is_precompile(&self, address: H160, _gas: u64) -> IsPrecompileResult {
        IsPrecompileResult::Answer {
            is_precompile: Self::used_addresses().contains(&address),
            extra_cost: 0,
        }
    }
}

fn hash(a: u64) -> H160 {
    H160::from_low_u64_be(a)
}

/// Returns Ethereum method ID from an str method signature
///
pub fn get_method_id(method_signature: &str) -> [u8; 4] {
    // Calculate the full Keccak-256 hash of the method signature
    let hash = keccak_256(method_signature.as_bytes());

    // Extract the first 4 bytes to get the method ID
    [hash[0], hash[1], hash[2], hash[3]]
}

/// Takes a slice from bytes with PrecompileFailure as Error
///
pub fn get_slice(data: &[u8], from: usize, to: usize) -> Result<&[u8], PrecompileFailure> {
    let maybe_slice = data.get(from..to);
    if let Some(slice) = maybe_slice {
        Ok(slice)
    } else {
        log::error!(
            "fail to get slice from data, {:?}, from {}, to {}",
            &data,
            from,
            to
        );
<<<<<<< HEAD
        Err(PrecompileFailure::Error {
            exit_status: ExitError::InvalidRange,
        })
    }
}

pub fn get_pubkey(data: &[u8]) -> Result<(AccountId32, vec::Vec<u8>), PrecompileFailure> {
    let mut pubkey = [0u8; 32];
    pubkey.copy_from_slice(get_slice(data, 0, 32)?);

    Ok((
        pubkey.into(),
        data.get(32..)
            .map_or_else(vec::Vec::new, |slice| slice.to_vec()),
    ))
}

fn parse_netuid(data: &[u8], offset: usize) -> Result<u16, PrecompileFailure> {
    if data.len() < offset + 2 {
        return Err(PrecompileFailure::Error {
            exit_status: ExitError::InvalidRange,
        });
    }

    let mut netuid_bytes = [0u8; 2];
    netuid_bytes.copy_from_slice(get_slice(data, offset, offset + 2)?);
    let netuid: u16 = netuid_bytes[1] as u16 | ((netuid_bytes[0] as u16) << 8u16);

    Ok(netuid)
}

fn contract_to_origin(contract: &[u8; 32]) -> Result<RawOrigin<AccountId32>, PrecompileFailure> {
    let (account_id, _) = get_pubkey(contract)?;
    Ok(RawOrigin::Signed(account_id))
}

/// Dispatches a runtime call, but also checks and records the gas costs.
fn try_dispatch_runtime_call(
    handle: &mut impl PrecompileHandle,
    call: impl Into<RuntimeCall>,
    origin: RawOrigin<AccountId32>,
) -> PrecompileResult {
    let call = Into::<RuntimeCall>::into(call);
    let info = call.get_dispatch_info();

    let target_gas = handle.gas_limit();
    if let Some(gas) = target_gas {
        let valid_weight =
            <Runtime as pallet_evm::Config>::GasWeightMapping::gas_to_weight(gas, false).ref_time();
        if info.weight.ref_time() > valid_weight {
            return Err(PrecompileFailure::Error {
                exit_status: ExitError::OutOfGas,
            });
        }
    }

    handle.record_external_cost(
        Some(info.weight.ref_time()),
        Some(info.weight.proof_size()),
        None,
    )?;

    match call.dispatch(origin.into()) {
        Ok(post_info) => {
            if post_info.pays_fee(&info) == Pays::Yes {
                let actual_weight = post_info.actual_weight.unwrap_or(info.weight);
                let cost =
                    <Runtime as pallet_evm::Config>::GasWeightMapping::weight_to_gas(actual_weight);
                handle.record_cost(cost)?;

                handle.refund_external_cost(
                    Some(
                        info.weight
                            .ref_time()
                            .saturating_sub(actual_weight.ref_time()),
                    ),
                    Some(
                        info.weight
                            .proof_size()
                            .saturating_sub(actual_weight.proof_size()),
                    ),
                );
            }

            log::info!("Dispatch succeeded. Post info: {:?}", post_info);

            Ok(PrecompileOutput {
                exit_status: ExitSucceed::Returned,
                output: Default::default(),
            })
        }
        Err(e) => {
            log::error!("Dispatch failed. Error: {:?}", e);
            log::warn!("Returning error PrecompileFailure::Error");
            Err(PrecompileFailure::Error {
                exit_status: ExitError::Other(
                    format!("dispatch execution failed: {}", <&'static str>::from(e)).into(),
                ),
            })
        }
    }
}

/// Retrieves a single u8 value from the given data slice at the specified index.
///
/// # Args
/// * `data`: The slice of bytes from which to retrieve the u8 value.
/// * `index`: The index within the `data` slice where the u8 value is located.
///
/// # Returns
/// A `Result` containing the u8 value at the specified index if successful, or a `PrecompileFailure` if the index is out of range.
pub fn get_single_u8(data: &[u8], index: usize) -> Result<u8, PrecompileFailure> {
    if let Some(result) = data.get(index) {
        Ok(*result)
    } else {
        log::error!("fail to get data from data, {:?}, at {}", &data, index);
=======
>>>>>>> f95810a2
        Err(PrecompileFailure::Error {
            exit_status: ExitError::InvalidRange,
        })
    }
}

pub fn get_pubkey(data: &[u8]) -> Result<(AccountId32, vec::Vec<u8>), PrecompileFailure> {
    let mut pubkey = [0u8; 32];
    pubkey.copy_from_slice(get_slice(data, 0, 32)?);

    Ok((
        pubkey.into(),
        data.get(32..)
            .map_or_else(vec::Vec::new, |slice| slice.to_vec()),
    ))
}

fn parse_netuid(data: &[u8], offset: usize) -> Result<u16, PrecompileFailure> {
    if data.len() < offset + 2 {
        return Err(PrecompileFailure::Error {
            exit_status: ExitError::InvalidRange,
        });
    }

    let mut netuid_bytes = [0u8; 2];
    netuid_bytes.copy_from_slice(get_slice(data, offset, offset + 2)?);
    let netuid: u16 = netuid_bytes[1] as u16 | ((netuid_bytes[0] as u16) << 8u16);

    Ok(netuid)
}

fn contract_to_origin(contract: &[u8; 32]) -> Result<RawOrigin<AccountId32>, PrecompileFailure> {
    let (account_id, _) = get_pubkey(contract)?;
    Ok(RawOrigin::Signed(account_id))
}

/// Dispatches a runtime call, but also checks and records the gas costs.
fn try_dispatch_runtime_call(
    handle: &mut impl PrecompileHandle,
    call: impl Into<RuntimeCall>,
    origin: RawOrigin<AccountId32>,
) -> PrecompileResult {
    let call = Into::<RuntimeCall>::into(call);
    let info = call.get_dispatch_info();

    let target_gas = handle.gas_limit();
    if let Some(gas) = target_gas {
        let valid_weight =
            <Runtime as pallet_evm::Config>::GasWeightMapping::gas_to_weight(gas, false).ref_time();
        if info.weight.ref_time() > valid_weight {
            return Err(PrecompileFailure::Error {
                exit_status: ExitError::OutOfGas,
            });
        }
    }

    handle.record_external_cost(
        Some(info.weight.ref_time()),
        Some(info.weight.proof_size()),
        None,
    )?;

    match call.dispatch(origin.into()) {
        Ok(post_info) => {
            if post_info.pays_fee(&info) == Pays::Yes {
                let actual_weight = post_info.actual_weight.unwrap_or(info.weight);
                let cost =
                    <Runtime as pallet_evm::Config>::GasWeightMapping::weight_to_gas(actual_weight);
                handle.record_cost(cost)?;

                handle.refund_external_cost(
                    Some(
                        info.weight
                            .ref_time()
                            .saturating_sub(actual_weight.ref_time()),
                    ),
                    Some(
                        info.weight
                            .proof_size()
                            .saturating_sub(actual_weight.proof_size()),
                    ),
                );
            }

            log::info!("Dispatch succeeded. Post info: {:?}", post_info);

            Ok(PrecompileOutput {
                exit_status: ExitSucceed::Returned,
                output: Default::default(),
            })
        }
        Err(e) => {
            log::error!("Dispatch failed. Error: {:?}", e);
            log::warn!("Returning error PrecompileFailure::Error");
            Err(PrecompileFailure::Error {
                exit_status: ExitError::Other(
                    format!("dispatch execution failed: {}", <&'static str>::from(e)).into(),
                ),
            })
        }
    }
}<|MERGE_RESOLUTION|>--- conflicted
+++ resolved
@@ -134,7 +134,6 @@
             from,
             to
         );
-<<<<<<< HEAD
         Err(PrecompileFailure::Error {
             exit_status: ExitError::InvalidRange,
         })
@@ -251,8 +250,6 @@
         Ok(*result)
     } else {
         log::error!("fail to get data from data, {:?}, at {}", &data, index);
-=======
->>>>>>> f95810a2
         Err(PrecompileFailure::Error {
             exit_status: ExitError::InvalidRange,
         })
