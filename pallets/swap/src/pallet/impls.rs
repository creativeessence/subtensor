use core::marker::PhantomData;
use core::ops::Neg;

use frame_support::storage::{TransactionOutcome, transactional};
use frame_support::{ensure, pallet_prelude::DispatchError, traits::Get};
use safe_math::*;
use sp_arithmetic::helpers_128bit;
use sp_runtime::traits::AccountIdConversion;
use substrate_fixed::types::{I64F64, U64F64, U96F32};
<<<<<<< HEAD
use subtensor_runtime_common::{Alpha, BalanceOps, Currency, NetUid, SubnetInfo};
use subtensor_swap_interface::{SwapHandler, SwapResult, UpdateLiquidityResult};
=======
use subtensor_runtime_common::{BalanceOps, NetUid, SubnetInfo};
use subtensor_swap_interface::{SwapHandler, SwapResult};
>>>>>>> c545a78f

use super::pallet::*;
use crate::{
    OrderType, SqrtPrice,
    position::{Position, PositionId},
    tick::{ActiveTickIndexManager, Tick, TickIndex},
};

const MAX_SWAP_ITERATIONS: u16 = 1000;

#[derive(Debug, PartialEq)]
pub struct UpdateLiquidityResult {
    pub tao: u64,
    pub alpha: u64,
    pub fee_tao: u64,
    pub fee_alpha: u64,
    pub removed: bool,
    pub tick_low: TickIndex,
    pub tick_high: TickIndex,
}

#[derive(Debug, PartialEq)]
pub struct RemoveLiquidityResult {
    pub tao: u64,
    pub alpha: u64,
    pub fee_tao: u64,
    pub fee_alpha: u64,
    pub tick_low: TickIndex,
    pub tick_high: TickIndex,
    pub liquidity: u64,
}
/// A struct representing a single swap step with all its parameters and state
struct SwapStep<T: frame_system::Config> {
    // Input parameters
    netuid: NetUid,
    order_type: OrderType,
    drop_fees: bool,

    // Computed values
    current_liquidity: U64F64,
    possible_delta_in: u64,

    // Ticks and prices (current, limit, edge, target)
    target_sqrt_price: SqrtPrice,
    limit_sqrt_price: SqrtPrice,
    current_sqrt_price: SqrtPrice,
    edge_sqrt_price: SqrtPrice,
    edge_tick: TickIndex,

    // Result values
    action: SwapStepAction,
    delta_in: u64,
    final_price: SqrtPrice,
    fee: u64,

    // Phantom data to use T
    _phantom: PhantomData<T>,
}

impl<T: Config> SwapStep<T> {
    /// Creates and initializes a new swap step
    fn new(
        netuid: NetUid,
        order_type: OrderType,
        amount_remaining: u64,
        limit_sqrt_price: SqrtPrice,
        drop_fees: bool,
    ) -> Self {
        // Calculate prices and ticks
        let current_tick = CurrentTick::<T>::get(netuid);
        let current_sqrt_price = Pallet::<T>::current_price_sqrt(netuid);
        let edge_tick = Pallet::<T>::tick_edge(netuid, current_tick, order_type);
        let edge_sqrt_price = edge_tick.as_sqrt_price_bounded();

        let fee = Pallet::<T>::calculate_fee_amount(netuid, amount_remaining, drop_fees);
        let possible_delta_in = amount_remaining.saturating_sub(fee);

        // Target price and quantities
        let current_liquidity = U64F64::saturating_from_num(CurrentLiquidity::<T>::get(netuid));
        let target_sqrt_price = Pallet::<T>::sqrt_price_target(
            order_type,
            current_liquidity,
            current_sqrt_price,
            possible_delta_in,
        );

        Self {
            netuid,
            order_type,
            drop_fees,
            target_sqrt_price,
            limit_sqrt_price,
            current_sqrt_price,
            edge_sqrt_price,
            edge_tick,
            possible_delta_in,
            current_liquidity,
            action: SwapStepAction::Stop,
            delta_in: 0,
            final_price: target_sqrt_price,
            fee,
            _phantom: PhantomData,
        }
    }

    /// Execute the swap step and return the result
    fn execute(&mut self) -> Result<SwapStepResult, Error<T>> {
        self.determine_action();
        self.process_swap()
    }

    /// Returns True if sq_price1 is closer to the current price than sq_price2
    /// in terms of order direction.
    ///    For buying:  sq_price1 <= sq_price2
    ///    For selling: sq_price1 >= sq_price2
    ///
    fn price_is_closer(&self, sq_price1: &SqrtPrice, sq_price2: &SqrtPrice) -> bool {
        match self.order_type {
            OrderType::Buy => sq_price1 <= sq_price2,
            OrderType::Sell => sq_price1 >= sq_price2,
        }
    }

    /// Determine the appropriate action for this swap step
    fn determine_action(&mut self) {
        let mut recalculate_fee = false;

        // Calculate the stopping price: The price at which we either reach the limit price,
        // exchange the full amount, or reach the edge price.
        if self.price_is_closer(&self.target_sqrt_price, &self.limit_sqrt_price)
            && self.price_is_closer(&self.target_sqrt_price, &self.edge_sqrt_price)
        {
            // Case 1. target_quantity is the lowest
            // The trade completely happens within one tick, no tick crossing happens.
            self.action = SwapStepAction::Stop;
            self.final_price = self.target_sqrt_price;
            self.delta_in = self.possible_delta_in;
        } else if self.price_is_closer(&self.limit_sqrt_price, &self.target_sqrt_price)
            && self.price_is_closer(&self.limit_sqrt_price, &self.edge_sqrt_price)
        {
            // Case 2. lim_quantity is the lowest
            // The trade also completely happens within one tick, no tick crossing happens.
            self.action = SwapStepAction::Stop;
            self.final_price = self.limit_sqrt_price;
            self.delta_in = Self::delta_in(
                self.order_type,
                self.current_liquidity,
                self.current_sqrt_price,
                self.limit_sqrt_price,
            );
            recalculate_fee = true;
        } else {
            // Case 3. edge_quantity is the lowest
            // Tick crossing is likely
            self.action = SwapStepAction::Crossing;
            self.delta_in = Self::delta_in(
                self.order_type,
                self.current_liquidity,
                self.current_sqrt_price,
                self.edge_sqrt_price,
            );
            self.final_price = self.edge_sqrt_price;
            recalculate_fee = true;
        }

        log::trace!("\tAction           : {:?}", self.action);
        log::trace!(
            "\tCurrent Price    : {}",
            self.current_sqrt_price
                .saturating_mul(self.current_sqrt_price)
        );
        log::trace!(
            "\tTarget Price     : {}",
            self.target_sqrt_price
                .saturating_mul(self.target_sqrt_price)
        );
        log::trace!(
            "\tLimit Price      : {}",
            self.limit_sqrt_price.saturating_mul(self.limit_sqrt_price)
        );
        log::trace!(
            "\tEdge Price       : {}",
            self.edge_sqrt_price.saturating_mul(self.edge_sqrt_price)
        );
        log::trace!("\tDelta In         : {}", self.delta_in);

        // Because on step creation we calculate fee off the total amount, we might need to recalculate it
        // in case if we hit the limit price or the edge price.
        if recalculate_fee {
            let u16_max = U64F64::saturating_from_num(u16::MAX);
            let fee_rate = if self.drop_fees {
                U64F64::saturating_from_num(0)
            } else {
                U64F64::saturating_from_num(FeeRate::<T>::get(self.netuid))
            };
            let delta_fixed = U64F64::saturating_from_num(self.delta_in);
            self.fee = delta_fixed
                .saturating_mul(fee_rate.safe_div(u16_max.saturating_sub(fee_rate)))
                .saturating_to_num::<u64>();
        }

        // Now correct the action if we stopped exactly at the edge no matter what was the case above
        // Because order type buy moves the price up and tick semi-open interval doesn't include its right
        // point, we cross on buys and stop on sells.
        let natural_reason_stop_price =
            if self.price_is_closer(&self.limit_sqrt_price, &self.target_sqrt_price) {
                self.limit_sqrt_price
            } else {
                self.target_sqrt_price
            };
        if natural_reason_stop_price == self.edge_sqrt_price {
            self.action = match self.order_type {
                OrderType::Buy => SwapStepAction::Crossing,
                OrderType::Sell => SwapStepAction::Stop,
            };
        }
    }

    /// Process a single step of a swap
    fn process_swap(&self) -> Result<SwapStepResult, Error<T>> {
        // Hold the fees
        Pallet::<T>::add_fees(self.netuid, self.order_type, self.fee);
        let delta_out = Pallet::<T>::convert_deltas(self.netuid, self.order_type, self.delta_in);
        log::trace!("\tDelta Out        : {:?}", delta_out);

        if self.action == SwapStepAction::Crossing {
            let mut tick = Ticks::<T>::get(self.netuid, self.edge_tick).unwrap_or_default();
            tick.fees_out_tao = I64F64::saturating_from_num(FeeGlobalTao::<T>::get(self.netuid))
                .saturating_sub(tick.fees_out_tao);
            tick.fees_out_alpha =
                I64F64::saturating_from_num(FeeGlobalAlpha::<T>::get(self.netuid))
                    .saturating_sub(tick.fees_out_alpha);
            Pallet::<T>::update_liquidity_at_crossing(self.netuid, self.order_type)?;
            Ticks::<T>::insert(self.netuid, self.edge_tick, tick);
        }

        // Update current price
        AlphaSqrtPrice::<T>::set(self.netuid, self.final_price);

        // Update current tick
        let new_current_tick = TickIndex::from_sqrt_price_bounded(self.final_price);
        CurrentTick::<T>::set(self.netuid, new_current_tick);

        Ok(SwapStepResult {
            amount_to_take: self.delta_in.saturating_add(self.fee),
            fee_paid: self.fee,
            delta_in: self.delta_in,
            delta_out,
        })
    }

    /// Get the input amount needed to reach the target price
    fn delta_in(
        order_type: OrderType,
        liquidity_curr: U64F64,
        sqrt_price_curr: SqrtPrice,
        sqrt_price_target: SqrtPrice,
    ) -> u64 {
        let one = U64F64::saturating_from_num(1);

        (match order_type {
            OrderType::Sell => liquidity_curr.saturating_mul(
                one.safe_div(sqrt_price_target.into())
                    .saturating_sub(one.safe_div(sqrt_price_curr)),
            ),
            OrderType::Buy => {
                liquidity_curr.saturating_mul(sqrt_price_target.saturating_sub(sqrt_price_curr))
            }
        })
        .saturating_to_num::<u64>()
    }
}

impl<T: Config> Pallet<T> {
    pub fn current_price(netuid: NetUid) -> U96F32 {
        match T::SubnetInfo::mechanism(netuid.into()) {
            1 => {
                if SwapV3Initialized::<T>::get(netuid) {
                    let sqrt_price = AlphaSqrtPrice::<T>::get(netuid);
                    U96F32::saturating_from_num(sqrt_price.saturating_mul(sqrt_price))
                } else {
                    let tao_reserve = T::SubnetInfo::tao_reserve(netuid.into());
                    let alpha_reserve = T::SubnetInfo::alpha_reserve(netuid.into());
                    if !alpha_reserve.is_zero() {
                        U96F32::saturating_from_num(tao_reserve)
                            .saturating_div(U96F32::saturating_from_num(alpha_reserve))
                    } else {
                        U96F32::saturating_from_num(0)
                    }
                }
            }
            _ => U96F32::saturating_from_num(1),
        }
    }

    pub fn current_price_sqrt(netuid: NetUid) -> SqrtPrice {
        AlphaSqrtPrice::<T>::get(netuid)
    }

    // initializes V3 swap for a subnet if needed
    pub(super) fn maybe_initialize_v3(netuid: NetUid) -> Result<(), Error<T>> {
        if SwapV3Initialized::<T>::get(netuid) {
            return Ok(());
        }

        // Initialize the v3:
        // Reserves are re-purposed, nothing to set, just query values for liquidity and price calculation
        let tao_reserve = <T as Config>::SubnetInfo::tao_reserve(netuid.into());
        let alpha_reserve = <T as Config>::SubnetInfo::alpha_reserve(netuid.into());

        // Set price
        let price = U64F64::saturating_from_num(tao_reserve)
            .safe_div(U64F64::saturating_from_num(alpha_reserve));

        let epsilon = U64F64::saturating_from_num(0.000000000001);

        let current_sqrt_price = price.checked_sqrt(epsilon).unwrap_or(U64F64::from_num(0));
        AlphaSqrtPrice::<T>::set(netuid, current_sqrt_price);

        // Set current tick
        let current_tick = TickIndex::from_sqrt_price_bounded(current_sqrt_price);
        CurrentTick::<T>::set(netuid, current_tick);

        // Set initial (protocol owned) liquidity and positions
        // Protocol liquidity makes one position from TickIndex::MIN to TickIndex::MAX
        // We are using the sp_arithmetic sqrt here, which works for u128
        let liquidity = helpers_128bit::sqrt(
            (tao_reserve as u128).saturating_mul(u64::from(alpha_reserve) as u128),
        ) as u64;
        let protocol_account_id = Self::protocol_account_id();

        let (position, _, _) = Self::add_liquidity_not_insert(
            netuid,
            &protocol_account_id,
            TickIndex::MIN,
            TickIndex::MAX,
            liquidity,
        )?;

        Positions::<T>::insert(&(netuid, protocol_account_id, position.id), position);

        Ok(())
    }

    /// Adjusts protocol liquidity with new values of TAO and Alpha reserve
<<<<<<< HEAD
    pub(super) fn adjust_protocol_liquidity(netuid: NetUid) {
        // Get updated reserves, calculate liquidity
        let tao_reserve = <T as Config>::SubnetInfo::tao_reserve(netuid.into());
        let alpha_reserve = <T as Config>::SubnetInfo::alpha_reserve(netuid.into());
        let liquidity = helpers_128bit::sqrt(
            (tao_reserve as u128).saturating_mul(u64::from(alpha_reserve) as u128),
        ) as u64;

=======
    pub(super) fn adjust_protocol_liquidity(netuid: NetUid, tao_delta: u64, alpha_delta: u64) {
>>>>>>> c545a78f
        // Update protocol position with new liquidity
        let protocol_account_id = Self::protocol_account_id();
        let mut positions =
            Positions::<T>::iter_prefix_values((netuid, protocol_account_id.clone()))
                .collect::<sp_std::vec::Vec<_>>();

        if let Some(position) = positions.get_mut(0) {
            let current_sqrt_price = Pallet::<T>::current_price_sqrt(netuid);
            let maybe_token_amounts = position.to_token_amounts(current_sqrt_price);
            if let Ok((tao, alpha)) = maybe_token_amounts {
                // Get updated reserves, calculate liquidity
                let new_tao_reserve = tao.saturating_add(tao_delta);
                let new_alpha_reserve = alpha.saturating_add(alpha_delta);
                let new_liquidity = helpers_128bit::sqrt(
                    (new_tao_reserve as u128).saturating_mul(new_alpha_reserve as u128),
                ) as u64;
                let liquidity_delta = new_liquidity.saturating_sub(position.liquidity);

                // Update current liquidity
                CurrentLiquidity::<T>::mutate(netuid, |current_liquidity| {
                    *current_liquidity = current_liquidity.saturating_add(liquidity_delta);
                });

                // Update protocol position
                position.liquidity = new_liquidity;
                Positions::<T>::insert(
                    (netuid, protocol_account_id, position.id),
                    position.clone(),
                );

                // Update position ticks
                Self::add_liquidity_at_index(netuid, position.tick_low, liquidity_delta, false);
                Self::add_liquidity_at_index(netuid, position.tick_high, liquidity_delta, true);
            }
        }
    }

    /// Executes a token swap on the specified subnet.
    ///
    /// # Parameters
    /// - `netuid`: The identifier of the subnet on which the swap is performed.
    /// - `order_type`: The type of the swap (e.g., Buy or Sell).
    /// - `amount`: The amount of tokens to swap.
    /// - `limit_sqrt_price`: A price limit (expressed as a square root) to bound the swap.
    /// - `simulate`: If `true`, the function runs in simulation mode and does not persist any changes.
    ///
    /// # Returns
    /// Returns a [`Result`] with a [`SwapResult`] on success, or a [`DispatchError`] on failure.
    ///
    /// The [`SwapResult`] contains:
    /// - `amount_paid_out`: The amount of tokens received from the swap.
    /// - `refund`: Any unswapped portion of the input amount, refunded to the caller.
    ///
    /// # Simulation Mode
    /// When `simulate` is set to `true`, the function:
    /// 1. Executes all logic without persisting any state changes (i.e., performs a dry run).
    /// 2. Skips reserve checks — it may return an `amount_paid_out` greater than the available reserve.
    ///
    /// Use simulation mode to preview the outcome of a swap without modifying the blockchain state.
    pub fn do_swap(
        netuid: NetUid,
        order_type: OrderType,
        amount: u64,
        limit_sqrt_price: SqrtPrice,
        drop_fees: bool,
        simulate: bool,
    ) -> Result<SwapResult, DispatchError> {
        transactional::with_transaction(|| {
            // Read alpha and tao reserves before transaction
            let tao_reserve = T::SubnetInfo::tao_reserve(netuid.into());
            let alpha_reserve = T::SubnetInfo::alpha_reserve(netuid.into());

            let mut result =
                Self::swap_inner(netuid, order_type, amount, limit_sqrt_price, drop_fees)
                    .map_err(Into::into);

            if simulate || result.is_err() {
                // Simulation only
                TransactionOutcome::Rollback(result)
            } else {
                // Should persist changes

                // Check if reserves are overused
                if let Ok(ref swap_result) = result {
                    let checked_reserve = match order_type {
                        OrderType::Buy => u64::from(alpha_reserve),
                        OrderType::Sell => tao_reserve,
                    };

                    if checked_reserve < swap_result.amount_paid_out {
                        result = Err(Error::<T>::InsufficientLiquidity.into());
                    }
                }

                TransactionOutcome::Commit(result)
            }
        })
    }

    fn swap_inner(
        netuid: NetUid,
        order_type: OrderType,
        amount: u64,
        limit_sqrt_price: SqrtPrice,
        drop_fees: bool,
    ) -> Result<SwapResult, Error<T>> {
        ensure!(
            T::SubnetInfo::tao_reserve(netuid.into()) >= T::MinimumReserve::get().get()
                && u64::from(T::SubnetInfo::alpha_reserve(netuid.into()))
                    >= T::MinimumReserve::get().get(),
            Error::<T>::ReservesTooLow
        );

        Self::maybe_initialize_v3(netuid)?;

        // Because user specifies the limit price, check that it is in fact beoynd the current one
        match order_type {
            OrderType::Buy => ensure!(
                AlphaSqrtPrice::<T>::get(netuid) < limit_sqrt_price,
                Error::<T>::PriceLimitExceeded
            ),
            OrderType::Sell => ensure!(
                AlphaSqrtPrice::<T>::get(netuid) > limit_sqrt_price,
                Error::<T>::PriceLimitExceeded
            ),
        };

        let mut amount_remaining = amount;
        let mut amount_paid_out: u64 = 0;
        let mut iteration_counter: u16 = 0;
        let mut in_acc: u64 = 0;
        let mut fee_acc: u64 = 0;

        log::trace!("======== Start Swap ========");
        log::trace!("Amount Remaining: {}", amount_remaining);

        // Swap one tick at a time until we reach one of the stop conditions
        while amount_remaining > 0 {
            log::trace!("\nIteration: {}", iteration_counter);
            log::trace!(
                "\tCurrent Liquidity: {}",
                CurrentLiquidity::<T>::get(netuid)
            );

            // Create and execute a swap step
            let mut swap_step = SwapStep::<T>::new(
                netuid,
                order_type,
                amount_remaining,
                limit_sqrt_price,
                drop_fees,
            );

            let swap_result = swap_step.execute()?;

            in_acc = in_acc.saturating_add(swap_result.delta_in);
            fee_acc = fee_acc.saturating_add(swap_result.fee_paid);
            amount_remaining = amount_remaining.saturating_sub(swap_result.amount_to_take);
            amount_paid_out = amount_paid_out.saturating_add(swap_result.delta_out);

            if swap_step.action == SwapStepAction::Stop {
                amount_remaining = 0;
            }

            // The swap step didn't exchange anything
            if swap_result.amount_to_take == 0 {
                amount_remaining = 0;
            }

            iteration_counter = iteration_counter.saturating_add(1);

            ensure!(
                iteration_counter <= MAX_SWAP_ITERATIONS,
                Error::<T>::TooManySwapSteps
            );
        }

        log::trace!("\nAmount Paid Out: {}", amount_paid_out);
        log::trace!("======== End Swap ========");

        let (tao_reserve_delta, alpha_reserve_delta) = match order_type {
            OrderType::Buy => (in_acc as i64, (amount_paid_out as i64).neg()),
            OrderType::Sell => ((amount_paid_out as i64).neg(), in_acc as i64),
        };

        Ok(SwapResult {
            amount_paid_in: in_acc,
            amount_paid_out,
            fee_paid: fee_acc,
            tao_reserve_delta,
            alpha_reserve_delta,
        })
    }

    /// Get the tick at the current tick edge for the given direction (order type) If
    /// order type is Buy, then edge tick is the high tick, otherwise it is the low
    /// tick.
    ///
    /// If anything is wrong with tick math and it returns Err, we just abort the deal, i.e. return
    /// the edge that is impossible to execute
    fn tick_edge(netuid: NetUid, current_tick: TickIndex, order_type: OrderType) -> TickIndex {
        match order_type {
            OrderType::Buy => ActiveTickIndexManager::<T>::find_closest_higher(
                netuid,
                current_tick.next().unwrap_or(TickIndex::MAX),
            )
            .unwrap_or(TickIndex::MAX),
            OrderType::Sell => {
                let current_price = Pallet::<T>::current_price_sqrt(netuid);
                let current_tick_price = current_tick.as_sqrt_price_bounded();
                let is_active = ActiveTickIndexManager::<T>::tick_is_active(netuid, current_tick);

                if is_active && current_price > current_tick_price {
                    ActiveTickIndexManager::<T>::find_closest_lower(netuid, current_tick)
                        .unwrap_or(TickIndex::MIN)
                } else {
                    ActiveTickIndexManager::<T>::find_closest_lower(
                        netuid,
                        current_tick.prev().unwrap_or(TickIndex::MIN),
                    )
                    .unwrap_or(TickIndex::MIN)
                }
            }
        }
    }

    /// Calculate fee amount
    ///
    /// Fee is provided by state ops as u16-normalized value.
    fn calculate_fee_amount(netuid: NetUid, amount: u64, drop_fees: bool) -> u64 {
        if drop_fees {
            0
        } else {
            match T::SubnetInfo::mechanism(netuid) {
                1 => {
                    let fee_rate = U64F64::saturating_from_num(FeeRate::<T>::get(netuid))
                        .safe_div(U64F64::saturating_from_num(u16::MAX));
                    U64F64::saturating_from_num(amount)
                        .saturating_mul(fee_rate)
                        .saturating_to_num::<u64>()
                }
                _ => 0,
            }
        }
    }

    /// Add fees to the global fee counters
    fn add_fees(netuid: NetUid, order_type: OrderType, fee: u64) {
        let liquidity_curr = Self::current_liquidity_safe(netuid);

        if liquidity_curr == 0 {
            return;
        }

        let fee_global_tao = FeeGlobalTao::<T>::get(netuid);
        let fee_global_alpha = FeeGlobalAlpha::<T>::get(netuid);
        let fee_fixed = U64F64::saturating_from_num(fee);

        match order_type {
            OrderType::Sell => {
                FeeGlobalAlpha::<T>::set(
                    netuid,
                    fee_global_alpha.saturating_add(fee_fixed.safe_div(liquidity_curr)),
                );
            }
            OrderType::Buy => {
                FeeGlobalTao::<T>::set(
                    netuid,
                    fee_global_tao.saturating_add(fee_fixed.safe_div(liquidity_curr)),
                );
            }
        }
    }

    /// Convert input amount (delta_in) to output amount (delta_out)
    ///
    /// This is the core method of uniswap V3 that tells how much output token is given for an
    /// amount of input token within one price tick.
    pub(super) fn convert_deltas(netuid: NetUid, order_type: OrderType, delta_in: u64) -> u64 {
        // Skip conversion if delta_in is zero
        if delta_in == 0 {
            return 0;
        }

        let liquidity_curr = SqrtPrice::saturating_from_num(CurrentLiquidity::<T>::get(netuid));
        let sqrt_price_curr = Pallet::<T>::current_price_sqrt(netuid);
        let delta_fixed = SqrtPrice::saturating_from_num(delta_in);

        // Calculate result based on order type with proper fixed-point math
        // Using safe math operations throughout to prevent overflows
        let result = match order_type {
            OrderType::Sell => {
                // liquidity_curr / (liquidity_curr / sqrt_price_curr + delta_fixed);
                let denom = liquidity_curr
                    .safe_div(sqrt_price_curr)
                    .saturating_add(delta_fixed);
                let a = liquidity_curr.safe_div(denom);
                // a * sqrt_price_curr;
                let b = a.saturating_mul(sqrt_price_curr);

                // delta_fixed * b;
                delta_fixed.saturating_mul(b)
            }
            OrderType::Buy => {
                // (liquidity_curr * sqrt_price_curr + delta_fixed) * sqrt_price_curr;
                let a = liquidity_curr
                    .saturating_mul(sqrt_price_curr)
                    .saturating_add(delta_fixed)
                    .saturating_mul(sqrt_price_curr);
                // liquidity_curr / a;
                let b = liquidity_curr.safe_div(a);
                // b * delta_fixed;
                b.saturating_mul(delta_fixed)
            }
        };

        result.saturating_to_num::<u64>()
    }

    /// Get the target square root price based on the input amount
    ///
    /// This is the price that would be reached if
    ///    - There are no liquidity positions other than protocol liquidity
    ///    - Full delta_in amount is executed
    ///
    fn sqrt_price_target(
        order_type: OrderType,
        liquidity_curr: U64F64,
        sqrt_price_curr: SqrtPrice,
        delta_in: u64,
    ) -> SqrtPrice {
        let delta_fixed = U64F64::saturating_from_num(delta_in);
        let one = U64F64::saturating_from_num(1);

        // No liquidity means that price should go to the limit
        if liquidity_curr == 0 {
            return match order_type {
                OrderType::Sell => SqrtPrice::saturating_from_num(Self::min_price()),
                OrderType::Buy => SqrtPrice::saturating_from_num(Self::max_price()),
            };
        }

        match order_type {
            OrderType::Sell => one.safe_div(
                delta_fixed
                    .safe_div(liquidity_curr)
                    .saturating_add(one.safe_div(sqrt_price_curr)),
            ),
            OrderType::Buy => delta_fixed
                .safe_div(liquidity_curr)
                .saturating_add(sqrt_price_curr),
        }
    }

    /// Update liquidity when crossing a tick
    fn update_liquidity_at_crossing(netuid: NetUid, order_type: OrderType) -> Result<(), Error<T>> {
        let mut liquidity_curr = CurrentLiquidity::<T>::get(netuid);
        let current_tick_index = TickIndex::current_bounded::<T>(netuid);

        // Find the appropriate tick based on order type
        let tick = match order_type {
            OrderType::Sell => {
                // Self::find_closest_lower_active_tick(netuid, current_tick_index)
                let current_price = Pallet::<T>::current_price_sqrt(netuid);
                let current_tick_price = current_tick_index.as_sqrt_price_bounded();
                let is_active =
                    ActiveTickIndexManager::<T>::tick_is_active(netuid, current_tick_index);

                let lower_tick = if is_active && current_price > current_tick_price {
                    ActiveTickIndexManager::<T>::find_closest_lower(netuid, current_tick_index)
                        .unwrap_or(TickIndex::MIN)
                } else {
                    ActiveTickIndexManager::<T>::find_closest_lower(
                        netuid,
                        current_tick_index.prev().unwrap_or(TickIndex::MIN),
                    )
                    .unwrap_or(TickIndex::MIN)
                };
                Ticks::<T>::get(netuid, lower_tick)
            }
            OrderType::Buy => {
                // Self::find_closest_higher_active_tick(netuid, current_tick_index),
                let upper_tick = ActiveTickIndexManager::<T>::find_closest_higher(
                    netuid,
                    current_tick_index.next().unwrap_or(TickIndex::MAX),
                )
                .unwrap_or(TickIndex::MAX);
                Ticks::<T>::get(netuid, upper_tick)
            }
        }
        .ok_or(Error::<T>::InsufficientLiquidity)?;

        let liquidity_update_abs_u64 = tick.liquidity_net_as_u64();

        // Update liquidity based on the sign of liquidity_net and the order type
        liquidity_curr = match (order_type, tick.liquidity_net >= 0) {
            (OrderType::Sell, true) | (OrderType::Buy, false) => {
                liquidity_curr.saturating_sub(liquidity_update_abs_u64)
            }
            (OrderType::Sell, false) | (OrderType::Buy, true) => {
                liquidity_curr.saturating_add(liquidity_update_abs_u64)
            }
        };

        CurrentLiquidity::<T>::set(netuid, liquidity_curr);

        Ok(())
    }

    pub fn find_closest_lower_active_tick(netuid: NetUid, index: TickIndex) -> Option<Tick> {
        ActiveTickIndexManager::<T>::find_closest_lower(netuid, index)
            .and_then(|ti| Ticks::<T>::get(netuid, ti))
    }

    pub fn find_closest_higher_active_tick(netuid: NetUid, index: TickIndex) -> Option<Tick> {
        ActiveTickIndexManager::<T>::find_closest_higher(netuid, index)
            .and_then(|ti| Ticks::<T>::get(netuid, ti))
    }

    /// Here we subtract minimum safe liquidity from current liquidity to stay in the safe range
    fn current_liquidity_safe(netuid: NetUid) -> U64F64 {
        U64F64::saturating_from_num(
            CurrentLiquidity::<T>::get(netuid).saturating_sub(T::MinimumLiquidity::get()),
        )
    }

    /// Adds liquidity to the specified price range.
    ///
    /// This function allows an account to provide liquidity to a given range of price ticks. The
    /// amount of liquidity to be added can be determined using
    /// [`get_tao_based_liquidity`] and [`get_alpha_based_liquidity`], which compute the required
    /// liquidity based on TAO and Alpha balances for the current price tick.
    ///
    /// ### Behavior:
    /// - If the `protocol` flag is **not set** (`false`), the function will attempt to
    ///   **withdraw balances** from the account using `state_ops.withdraw_balances()`.
    /// - If the `protocol` flag is **set** (`true`), the liquidity is added without modifying balances.
    /// - If swap V3 was not initialized before, updates the value in storage.
    ///
    /// ### Parameters:
    /// - `coldkey_account_id`: A reference to the account coldkey that is providing liquidity.
    /// - `hotkey_account_id`: A reference to the account hotkey that is providing liquidity.
    /// - `tick_low`: The lower bound of the price tick range.
    /// - `tick_high`: The upper bound of the price tick range.
    /// - `liquidity`: The amount of liquidity to be added.
    ///
    /// ### Returns:
    /// - `Ok((u64, u64))`: (tao, alpha) amounts at new position
    /// - `Err(SwapError)`: If the operation fails due to insufficient balance, invalid tick range,
    ///   or other swap-related errors.
    ///
    /// ### Errors:
    /// - [`SwapError::InsufficientBalance`] if the account does not have enough balance.
    /// - [`SwapError::InvalidTickRange`] if `tick_low` is greater than or equal to `tick_high`.
    /// - Other [`SwapError`] variants as applicable.
    pub fn do_add_liquidity(
        netuid: NetUid,
        coldkey_account_id: &T::AccountId,
        hotkey_account_id: &T::AccountId,
        tick_low: TickIndex,
        tick_high: TickIndex,
        liquidity: u64,
    ) -> Result<(PositionId, u64, u64), Error<T>> {
        ensure!(
            EnabledUserLiquidity::<T>::get(netuid),
            Error::<T>::UserLiquidityDisabled
        );

        let (position, tao, alpha) = Self::add_liquidity_not_insert(
            netuid,
            coldkey_account_id,
            tick_low,
            tick_high,
            liquidity,
        )?;
        let position_id = position.id;

        ensure!(
            T::BalanceOps::tao_balance(coldkey_account_id) >= tao
                && T::BalanceOps::alpha_balance(
                    netuid.into(),
                    coldkey_account_id,
                    hotkey_account_id
                ) >= Alpha::from(alpha),
            Error::<T>::InsufficientBalance
        );

        // Small delta is not allowed
        ensure!(
            liquidity >= T::MinimumLiquidity::get(),
            Error::<T>::InvalidLiquidityValue
        );

        Positions::<T>::insert(&(netuid, coldkey_account_id, position.id), position);

        Ok((position_id, tao, alpha))
    }

    // add liquidity without inserting position into storage (used privately for v3 intiialization).
    // unlike Self::add_liquidity it also doesn't perform account's balance check.
    //
    // the public interface is [`Self::add_liquidity`]
    fn add_liquidity_not_insert(
        netuid: NetUid,
        coldkey_account_id: &T::AccountId,
        tick_low: TickIndex,
        tick_high: TickIndex,
        liquidity: u64,
    ) -> Result<(Position<T>, u64, u64), Error<T>> {
        ensure!(
            Self::count_positions(netuid, coldkey_account_id) <= T::MaxPositions::get() as usize,
            Error::<T>::MaxPositionsExceeded
        );

        // Ensure that tick_high is actually higher than tick_low
        ensure!(tick_high > tick_low, Error::<T>::InvalidTickRange);

        // Add liquidity at tick
        Self::add_liquidity_at_index(netuid, tick_low, liquidity, false);
        Self::add_liquidity_at_index(netuid, tick_high, liquidity, true);

        // Update current tick liquidity
        let current_tick_index = TickIndex::current_bounded::<T>(netuid);
        Self::clamp_sqrt_price(netuid, current_tick_index);

        Self::update_liquidity_if_needed(netuid, tick_low, tick_high, liquidity as i128);

        // New position
        let position_id = PositionId::new::<T>();
        let position = Position::new(position_id, netuid, tick_low, tick_high, liquidity);

        let current_price_sqrt = Pallet::<T>::current_price_sqrt(netuid);
        let (tao, alpha) = position.to_token_amounts(current_price_sqrt)?;

        SwapV3Initialized::<T>::set(netuid, true);

        Ok((position, tao, alpha))
    }

    /// Remove liquidity and credit balances back to (coldkey_account_id, hotkey_account_id) stake.
    /// Removing is allowed even when user liquidity is enabled.
    ///
    /// Account ID and Position ID identify position in the storage map
    pub fn do_remove_liquidity(
        netuid: NetUid,
        coldkey_account_id: &T::AccountId,
        position_id: PositionId,
    ) -> Result<RemoveLiquidityResult, Error<T>> {
        let Some(mut position) = Positions::<T>::get((netuid, coldkey_account_id, position_id))
        else {
            return Err(Error::<T>::LiquidityNotFound);
        };

        // Collect fees and get tao and alpha amounts
        let (fee_tao, fee_alpha) = position.collect_fees();
        let current_price = AlphaSqrtPrice::<T>::get(netuid);
        let (tao, alpha) = position.to_token_amounts(current_price)?;

        // Update liquidity at position ticks
        Self::remove_liquidity_at_index(netuid, position.tick_low, position.liquidity, false);
        Self::remove_liquidity_at_index(netuid, position.tick_high, position.liquidity, true);

        // Update current tick liquidity
        Self::update_liquidity_if_needed(
            netuid,
            position.tick_low,
            position.tick_high,
            (position.liquidity as i128).neg(),
        );

        // Remove user position
        Positions::<T>::remove((netuid, coldkey_account_id, position_id));

        Ok(RemoveLiquidityResult {
            tao,
            alpha: alpha.into(),
            fee_tao,
<<<<<<< HEAD
            fee_alpha: fee_alpha.into(),
=======
            fee_alpha,
            tick_low: position.tick_low,
            tick_high: position.tick_high,
            liquidity: position.liquidity,
>>>>>>> c545a78f
        })
    }

    pub fn do_modify_position(
        netuid: NetUid,
        coldkey_account_id: &T::AccountId,
        hotkey_account_id: &T::AccountId,
        position_id: PositionId,
        liquidity_delta: i64,
    ) -> Result<UpdateLiquidityResult, Error<T>> {
        ensure!(
            EnabledUserLiquidity::<T>::get(netuid),
            Error::<T>::UserLiquidityDisabled
        );

        // Find the position
        let Some(mut position) = Positions::<T>::get((netuid, coldkey_account_id, position_id))
        else {
            return Err(Error::<T>::LiquidityNotFound);
        };

        // Small delta is not allowed
        ensure!(
            liquidity_delta.abs() >= T::MinimumLiquidity::get() as i64,
            Error::<T>::InvalidLiquidityValue
        );
        let mut delta_liquidity_abs = liquidity_delta.unsigned_abs();

        // Determine the effective price for token calculations
        let current_price_sqrt = Pallet::<T>::current_price_sqrt(netuid);
        let sqrt_pa: SqrtPrice = position
            .tick_low
            .try_to_sqrt_price()
            .map_err(|_| Error::<T>::InvalidTickRange)?;
        let sqrt_pb: SqrtPrice = position
            .tick_high
            .try_to_sqrt_price()
            .map_err(|_| Error::<T>::InvalidTickRange)?;
        let sqrt_price_box = if current_price_sqrt < sqrt_pa {
            sqrt_pa
        } else if current_price_sqrt > sqrt_pb {
            sqrt_pb
        } else {
            // Update current liquidity if price is in range
            let new_liquidity_curr = if liquidity_delta > 0 {
                CurrentLiquidity::<T>::get(netuid).saturating_add(delta_liquidity_abs)
            } else {
                CurrentLiquidity::<T>::get(netuid).saturating_sub(delta_liquidity_abs)
            };
            CurrentLiquidity::<T>::set(netuid, new_liquidity_curr);
            current_price_sqrt
        };

        // Calculate token amounts for the liquidity change
        let mul = SqrtPrice::from_num(1)
            .safe_div(sqrt_price_box)
            .saturating_sub(SqrtPrice::from_num(1).safe_div(sqrt_pb));
        let alpha = SqrtPrice::saturating_from_num(delta_liquidity_abs).saturating_mul(mul);
        let tao = SqrtPrice::saturating_from_num(delta_liquidity_abs)
            .saturating_mul(sqrt_price_box.saturating_sub(sqrt_pa));

        // Validate delta
        if liquidity_delta > 0 {
            // Check that user has enough balances
            ensure!(
                T::BalanceOps::tao_balance(coldkey_account_id) >= tao
                    && T::BalanceOps::alpha_balance(netuid, coldkey_account_id, hotkey_account_id)
                        >= Alpha::from(alpha.saturating_to_num::<u64>()),
                Error::<T>::InsufficientBalance
            );
        } else {
            // Check that position has enough liquidity
            ensure!(
                position.liquidity >= delta_liquidity_abs,
                Error::<T>::InsufficientLiquidity
            );
        }

        // Collect fees
        let (fee_tao, fee_alpha) = position.collect_fees();

        // If delta brings the position liquidity below MinimumLiquidity, eliminate position and
        // withdraw full amounts
        let mut remove = false;
        if (liquidity_delta < 0)
            && (position.liquidity.saturating_sub(delta_liquidity_abs) < T::MinimumLiquidity::get())
        {
            delta_liquidity_abs = position.liquidity;
            remove = true;
        }

        // Adjust liquidity at the ticks based on the delta sign
        if liquidity_delta > 0 {
            // Add liquidity at tick
            Self::add_liquidity_at_index(netuid, position.tick_low, delta_liquidity_abs, false);
            Self::add_liquidity_at_index(netuid, position.tick_high, delta_liquidity_abs, true);

            // Add liquidity to user position
            position.liquidity = position.liquidity.saturating_add(delta_liquidity_abs);
        } else {
            // Remove liquidity at tick
            Self::remove_liquidity_at_index(netuid, position.tick_low, delta_liquidity_abs, false);
            Self::remove_liquidity_at_index(netuid, position.tick_high, delta_liquidity_abs, true);

            // Remove liquidity from user position
            position.liquidity = position.liquidity.saturating_sub(delta_liquidity_abs);
        }

        // Update or, in case if full liquidity is removed, remove the position
        if remove {
            Positions::<T>::remove((netuid, coldkey_account_id, position_id));
        } else {
            Positions::<T>::insert(&(netuid, coldkey_account_id, position.id), position.clone());
        }

        Ok(UpdateLiquidityResult {
            tao: tao.saturating_to_num::<u64>(),
            alpha: alpha.saturating_to_num::<u64>().into(),
            fee_tao,
<<<<<<< HEAD
            fee_alpha: fee_alpha.into(),
=======
            fee_alpha,
            removed: remove,
            tick_low: position.tick_low,
            tick_high: position.tick_high,
>>>>>>> c545a78f
        })
    }

    /// Adds or updates liquidity at a specific tick index for a subnet
    ///
    /// # Arguments
    /// * `netuid` - The subnet ID
    /// * `tick_index` - The tick index to add liquidity to
    /// * `liquidity` - The amount of liquidity to add
    fn add_liquidity_at_index(netuid: NetUid, tick_index: TickIndex, liquidity: u64, upper: bool) {
        // Convert liquidity to signed value, negating it for upper bounds
        let net_liquidity_change = if upper {
            (liquidity as i128).neg()
        } else {
            liquidity as i128
        };

        Ticks::<T>::mutate(netuid, tick_index, |maybe_tick| match maybe_tick {
            Some(tick) => {
                tick.liquidity_net = tick.liquidity_net.saturating_add(net_liquidity_change);
                tick.liquidity_gross = tick.liquidity_gross.saturating_add(liquidity);
            }
            None => {
                let current_tick = TickIndex::current_bounded::<T>(netuid);

                let (fees_out_tao, fees_out_alpha) = if tick_index > current_tick {
                    (
                        I64F64::saturating_from_num(FeeGlobalTao::<T>::get(netuid)),
                        I64F64::saturating_from_num(FeeGlobalAlpha::<T>::get(netuid)),
                    )
                } else {
                    (
                        I64F64::saturating_from_num(0),
                        I64F64::saturating_from_num(0),
                    )
                };
                *maybe_tick = Some(Tick {
                    liquidity_net: net_liquidity_change,
                    liquidity_gross: liquidity,
                    fees_out_tao,
                    fees_out_alpha,
                });
            }
        });

        // Update active ticks
        ActiveTickIndexManager::<T>::insert(netuid, tick_index);
    }

    /// Remove liquidity at tick index.
    fn remove_liquidity_at_index(
        netuid: NetUid,
        tick_index: TickIndex,
        liquidity: u64,
        upper: bool,
    ) {
        // Calculate net liquidity addition
        let net_reduction = if upper {
            (liquidity as i128).neg()
        } else {
            liquidity as i128
        };

        Ticks::<T>::mutate_exists(netuid, tick_index, |maybe_tick| {
            if let Some(tick) = maybe_tick {
                tick.liquidity_net = tick.liquidity_net.saturating_sub(net_reduction);
                tick.liquidity_gross = tick.liquidity_gross.saturating_sub(liquidity);

                // If no liquidity is left at the tick, remove it
                if tick.liquidity_gross == 0 {
                    *maybe_tick = None;

                    // Update active ticks: Final liquidity is zero, remove this tick from active.
                    ActiveTickIndexManager::<T>::remove(netuid, tick_index);
                }
            }
        });
    }

    /// Updates the current liquidity for a subnet if the current tick index is within the specified
    /// range
    ///
    /// This function handles both increasing and decreasing liquidity based on the sign of the
    /// liquidity parameter. It uses i128 to safely handle values up to u64::MAX in both positive
    /// and negative directions.
    fn update_liquidity_if_needed(
        netuid: NetUid,
        tick_low: TickIndex,
        tick_high: TickIndex,
        liquidity: i128,
    ) {
        let current_tick_index = TickIndex::current_bounded::<T>(netuid);
        if (tick_low <= current_tick_index) && (current_tick_index < tick_high) {
            CurrentLiquidity::<T>::mutate(netuid, |current_liquidity| {
                let is_neg = liquidity.is_negative();
                let liquidity = liquidity.abs().min(u64::MAX as i128) as u64;
                if is_neg {
                    *current_liquidity = current_liquidity.saturating_sub(liquidity);
                } else {
                    *current_liquidity = current_liquidity.saturating_add(liquidity);
                }
            });
        }
    }

    /// Clamps the subnet's sqrt price when tick index is outside of valid bounds
    fn clamp_sqrt_price(netuid: NetUid, tick_index: TickIndex) {
        if tick_index >= TickIndex::MAX || tick_index <= TickIndex::MIN {
            let corrected_price = tick_index.as_sqrt_price_bounded();
            AlphaSqrtPrice::<T>::set(netuid, corrected_price);
        }
    }

    /// Returns the number of positions for an account in a specific subnet
    ///
    /// # Arguments
    /// * `netuid` - The subnet ID
    /// * `account_id` - The account ID
    ///
    /// # Returns
    /// The number of positions that the account has in the specified subnet
    pub(super) fn count_positions(netuid: NetUid, account_id: &T::AccountId) -> usize {
        Positions::<T>::iter_prefix_values((netuid, account_id.clone())).count()
    }

    /// Returns the protocol account ID
    ///
    /// # Returns
    /// The account ID of the protocol account
    pub fn protocol_account_id() -> T::AccountId {
        T::ProtocolId::get().into_account_truncating()
    }
}

impl<T: Config> SwapHandler<T::AccountId> for Pallet<T> {
    fn swap(
        netuid: NetUid,
        order_t: OrderType,
        amount: u64,
        price_limit: u64,
        drop_fees: bool,
        should_rollback: bool,
    ) -> Result<SwapResult, DispatchError> {
        let limit_sqrt_price = SqrtPrice::saturating_from_num(price_limit)
            .safe_div(SqrtPrice::saturating_from_num(1_000_000_000))
            .checked_sqrt(SqrtPrice::saturating_from_num(0.0000000001))
            .ok_or(Error::<T>::PriceLimitExceeded)?;

        Self::do_swap(
            NetUid::from(netuid),
            order_t,
            amount,
            limit_sqrt_price,
            drop_fees,
            should_rollback,
        )
        .map_err(Into::into)
    }

    fn sim_swap(
        netuid: NetUid,
        order_t: OrderType,
        amount: u64,
    ) -> Result<SwapResult, DispatchError> {
        match T::SubnetInfo::mechanism(netuid) {
            1 => {
                let price_limit = match order_t {
                    OrderType::Buy => Self::max_price(),
                    OrderType::Sell => Self::min_price(),
                };

                Self::swap(netuid, order_t, amount, price_limit, false, true)
            }
            _ => Ok(SwapResult {
                amount_paid_in: amount,
                amount_paid_out: amount,
                fee_paid: 0,
                tao_reserve_delta: 0,
                alpha_reserve_delta: 0,
            }),
        }
    }

    fn approx_fee_amount(netuid: NetUid, amount: u64) -> u64 {
        Self::calculate_fee_amount(netuid.into(), amount, false)
    }

    fn current_alpha_price(netuid: NetUid) -> U96F32 {
        Self::current_price(netuid.into())
    }

    fn min_price() -> u64 {
        TickIndex::min_sqrt_price()
            .saturating_mul(TickIndex::min_sqrt_price())
            .saturating_mul(SqrtPrice::saturating_from_num(1_000_000_000))
            .saturating_to_num()
    }

    fn max_price() -> u64 {
        TickIndex::max_sqrt_price()
            .saturating_mul(TickIndex::max_sqrt_price())
            .saturating_mul(SqrtPrice::saturating_from_num(1_000_000_000))
            .saturating_round()
            .saturating_to_num()
    }

    fn adjust_protocol_liquidity(netuid: NetUid, tao_delta: u64, alpha_delta: u64) {
        Self::adjust_protocol_liquidity(netuid, tao_delta, alpha_delta);
    }

    fn is_user_liquidity_enabled(netuid: NetUid) -> bool {
        EnabledUserLiquidity::<T>::get(netuid)
    }
}

#[derive(Debug, PartialEq)]
struct SwapStepResult {
    amount_to_take: u64,
    fee_paid: u64,
    delta_in: u64,
    delta_out: u64,
}

#[derive(Clone, Copy, Debug, PartialEq)]
pub enum SwapStepAction {
    Crossing,
    Stop,
}<|MERGE_RESOLUTION|>--- conflicted
+++ resolved
@@ -7,13 +7,8 @@
 use sp_arithmetic::helpers_128bit;
 use sp_runtime::traits::AccountIdConversion;
 use substrate_fixed::types::{I64F64, U64F64, U96F32};
-<<<<<<< HEAD
 use subtensor_runtime_common::{Alpha, BalanceOps, Currency, NetUid, SubnetInfo};
-use subtensor_swap_interface::{SwapHandler, SwapResult, UpdateLiquidityResult};
-=======
-use subtensor_runtime_common::{BalanceOps, NetUid, SubnetInfo};
 use subtensor_swap_interface::{SwapHandler, SwapResult};
->>>>>>> c545a78f
 
 use super::pallet::*;
 use crate::{
@@ -27,9 +22,9 @@
 #[derive(Debug, PartialEq)]
 pub struct UpdateLiquidityResult {
     pub tao: u64,
-    pub alpha: u64,
+    pub alpha: Alpha,
     pub fee_tao: u64,
-    pub fee_alpha: u64,
+    pub fee_alpha: Alpha,
     pub removed: bool,
     pub tick_low: TickIndex,
     pub tick_high: TickIndex,
@@ -38,9 +33,9 @@
 #[derive(Debug, PartialEq)]
 pub struct RemoveLiquidityResult {
     pub tao: u64,
-    pub alpha: u64,
+    pub alpha: Alpha,
     pub fee_tao: u64,
-    pub fee_alpha: u64,
+    pub fee_alpha: Alpha,
     pub tick_low: TickIndex,
     pub tick_high: TickIndex,
     pub liquidity: u64,
@@ -359,18 +354,7 @@
     }
 
     /// Adjusts protocol liquidity with new values of TAO and Alpha reserve
-<<<<<<< HEAD
-    pub(super) fn adjust_protocol_liquidity(netuid: NetUid) {
-        // Get updated reserves, calculate liquidity
-        let tao_reserve = <T as Config>::SubnetInfo::tao_reserve(netuid.into());
-        let alpha_reserve = <T as Config>::SubnetInfo::alpha_reserve(netuid.into());
-        let liquidity = helpers_128bit::sqrt(
-            (tao_reserve as u128).saturating_mul(u64::from(alpha_reserve) as u128),
-        ) as u64;
-
-=======
-    pub(super) fn adjust_protocol_liquidity(netuid: NetUid, tao_delta: u64, alpha_delta: u64) {
->>>>>>> c545a78f
+    pub(super) fn adjust_protocol_liquidity(netuid: NetUid, tao_delta: u64, alpha_delta: Alpha) {
         // Update protocol position with new liquidity
         let protocol_account_id = Self::protocol_account_id();
         let mut positions =
@@ -383,7 +367,7 @@
             if let Ok((tao, alpha)) = maybe_token_amounts {
                 // Get updated reserves, calculate liquidity
                 let new_tao_reserve = tao.saturating_add(tao_delta);
-                let new_alpha_reserve = alpha.saturating_add(alpha_delta);
+                let new_alpha_reserve = alpha.saturating_add(alpha_delta.to_u64());
                 let new_liquidity = helpers_128bit::sqrt(
                     (new_tao_reserve as u128).saturating_mul(new_alpha_reserve as u128),
                 ) as u64;
@@ -948,14 +932,10 @@
             tao,
             alpha: alpha.into(),
             fee_tao,
-<<<<<<< HEAD
             fee_alpha: fee_alpha.into(),
-=======
-            fee_alpha,
             tick_low: position.tick_low,
             tick_high: position.tick_high,
             liquidity: position.liquidity,
->>>>>>> c545a78f
         })
     }
 
@@ -1075,14 +1055,10 @@
             tao: tao.saturating_to_num::<u64>(),
             alpha: alpha.saturating_to_num::<u64>().into(),
             fee_tao,
-<<<<<<< HEAD
             fee_alpha: fee_alpha.into(),
-=======
-            fee_alpha,
             removed: remove,
             tick_low: position.tick_low,
             tick_high: position.tick_high,
->>>>>>> c545a78f
         })
     }
 
@@ -1289,7 +1265,7 @@
             .saturating_to_num()
     }
 
-    fn adjust_protocol_liquidity(netuid: NetUid, tao_delta: u64, alpha_delta: u64) {
+    fn adjust_protocol_liquidity(netuid: NetUid, tao_delta: u64, alpha_delta: Alpha) {
         Self::adjust_protocol_liquidity(netuid, tao_delta, alpha_delta);
     }
 
