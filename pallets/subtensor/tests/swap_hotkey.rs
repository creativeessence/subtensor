--- conflicted
+++ resolved
@@ -1150,8 +1150,6 @@
     });
 }
 
-<<<<<<< HEAD
-=======
 // SKIP_WASM_BUILD=1 RUST_LOG=debug cargo test --test swap_hotkey -- test_hotkey_swap_stake_delta --exact --nocapture
 #[test]
 fn test_hotkey_swap_stake_delta() {
@@ -1240,7 +1238,6 @@
     });
 }
 
->>>>>>> ca1d908d
 #[test]
 fn test_swap_parent_hotkey_childkey_maps() {
     new_test_ext(1).execute_with(|| {
