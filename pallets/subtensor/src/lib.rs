--- conflicted
+++ resolved
@@ -577,11 +577,8 @@
 		MaxBurnSet( u16, u64 ), // --- Event created when setting max burn on a network.
 		MinBurnSet( u16, u64 ), // --- Event created when setting min burn on a network.
 		TxRateLimitSet( u64 ), // --- Event created when setting the transaction rate limit.
-<<<<<<< HEAD
 		RegistrationAllowed( u16, bool ), // --- Event created when registration is allowed/disallowed for a subnet.
-=======
 		TempoSet(u16, u16), // --- Event created when setting tempo on a network
->>>>>>> 3b27316c
 		RAORecycledForRegistrationSet( u16, u64 ), // Event created when setting the RAO recycled for registration.
 	}
 
@@ -1570,18 +1567,14 @@
 		#[pallet::weight((0, DispatchClass::Operational, Pays::No))]
 		pub fn sudo_set_rao_recycled(origin: OriginFor<T>, netuid: u16, rao_recycled: u64 ) -> DispatchResult {
 			Self::do_set_rao_recycled(origin, netuid, rao_recycled)
-<<<<<<< HEAD
 		}
 
 		// Sudo call for setting registration allowed
-		#[pallet::call_index(51)]
+		#[pallet::call_index(49)]
 		#[pallet::weight((0, DispatchClass::Operational, Pays::No))]
 		pub fn sudo_set_registration_allowed( origin:OriginFor<T>, netuid: u16, registration_allowed: bool ) -> DispatchResult {  
 			Self::do_sudo_set_network_registration_allowed( origin, netuid, registration_allowed )
 		}
-=======
-		} 
->>>>>>> 3b27316c
 	}	
 
 	// ---- Subtensor helper functions.
