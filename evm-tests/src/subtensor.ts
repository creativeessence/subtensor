--- conflicted
+++ resolved
@@ -51,7 +51,6 @@
 }
 
 // force set balance for a ss58 address
-<<<<<<< HEAD
 export async function forceSetBalanceToSs58Address(
   api: TypedApi<typeof devnet>,
   ss58Address: string,
@@ -63,33 +62,6 @@
     new_free: balance,
   });
   const tx = api.tx.Sudo.sudo({ call: internalCall.decodedCall });
-
-  let failed = true;
-
-  // retry the transaction until it is successful
-  while (failed) {
-    await new Promise((resolve) => setTimeout(resolve, 1000));
-    failed = false
-    await waitForTransactionCompletion(api, tx, alice)
-      .then(() => {})
-      .catch((error) => {
-        failed = true
-        console.log(`transaction error ${error}`);
-      });
-  }
-
-  const balanceOnChain =
-    (await api.query.System.Account.getValue(ss58Address)).data.free;
-  // check the balance except for sudo account becasue of tx fee
-  if (ss58Address !== convertPublicKeyToSs58(alice.publicKey)) {
-    assert.equal(balance, balanceOnChain);
-  }
-=======
-export async function forceSetBalanceToSs58Address(api: TypedApi<typeof devnet>, ss58Address: string) {
-    const alice = getAliceSigner()
-    const balance = tao(1e8)
-    const internalCall = api.tx.Balances.force_set_balance({ who: MultiAddress.Id(ss58Address), new_free: balance })
-    const tx = api.tx.Sudo.sudo({ call: internalCall.decodedCall })
 
     let failed = true;
     let retries = 0;
@@ -107,12 +79,12 @@
         retries += 1
     }
 
-    const balanceOnChain = (await api.query.System.Account.getValue(ss58Address)).data.free
-    // check the balance except for sudo account becasue of tx fee
-    if (ss58Address !== convertPublicKeyToSs58(alice.publicKey)) {
-        assert.equal(balance, balanceOnChain)
-    }
->>>>>>> 8b0c8832
+  const balanceOnChain =
+    (await api.query.System.Account.getValue(ss58Address)).data.free;
+  // check the balance except for sudo account becasue of tx fee
+  if (ss58Address !== convertPublicKeyToSs58(alice.publicKey)) {
+    assert.equal(balance, balanceOnChain);
+  }
 }
 
 // set balance for an eth address
@@ -201,142 +173,10 @@
   });
   const tx = api.tx.Sudo.sudo({ call: internalCall.decodedCall });
 
-  await waitForTransactionCompletion(api, tx, alice)
-    .then(() => {})
-    .catch((error) => {
-      console.log(`transaction error ${error}`);
-    });
-  assert.equal(tempo, await api.query.SubtensorModule.Tempo.getValue(netuid));
-}
-
-export async function setCommitRevealWeightsInterval(
-  api: TypedApi<typeof devnet>,
-  netuid: number,
-  interval: bigint,
-) {
-  const value = await api.query.SubtensorModule.RevealPeriodEpochs.getValue(
-    netuid,
-  );
-  if (value === interval) {
-    return;
-  }
-
-  const alice = getAliceSigner();
-  const internalCall = api.tx.AdminUtils
-    .sudo_set_commit_reveal_weights_interval({
-      netuid: netuid,
-      interval: interval,
-    });
-  const tx = api.tx.Sudo.sudo({ call: internalCall.decodedCall });
-
-  await waitForTransactionCompletion(api, tx, alice)
-    .then(() => {})
-    .catch((error) => {
-      console.log(`transaction error ${error}`);
-    });
-  assert.equal(
-    interval,
-    await api.query.SubtensorModule.RevealPeriodEpochs.getValue(netuid),
-  );
-}
-
-export async function forceSetChainID(
-  api: TypedApi<typeof devnet>,
-  chainId: bigint,
-) {
-  const value = await api.query.EVMChainId.ChainId.getValue();
-  if (value === chainId) {
-    return;
-  }
-
-  const alice = getAliceSigner();
-  const internalCall = api.tx.AdminUtils.sudo_set_evm_chain_id({
-    chain_id: chainId,
-  });
-  const tx = api.tx.Sudo.sudo({ call: internalCall.decodedCall });
-
-  await waitForTransactionCompletion(api, tx, alice)
-    .then(() => {})
-    .catch((error) => {
-      console.log(`transaction error ${error}`);
-    });
-  assert.equal(chainId, await api.query.EVMChainId.ChainId.getValue());
-}
-
-export async function disableWhiteListCheck(
-  api: TypedApi<typeof devnet>,
-  disabled: boolean,
-) {
-  const value = await api.query.EVM.DisableWhitelistCheck.getValue();
-  if (value === disabled) {
-    return;
-  }
-
-  const alice = getAliceSigner();
-  const internalCall = api.tx.EVM.disable_whitelist({ disabled: disabled });
-  const tx = api.tx.Sudo.sudo({ call: internalCall.decodedCall });
-
-  await waitForTransactionCompletion(api, tx, alice)
-    .then(() => {})
-    .catch((error) => {
-      console.log(`transaction error ${error}`);
-    });
-  assert.equal(disabled, await api.query.EVM.DisableWhitelistCheck.getValue());
-}
-
-<<<<<<< HEAD
-export async function burnedRegister(
-  api: TypedApi<typeof devnet>,
-  netuid: number,
-  ss58Address: string,
-  keypair: KeyPair,
-) {
-  await new Promise((resolve) => setTimeout(resolve, 1000));
-  const uids = await api.query.SubtensorModule.SubnetworkN.getValue(netuid);
-  const signer = getSignerFromKeypair(keypair);
-  const tx = api.tx.SubtensorModule.burned_register({
-    hotkey: ss58Address,
-    netuid: netuid,
-  });
-  await waitForTransactionCompletion(api, tx, signer)
-    .then(() => {})
-    .catch((error) => {
-      console.log(`c ${error}`);
-    });
-  assert.equal(
-    uids + 1,
-    await api.query.SubtensorModule.SubnetworkN.getValue(netuid),
-  );
-=======
-export async function burnedRegister(api: TypedApi<typeof devnet>, netuid: number, ss58Address: string, keypair: KeyPair) {
-    await new Promise((resolve) => setTimeout(resolve, 1000));
-    const uids = await api.query.SubtensorModule.SubnetworkN.getValue(netuid)
-    const signer = getSignerFromKeypair(keypair)
-    const tx = api.tx.SubtensorModule.burned_register({ hotkey: ss58Address, netuid: netuid })
-    await waitForTransactionCompletion(api, tx, signer)
+    await waitForTransactionCompletion(api, tx, alice)
         .then(() => { })
         .catch((error) => { console.log(`transaction error ${error}`) });
-    assert.equal(uids + 1, await api.query.SubtensorModule.SubnetworkN.getValue(netuid))
->>>>>>> 8b0c8832
-}
-
-export async function sendProxyCall(
-  api: TypedApi<typeof devnet>,
-  calldata: TxCallData,
-  ss58Address: string,
-  keypair: KeyPair,
-) {
-  const signer = getSignerFromKeypair(keypair);
-  const tx = api.tx.Proxy.proxy({
-    call: calldata,
-    real: MultiAddress.Id(ss58Address),
-    force_proxy_type: undefined,
-  });
-  await waitForTransactionCompletion(api, tx, signer)
-    .then(() => {})
-    .catch((error) => {
-      console.log(`transaction error ${error}`);
-    });
+    assert.equal(tempo, await api.query.SubtensorModule.Tempo.getValue(netuid))
 }
 
 export async function setTxRateLimit(
@@ -481,32 +321,6 @@
   );
 }
 
-export async function setMinDelegateTake(
-  api: TypedApi<typeof devnet>,
-  minDelegateTake: number,
-) {
-  const value = await api.query.SubtensorModule.MinDelegateTake.getValue();
-  if (value === minDelegateTake) {
-    return;
-  }
-
-  const alice = getAliceSigner();
-
-  const internalCall = api.tx.AdminUtils.sudo_set_min_delegate_take({
-    take: minDelegateTake,
-  });
-  const tx = api.tx.Sudo.sudo({ call: internalCall.decodedCall });
-
-  await waitForTransactionCompletion(api, tx, alice)
-    .then(() => {})
-    .catch((error) => {
-      console.log(`transaction error ${error}`);
-    });
-  assert.equal(
-    minDelegateTake,
-    await api.query.SubtensorModule.MinDelegateTake.getValue(),
-  );
-}
 
 export async function becomeDelegate(
   api: TypedApi<typeof devnet>,
@@ -586,7 +400,6 @@
     });
 }
 
-<<<<<<< HEAD
 export async function setSubtokenEnable(
   api: TypedApi<typeof devnet>,
   netuid: number,
@@ -604,20 +417,6 @@
     .catch((error) => {
       console.log(`transaction error ${error}`);
     });
-=======
-export async function setSubtokenEnable(api: TypedApi<typeof devnet>, netuid: number, subtokenEnable: boolean) {
-    const signer = getAliceSigner()
-    let internalTx = api.tx.AdminUtils.sudo_set_subtoken_enabled({
-        netuid: netuid,
-        subtoken_enabled: subtokenEnable
-    })
-    let tx = api.tx.Sudo.sudo({ call: internalTx.decodedCall })
-
-    await waitForTransactionCompletion(api, tx, signer)
-        .then(() => { })
-        .catch((error) => { console.log(`transaction error ${error}`) });
-
->>>>>>> 8b0c8832
 }
 
 export async function startCall(
@@ -639,36 +438,20 @@
   }
   await new Promise((resolve) => setTimeout(resolve, 2000));
 
-  const signer = getSignerFromKeypair(keypair);
-  let tx = api.tx.SubtensorModule.start_call({
-    netuid: netuid,
-  });
-
-  await waitForTransactionCompletion(api, tx, signer)
-    .then(() => {})
-    .catch((error) => {
-      console.log(`transaction error ${error}`);
-    });
-
-<<<<<<< HEAD
-  await new Promise((resolve) => setTimeout(resolve, 1000));
-  const callStarted = await api.query.SubtensorModule.FirstEmissionBlockNumber
-    .getValue(netuid);
-  assert.notEqual(callStarted, undefined);
-=======
     const signer = getSignerFromKeypair(keypair)
     let tx = api.tx.SubtensorModule.start_call({
         netuid: netuid,
     })
 
-    await waitForTransactionCompletion(api, tx, signer)
-        .then(() => { })
-        .catch((error) => { console.log(`transaction error ${error}`) });
+  await waitForTransactionCompletion(api, tx, signer)
+    .then(() => {})
+    .catch((error) => {
+      console.log(`transaction error ${error}`);
+    });
 
     await new Promise((resolve) => setTimeout(resolve, 1000));
     const callStarted = await api.query.SubtensorModule.FirstEmissionBlockNumber
         .getValue(netuid);
     assert.notEqual(callStarted, undefined);
 
->>>>>>> 8b0c8832
 }