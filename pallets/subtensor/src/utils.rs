--- conflicted
+++ resolved
@@ -674,7 +674,6 @@
         NominatorMinRequiredStake::<T>::put(min_stake);
     }
 
-<<<<<<< HEAD
     /// Sets the hotkey emission tempo.
     ///
     /// # Arguments
@@ -724,12 +723,8 @@
         Self::deposit_event(Event::NetworkMaxStakeSet(netuid, max_stake));
     }
 
-    pub fn get_hotkey_swap_cost() -> u64 {
-        T::HotkeySwapCost::get()
-=======
     pub fn get_key_swap_cost() -> u64 {
         T::KeySwapCost::get()
->>>>>>> 0c2ad411
     }
 
     pub fn get_alpha_values(netuid: u16) -> (u16, u16) {
