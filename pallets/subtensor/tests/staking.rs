--- conflicted
+++ resolved
@@ -357,7 +357,6 @@
     });
 }
 
-<<<<<<< HEAD
 // TODO: set_stakes_this_interval_for_hotkey is missing. Was it replaced with anythign or removed completely?
 // #[test]
 // fn test_reset_stakes_per_interval() {
@@ -388,38 +387,6 @@
 //         );
 //     });
 // }
-=======
-#[test]
-fn test_reset_stakes_per_interval() {
-    new_test_ext(0).execute_with(|| {
-        let coldkey = U256::from(561330);
-        let hotkey = U256::from(561337);
-
-        SubtensorModule::set_stake_interval(7);
-        SubtensorModule::set_stakes_this_interval_for_coldkey_hotkey(&coldkey, &hotkey, 5, 1);
-        step_block(1);
-
-        assert_eq!(
-            SubtensorModule::get_stakes_this_interval_for_coldkey_hotkey(&coldkey, &hotkey),
-            5
-        );
-
-        // block: 7 interval not yet passed
-        step_block(6);
-        assert_eq!(
-            SubtensorModule::get_stakes_this_interval_for_coldkey_hotkey(&coldkey, &hotkey),
-            5
-        );
-
-        // block 8: interval passed
-        step_block(1);
-        assert_eq!(
-            SubtensorModule::get_stakes_this_interval_for_coldkey_hotkey(&coldkey, &hotkey),
-            0
-        );
-    });
-}
->>>>>>> ed84d0d6
 
 #[test]
 fn test_add_stake_under_limit() {
@@ -448,7 +415,6 @@
             1,
         ));
 
-<<<<<<< HEAD
         // TODO: get_stakes_this_interval_for_hotkey was replaced or removed?
         // let current_stakes =
         //     SubtensorModule::get_stakes_this_interval_for_hotkey(&hotkey_account_id);
@@ -505,54 +471,6 @@
 //         assert_eq!(current_stakes, max_stakes);
 //     });
 // }
-=======
-        let current_stakes = SubtensorModule::get_stakes_this_interval_for_coldkey_hotkey(
-            &coldkey_account_id,
-            &hotkey_account_id,
-        );
-        assert!(current_stakes <= max_stakes);
-    });
-}
-
-#[test]
-fn test_add_stake_rate_limit_exceeded() {
-    new_test_ext(1).execute_with(|| {
-        let hotkey_account_id = U256::from(561337);
-        let coldkey_account_id = U256::from(61337);
-        let netuid: u16 = 1;
-        let start_nonce: u64 = 0;
-        let tempo: u16 = 13;
-        let max_stakes = 2;
-        let block_number = 1;
-
-        SubtensorModule::set_target_stakes_per_interval(max_stakes);
-        SubtensorModule::set_stakes_this_interval_for_coldkey_hotkey(
-            &coldkey_account_id,
-            &hotkey_account_id,
-            max_stakes,
-            block_number,
-        );
-
-        add_network(netuid, tempo, 0);
-        register_ok_neuron(netuid, hotkey_account_id, coldkey_account_id, start_nonce);
-        SubtensorModule::add_balance_to_coldkey_account(&coldkey_account_id, 60000);
-        assert_err!(
-            SubtensorModule::add_stake(
-                <<Test as Config>::RuntimeOrigin>::signed(coldkey_account_id),
-                hotkey_account_id,
-                1,
-            ),
-            Error::<Test>::StakeRateLimitExceeded
-        );
-
-        let current_stakes = SubtensorModule::get_stakes_this_interval_for_coldkey_hotkey(
-            &coldkey_account_id,
-            &hotkey_account_id,
-        );
-        assert_eq!(current_stakes, max_stakes);
-    });
-}
->>>>>>> ed84d0d6
 
 // /***********************************************************
 // 	staking::remove_subnet_stake() tests
@@ -594,7 +512,6 @@
             1,
         ));
 
-<<<<<<< HEAD
         // TODO: get_stakes_this_interval_for_hotkey is removed. Is this check needed?
         // let current_unstakes =
         //     SubtensorModule::get_stakes_this_interval_for_hotkey(&hotkey_account_id);
@@ -652,55 +569,6 @@
 //         assert_eq!(current_unstakes, max_unstakes);
 //     });
 // }
-=======
-        let current_unstakes = SubtensorModule::get_stakes_this_interval_for_coldkey_hotkey(
-            &coldkey_account_id,
-            &hotkey_account_id,
-        );
-        assert!(current_unstakes <= max_unstakes);
-    });
-}
-
-#[test]
-fn test_remove_stake_rate_limit_exceeded() {
-    new_test_ext(1).execute_with(|| {
-        let hotkey_account_id = U256::from(561337);
-        let coldkey_account_id = U256::from(61337);
-        let netuid: u16 = 1;
-        let start_nonce: u64 = 0;
-        let tempo: u16 = 13;
-        let max_unstakes = 1;
-        let block_number = 1;
-
-        SubtensorModule::set_target_stakes_per_interval(max_unstakes);
-        SubtensorModule::set_stakes_this_interval_for_coldkey_hotkey(
-            &coldkey_account_id,
-            &hotkey_account_id,
-            max_unstakes,
-            block_number,
-        );
-
-        add_network(netuid, tempo, 0);
-        register_ok_neuron(netuid, hotkey_account_id, coldkey_account_id, start_nonce);
-        SubtensorModule::add_balance_to_coldkey_account(&coldkey_account_id, 60000);
-        SubtensorModule::increase_stake_on_hotkey_account(&hotkey_account_id, 2);
-        assert_err!(
-            SubtensorModule::remove_stake(
-                <<Test as Config>::RuntimeOrigin>::signed(coldkey_account_id),
-                hotkey_account_id,
-                2,
-            ),
-            Error::<Test>::UnstakeRateLimitExceeded
-        );
-
-        let current_unstakes = SubtensorModule::get_stakes_this_interval_for_coldkey_hotkey(
-            &coldkey_account_id,
-            &hotkey_account_id,
-        );
-        assert_eq!(current_unstakes, max_unstakes);
-    });
-}
->>>>>>> ed84d0d6
 
 #[test]
 #[cfg(not(tarpaulin))]
@@ -1299,18 +1167,10 @@
             ),
             10000
         );
-<<<<<<< HEAD
         assert_eq!(
             SubtensorModule::has_enough_stake(&coldkey_id, &hotkey_id, netuid, 5000),
             true
         );
-=======
-        assert!(SubtensorModule::has_enough_stake(
-            &coldkey_id,
-            &hotkey_id,
-            5000
-        ));
->>>>>>> ed84d0d6
     });
 }
 
@@ -1325,20 +1185,11 @@
         let start_nonce: u64 = 0;
         add_network(netuid, tempo, 0);
         register_ok_neuron(netuid, hotkey_id, coldkey_id, start_nonce);
-<<<<<<< HEAD
         SubtensorModule::increase_stake_on_hotkey_account(&hotkey_id, netuid, intial_amount);
         assert_eq!(
             SubtensorModule::has_enough_stake(&coldkey_id, &hotkey_id, netuid, 5000),
             false
         );
-=======
-        SubtensorModule::increase_stake_on_hotkey_account(&hotkey_id, intial_amount);
-        assert!(!SubtensorModule::has_enough_stake(
-            &coldkey_id,
-            &hotkey_id,
-            5000
-        ));
->>>>>>> ed84d0d6
     });
 }
 
@@ -1908,18 +1759,10 @@
             Err(Error::<Test>::NonAssociatedColdKey.into())
         );
 
-<<<<<<< HEAD
         // Lets make this new key a delegate with an 18% take (default take value in tests).
         assert_ok!(SubtensorModule::do_become_delegate(
             <<Test as Config>::RuntimeOrigin>::signed(coldkey2),
             hotkey2
-=======
-        // Lets make this new key a delegate with a 10% take.
-        assert_ok!(SubtensorModule::do_become_delegate(
-            <<Test as Config>::RuntimeOrigin>::signed(coldkey2),
-            hotkey2,
-            u16::MAX / 10
->>>>>>> ed84d0d6
         ));
 
         // Add nominate some stake.
@@ -1962,7 +1805,6 @@
         // Lets emit inflation through this new key with distributed ownership.
         SubtensorModule::emit_inflation_through_hotkey_account(&hotkey2, netuid, 0, 1000);
         assert_eq!(
-<<<<<<< HEAD
             SubtensorModule::get_subnet_stake_for_coldkey_and_hotkey(&coldkey2, &hotkey2, netuid),
             1_454
         ); // 1000 + 180 + 820 * (1000/3000) = 1500 + 453.3 ~ 1454
@@ -1974,19 +1816,6 @@
             SubtensorModule::get_subnet_stake_for_coldkey_and_hotkey(&coldkey0, &hotkey2, netuid),
             1_273
         ); // 1000 + 820 * (1000/3000) = 1000 + 273.3 = 1273
-=======
-            SubtensorModule::get_stake_for_coldkey_and_hotkey(&coldkey2, &hotkey2),
-            1_400
-        ); // 1000 + 100 + 900 * (1000/3000) = 1400
-        assert_eq!(
-            SubtensorModule::get_stake_for_coldkey_and_hotkey(&coldkey1, &hotkey2),
-            1_300
-        ); // 1000 + 900 * (1000/3000) = 1300
-        assert_eq!(
-            SubtensorModule::get_stake_for_coldkey_and_hotkey(&coldkey0, &hotkey2),
-            1_300
-        ); // 1000 + 900 * (1000/3000) = 1300
->>>>>>> ed84d0d6
         assert_eq!(SubtensorModule::get_total_stake(), 6_500); // before + 1_000 = 5_500 + 1_000 = 6_500
 
         step_block(1);
@@ -2008,16 +1837,9 @@
         // 100% take is not a valid business case, changing the rest of this test to 50%
         assert_ok!(SubtensorModule::do_become_delegate(
             <<Test as Config>::RuntimeOrigin>::signed(coldkey3),
-<<<<<<< HEAD
             hotkey3
         )); // 18% take - default value for tests.
         assert_ok!(SubtensorModule::add_subnet_stake(
-=======
-            hotkey3,
-            u16::MAX / 10
-        )); // Full take.
-        assert_ok!(SubtensorModule::add_stake(
->>>>>>> ed84d0d6
             <<Test as Config>::RuntimeOrigin>::signed(coldkey0),
             hotkey3,
             netuid,
@@ -2052,7 +1874,6 @@
             1000
         );
         assert_eq!(
-<<<<<<< HEAD
             SubtensorModule::get_hotkey_global_dynamic_tao(&hotkey3),
             4000
         );
@@ -2074,23 +1895,6 @@
             SubtensorModule::get_subnet_stake_for_coldkey_and_hotkey(&coldkey3, &hotkey3, netuid),
             1385
         ); // 1000 + 180 + 820 * 1000/4000 = 1385
-=======
-            SubtensorModule::get_stake_for_coldkey_and_hotkey(&coldkey0, &hotkey3),
-            1225
-        ); // 1000 + 90% * 1000 * 1000/4000 = 1225
-        assert_eq!(
-            SubtensorModule::get_stake_for_coldkey_and_hotkey(&coldkey1, &hotkey3),
-            1225
-        ); // 1000 + 90% * 1000 * 1000/4000 = 1225
-        assert_eq!(
-            SubtensorModule::get_stake_for_coldkey_and_hotkey(&coldkey2, &hotkey3),
-            1225
-        ); // 1000 + 90% * 1000 * 1000/4000 = 1225
-        assert_eq!(
-            SubtensorModule::get_stake_for_coldkey_and_hotkey(&coldkey3, &hotkey3),
-            1325
-        ); // 1000 + 25 * 3 + 1000 * 1000/4000 = 1325
->>>>>>> ed84d0d6
         assert_eq!(SubtensorModule::get_total_stake(), 11_500); // before + 1_000 = 10_500 + 1_000 = 11_500
     });
 }
@@ -2414,18 +2218,10 @@
 
         assert_eq!(SubtensorModule::get_total_stake(), total);
 
-<<<<<<< HEAD
         // Lets make this new key a delegate with a default take.
         assert_ok!(SubtensorModule::do_become_delegate(
             <<Test as Config>::RuntimeOrigin>::signed(coldkey2),
             hotkey2
-=======
-        // Lets make this new key a delegate with a 10% take.
-        assert_ok!(SubtensorModule::do_become_delegate(
-            <<Test as Config>::RuntimeOrigin>::signed(coldkey2),
-            hotkey2,
-            u16::MAX / 10
->>>>>>> ed84d0d6
         ));
         let take2 = SubtensorModule::get_delegate_take(&hotkey2, netuid) as f32 / u16::MAX as f32;
 
@@ -2487,7 +2283,6 @@
         total = total + 1000;
 
         assert_eq!(
-<<<<<<< HEAD
             SubtensorModule::get_subnet_stake_for_coldkey_and_hotkey(&coldkey2, &hotkey2, netuid),
             substake_cold2_hot2
         );
@@ -2501,20 +2296,6 @@
         );
         assert_eq!(SubtensorModule::get_total_stake(), total);
         let cold2balance_before = SubtensorModule::get_coldkey_balance(&coldkey2);
-=======
-            SubtensorModule::get_stake_for_coldkey_and_hotkey(&coldkey2, &hotkey2),
-            1_500
-        ); // 1000 + 100 + 100 + 900 * (1000/3000) = 1000 + 200 + 300 = 1500
-        assert_eq!(
-            SubtensorModule::get_stake_for_coldkey_and_hotkey(&coldkey1, &hotkey2),
-            1_300
-        ); // 1000 + 900 * (1000/3000) = 1000 + 300 = 1300
-        assert_eq!(
-            SubtensorModule::get_stake_for_coldkey_and_hotkey(&coldkey0, &hotkey2),
-            1_300
-        ); // 1000 + 900 * (1000/3000) = 1000 + 300 = 1300
-        assert_eq!(SubtensorModule::get_total_stake(), 8_823); // 7_723 + 1_100 = 8_823
->>>>>>> ed84d0d6
 
         // Lets emit MORE inflation through this new key with distributed ownership.
         // This time we do ONLY server emission
@@ -2522,7 +2303,6 @@
         // We will emit *0* validator emission.
         SubtensorModule::emit_inflation_through_hotkey_account(&hotkey2, netuid, 123, 0);
         assert_eq!(
-<<<<<<< HEAD
             SubtensorModule::get_subnet_stake_for_coldkey_and_hotkey(&coldkey2, &hotkey2, netuid),
             substake_cold2_hot2
         ); // No change.
@@ -2533,18 +2313,6 @@
         assert_eq!(
             SubtensorModule::get_subnet_stake_for_coldkey_and_hotkey(&coldkey0, &hotkey2, netuid),
             substake_cold0_hot2
-=======
-            SubtensorModule::get_stake_for_coldkey_and_hotkey(&coldkey2, &hotkey2),
-            1_623
-        ); // 1_500 + 123 = 1_623
-        assert_eq!(
-            SubtensorModule::get_stake_for_coldkey_and_hotkey(&coldkey1, &hotkey2),
-            1_300
-        ); // No change.
-        assert_eq!(
-            SubtensorModule::get_stake_for_coldkey_and_hotkey(&coldkey0, &hotkey2),
-            1_300
->>>>>>> ed84d0d6
         ); // No change.
         assert_eq!(SubtensorModule::get_total_stake(), total); // No change, 123 only goes to cold2 balance
 
@@ -3070,280 +2838,6 @@
     });
 }
 
-<<<<<<< HEAD
-=======
-/// This test ensures that the clear_small_nominations function works as expected.
-/// It creates a network with two hotkeys and two coldkeys, and then registers a nominator account for each hotkey.
-/// When we call set_nominator_min_required_stake, it should clear all small nominations that are below the minimum required stake.
-/// Run this test using: cargo test --package pallet-subtensor --test staking test_clear_small_nominations
-#[test]
-fn test_clear_small_nominations() {
-    new_test_ext(0).execute_with(|| {
-        System::set_block_number(1);
-
-        // Create accounts.
-        let netuid = 1;
-        let hot1 = U256::from(1);
-        let hot2 = U256::from(2);
-        let cold1 = U256::from(3);
-        let cold2 = U256::from(4);
-
-        SubtensorModule::set_target_stakes_per_interval(10);
-        // Register hot1 and hot2 .
-        add_network(netuid, 0, 0);
-
-        // Register hot1.
-        register_ok_neuron(netuid, hot1, cold1, 0);
-        assert_ok!(SubtensorModule::do_become_delegate(
-            <<Test as Config>::RuntimeOrigin>::signed(cold1),
-            hot1,
-            0
-        ));
-        assert_eq!(SubtensorModule::get_owning_coldkey_for_hotkey(&hot1), cold1);
-
-        // Register hot2.
-        register_ok_neuron(netuid, hot2, cold2, 0);
-        assert_ok!(SubtensorModule::do_become_delegate(
-            <<Test as Config>::RuntimeOrigin>::signed(cold2),
-            hot2,
-            0
-        ));
-        assert_eq!(SubtensorModule::get_owning_coldkey_for_hotkey(&hot2), cold2);
-
-        // Add stake cold1 --> hot1 (non delegation.)
-        SubtensorModule::add_balance_to_coldkey_account(&cold1, 5);
-        assert_ok!(SubtensorModule::add_stake(
-            <<Test as Config>::RuntimeOrigin>::signed(cold1),
-            hot1,
-            1
-        ));
-        assert_eq!(
-            SubtensorModule::get_stake_for_coldkey_and_hotkey(&cold1, &hot1),
-            1
-        );
-        assert_eq!(Balances::free_balance(cold1), 4);
-
-        // Add stake cold2 --> hot1 (is delegation.)
-        SubtensorModule::add_balance_to_coldkey_account(&cold2, 5);
-        assert_ok!(SubtensorModule::add_stake(
-            <<Test as Config>::RuntimeOrigin>::signed(cold2),
-            hot1,
-            1
-        ));
-        assert_eq!(
-            SubtensorModule::get_stake_for_coldkey_and_hotkey(&cold2, &hot1),
-            1
-        );
-        assert_eq!(Balances::free_balance(cold2), 4);
-
-        // Add stake cold1 --> hot2 (non delegation.)
-        SubtensorModule::add_balance_to_coldkey_account(&cold1, 5);
-        assert_ok!(SubtensorModule::add_stake(
-            <<Test as Config>::RuntimeOrigin>::signed(cold1),
-            hot2,
-            1
-        ));
-        assert_eq!(
-            SubtensorModule::get_stake_for_coldkey_and_hotkey(&cold1, &hot2),
-            1
-        );
-        assert_eq!(Balances::free_balance(cold1), 8);
-
-        // Add stake cold2 --> hot2 (is delegation.)
-        SubtensorModule::add_balance_to_coldkey_account(&cold2, 5);
-        assert_ok!(SubtensorModule::add_stake(
-            <<Test as Config>::RuntimeOrigin>::signed(cold2),
-            hot2,
-            1
-        ));
-        assert_eq!(
-            SubtensorModule::get_stake_for_coldkey_and_hotkey(&cold2, &hot2),
-            1
-        );
-        assert_eq!(Balances::free_balance(cold2), 8);
-
-        // Run clear all small nominations when min stake is zero (noop)
-        SubtensorModule::set_nominator_min_required_stake(0);
-        SubtensorModule::clear_small_nominations();
-        assert_eq!(
-            SubtensorModule::get_stake_for_coldkey_and_hotkey(&cold1, &hot1),
-            1
-        );
-        assert_eq!(
-            SubtensorModule::get_stake_for_coldkey_and_hotkey(&cold1, &hot2),
-            1
-        );
-        assert_eq!(
-            SubtensorModule::get_stake_for_coldkey_and_hotkey(&cold2, &hot1),
-            1
-        );
-        assert_eq!(
-            SubtensorModule::get_stake_for_coldkey_and_hotkey(&cold2, &hot2),
-            1
-        );
-
-        // Set min nomination to 10
-        let total_cold1_stake_before = TotalColdkeyStake::<Test>::get(cold1);
-        let total_cold2_stake_before = TotalColdkeyStake::<Test>::get(cold2);
-        let total_hot1_stake_before = TotalHotkeyStake::<Test>::get(hot1);
-        let total_hot2_stake_before = TotalHotkeyStake::<Test>::get(hot2);
-        let _ = Stake::<Test>::try_get(hot2, cold1).unwrap(); // ensure exists before
-        let _ = Stake::<Test>::try_get(hot1, cold2).unwrap(); // ensure exists before
-        let total_stake_before = TotalStake::<Test>::get();
-        SubtensorModule::set_nominator_min_required_stake(10);
-
-        // Run clear all small nominations (removes delegations under 10)
-        SubtensorModule::clear_small_nominations();
-        assert_eq!(
-            SubtensorModule::get_stake_for_coldkey_and_hotkey(&cold1, &hot1),
-            1
-        );
-        assert_eq!(
-            SubtensorModule::get_stake_for_coldkey_and_hotkey(&cold1, &hot2),
-            0
-        );
-        assert_eq!(
-            SubtensorModule::get_stake_for_coldkey_and_hotkey(&cold2, &hot1),
-            0
-        );
-        assert_eq!(
-            SubtensorModule::get_stake_for_coldkey_and_hotkey(&cold2, &hot2),
-            1
-        );
-
-        // Balances have been added back into accounts.
-        assert_eq!(Balances::free_balance(cold1), 9);
-        assert_eq!(Balances::free_balance(cold2), 9);
-
-        // Internal storage is updated
-        assert_eq!(
-            TotalColdkeyStake::<Test>::get(cold2),
-            total_cold2_stake_before - 1
-        );
-        assert_eq!(
-            TotalHotkeyStake::<Test>::get(hot2),
-            total_hot2_stake_before - 1
-        );
-        Stake::<Test>::try_get(hot2, cold1).unwrap_err();
-        Stake::<Test>::try_get(hot1, cold2).unwrap_err();
-        assert_eq!(
-            TotalColdkeyStake::<Test>::get(cold1),
-            total_cold1_stake_before - 1
-        );
-        assert_eq!(
-            TotalHotkeyStake::<Test>::get(hot1),
-            total_hot1_stake_before - 1
-        );
-        Stake::<Test>::try_get(hot2, cold1).unwrap_err();
-        assert_eq!(TotalStake::<Test>::get(), total_stake_before - 2);
-    });
-}
-
-/// Test that the nominator minimum staking threshold is enforced when stake is added.
-#[test]
-fn test_add_stake_below_minimum_threshold() {
-    new_test_ext(0).execute_with(|| {
-        let netuid: u16 = 1;
-        let coldkey1 = U256::from(0);
-        let hotkey1 = U256::from(1);
-        let coldkey2 = U256::from(2);
-        let minimum_threshold = 10_000_000;
-        let amount_below = 50_000;
-
-        // Add balances.
-        SubtensorModule::add_balance_to_coldkey_account(&coldkey1, 100_000);
-        SubtensorModule::add_balance_to_coldkey_account(&coldkey2, 100_000);
-        SubtensorModule::set_nominator_min_required_stake(minimum_threshold);
-        SubtensorModule::set_target_stakes_per_interval(10);
-
-        // Create network
-        add_network(netuid, 0, 0);
-
-        // Register the neuron to a new network.
-        register_ok_neuron(netuid, hotkey1, coldkey1, 0);
-        assert_ok!(SubtensorModule::become_delegate(
-            <<Test as Config>::RuntimeOrigin>::signed(coldkey1),
-            hotkey1
-        ));
-
-        // Coldkey staking on its own hotkey can stake below min threshold.
-        assert_ok!(SubtensorModule::add_stake(
-            <<Test as Config>::RuntimeOrigin>::signed(coldkey1),
-            hotkey1,
-            amount_below
-        ));
-
-        // Nomination stake cannot stake below min threshold.
-        assert_noop!(
-            SubtensorModule::add_stake(
-                <<Test as Config>::RuntimeOrigin>::signed(coldkey2),
-                hotkey1,
-                amount_below
-            ),
-            pallet_subtensor::Error::<Test>::NomStakeBelowMinimumThreshold
-        );
-    });
-}
-
-/// Test that the nominator minimum staking threshold is enforced when stake is removed.
-#[test]
-fn test_remove_stake_below_minimum_threshold() {
-    new_test_ext(0).execute_with(|| {
-        let netuid: u16 = 1;
-        let coldkey1 = U256::from(0);
-        let hotkey1 = U256::from(1);
-        let coldkey2 = U256::from(2);
-        let initial_balance = 200_000_000;
-        let initial_stake = 100_000;
-        let minimum_threshold = 50_000;
-        let stake_amount_to_remove = 51_000;
-
-        // Add balances.
-        SubtensorModule::add_balance_to_coldkey_account(&coldkey1, initial_balance);
-        SubtensorModule::add_balance_to_coldkey_account(&coldkey2, initial_balance);
-        SubtensorModule::set_nominator_min_required_stake(minimum_threshold);
-        SubtensorModule::set_target_stakes_per_interval(10);
-
-        // Create network
-        add_network(netuid, 0, 0);
-
-        // Register the neuron to a new network.
-        register_ok_neuron(netuid, hotkey1, coldkey1, 0);
-        assert_ok!(SubtensorModule::become_delegate(
-            <<Test as Config>::RuntimeOrigin>::signed(coldkey1),
-            hotkey1
-        ));
-        assert_ok!(SubtensorModule::add_stake(
-            <<Test as Config>::RuntimeOrigin>::signed(coldkey1),
-            hotkey1,
-            initial_stake
-        ));
-        assert_ok!(SubtensorModule::add_stake(
-            <<Test as Config>::RuntimeOrigin>::signed(coldkey2),
-            hotkey1,
-            initial_stake
-        ));
-
-        // Coldkey staking on its own hotkey can unstake below min threshold.
-        assert_ok!(SubtensorModule::remove_stake(
-            <<Test as Config>::RuntimeOrigin>::signed(coldkey1),
-            hotkey1,
-            stake_amount_to_remove
-        ));
-
-        // Nomination stake cannot stake below min threshold.
-        assert_noop!(
-            SubtensorModule::remove_stake(
-                <<Test as Config>::RuntimeOrigin>::signed(coldkey2),
-                hotkey1,
-                stake_amount_to_remove
-            ),
-            Error::<Test>::NomStakeBelowMinimumThreshold
-        );
-    })
-}
-
->>>>>>> ed84d0d6
 // Verify delegate take can be decreased
 #[test]
 fn test_delegate_take_can_be_decreased() {
@@ -3364,29 +2858,17 @@
         assert_ok!(SubtensorModule::do_become_delegate(
             <<Test as Config>::RuntimeOrigin>::signed(coldkey0),
             hotkey0,
-<<<<<<< HEAD
         ));
         assert_eq!(SubtensorModule::get_delegate_take(&hotkey0, netuid), InitialDefaultTake::get());
-=======
-            u16::MAX / 10
-        ));
-        assert_eq!(SubtensorModule::get_hotkey_take(&hotkey0), u16::MAX / 10);
->>>>>>> ed84d0d6
 
         // Coldkey / hotkey 0 decreases take to 5%
         assert_ok!(SubtensorModule::do_decrease_take(
             <<Test as Config>::RuntimeOrigin>::signed(coldkey0),
             hotkey0,
-<<<<<<< HEAD
             netuid,
             u16::MAX / 20
         ));
         assert_eq!(SubtensorModule::get_delegate_take(&hotkey0, netuid), u16::MAX / 20);
-=======
-            u16::MAX / 20
-        ));
-        assert_eq!(SubtensorModule::get_hotkey_take(&hotkey0), u16::MAX / 20);
->>>>>>> ed84d0d6
     });
 }
 
@@ -3410,26 +2892,16 @@
         assert_ok!(SubtensorModule::do_become_delegate(
             <<Test as Config>::RuntimeOrigin>::signed(coldkey0),
             hotkey0,
-<<<<<<< HEAD
-=======
-            u16::MAX / 10
->>>>>>> ed84d0d6
         ));
 
         // Coldkey / hotkey 0 decreases take to min
         assert_ok!(SubtensorModule::do_decrease_take(
             <<Test as Config>::RuntimeOrigin>::signed(coldkey0),
             hotkey0,
-<<<<<<< HEAD
             netuid,
             SubtensorModule::get_min_delegate_take()
         ));
         assert_eq!(SubtensorModule::get_delegate_take(&hotkey0, netuid), 0);
-=======
-            SubtensorModule::get_min_take()
-        ));
-        assert_eq!(SubtensorModule::get_hotkey_take(&hotkey0), 0);
->>>>>>> ed84d0d6
     });
 }
 
@@ -3452,7 +2924,6 @@
         // Coldkey / hotkey 0 become delegates with 5% take
         assert_ok!(SubtensorModule::do_become_delegate(
             <<Test as Config>::RuntimeOrigin>::signed(coldkey0),
-<<<<<<< HEAD
             hotkey0
         ));
         assert_eq!(
@@ -3471,34 +2942,21 @@
             SubtensorModule::get_delegate_take(&hotkey0, netuid),
             u16::MAX / 20
         );
-=======
-            hotkey0,
-            u16::MAX / 20
-        ));
-        assert_eq!(SubtensorModule::get_hotkey_take(&hotkey0), u16::MAX / 20);
->>>>>>> ed84d0d6
 
         // Coldkey / hotkey 0 tries to increase take to 10%
         assert_eq!(
             SubtensorModule::do_decrease_take(
                 <<Test as Config>::RuntimeOrigin>::signed(coldkey0),
                 hotkey0,
-<<<<<<< HEAD
-                netuid,
-=======
->>>>>>> ed84d0d6
+                netuid,
                 u16::MAX / 10
             ),
             Err(Error::<Test>::InvalidTake.into())
         );
-<<<<<<< HEAD
         assert_eq!(
             SubtensorModule::get_delegate_take(&hotkey0, netuid),
             u16::MAX / 20
         );
-=======
-        assert_eq!(SubtensorModule::get_hotkey_take(&hotkey0), u16::MAX / 20);
->>>>>>> ed84d0d6
     });
 }
 
@@ -3521,7 +2979,6 @@
         // Coldkey / hotkey 0 become delegates with 5% take
         assert_ok!(SubtensorModule::do_become_delegate(
             <<Test as Config>::RuntimeOrigin>::signed(coldkey0),
-<<<<<<< HEAD
             hotkey0
         ));
         assert_eq!(
@@ -3540,12 +2997,6 @@
             SubtensorModule::get_delegate_take(&hotkey0, netuid),
             u16::MAX / 20
         );
-=======
-            hotkey0,
-            u16::MAX / 20
-        ));
-        assert_eq!(SubtensorModule::get_hotkey_take(&hotkey0), u16::MAX / 20);
->>>>>>> ed84d0d6
 
         step_block(1 + InitialTxDelegateTakeRateLimit::get() as u16);
 
@@ -3553,7 +3004,6 @@
         assert_ok!(SubtensorModule::do_increase_take(
             <<Test as Config>::RuntimeOrigin>::signed(coldkey0),
             hotkey0,
-<<<<<<< HEAD
             netuid,
             u16::MAX / 10
         ));
@@ -3561,11 +3011,6 @@
             SubtensorModule::get_delegate_take(&hotkey0, netuid),
             u16::MAX / 10
         );
-=======
-            u16::MAX / 10
-        ));
-        assert_eq!(SubtensorModule::get_hotkey_take(&hotkey0), u16::MAX / 10);
->>>>>>> ed84d0d6
     });
 }
 
@@ -3588,7 +3033,6 @@
         // Coldkey / hotkey 0 become delegates with 10% take
         assert_ok!(SubtensorModule::do_become_delegate(
             <<Test as Config>::RuntimeOrigin>::signed(coldkey0),
-<<<<<<< HEAD
             hotkey0
         ));
         assert_eq!(
@@ -3607,34 +3051,21 @@
             SubtensorModule::get_delegate_take(&hotkey0, netuid),
             u16::MAX / 10
         );
-=======
-            hotkey0,
-            u16::MAX / 10
-        ));
-        assert_eq!(SubtensorModule::get_hotkey_take(&hotkey0), u16::MAX / 10);
->>>>>>> ed84d0d6
 
         // Coldkey / hotkey 0 tries to decrease take to 5%
         assert_eq!(
             SubtensorModule::do_increase_take(
                 <<Test as Config>::RuntimeOrigin>::signed(coldkey0),
                 hotkey0,
-<<<<<<< HEAD
-                netuid,
-=======
->>>>>>> ed84d0d6
+                netuid,
                 u16::MAX / 20
             ),
             Err(Error::<Test>::InvalidTake.into())
         );
-<<<<<<< HEAD
         assert_eq!(
             SubtensorModule::get_delegate_take(&hotkey0, netuid),
             u16::MAX / 10
         );
-=======
-        assert_eq!(SubtensorModule::get_hotkey_take(&hotkey0), u16::MAX / 10);
->>>>>>> ed84d0d6
     });
 }
 
@@ -3657,7 +3088,6 @@
         // Coldkey / hotkey 0 become delegates with 10% take
         assert_ok!(SubtensorModule::do_become_delegate(
             <<Test as Config>::RuntimeOrigin>::signed(coldkey0),
-<<<<<<< HEAD
             hotkey0
         ));
         assert_eq!(
@@ -3676,12 +3106,6 @@
             SubtensorModule::get_delegate_take(&hotkey0, netuid),
             u16::MAX / 10
         );
-=======
-            hotkey0,
-            u16::MAX / 10
-        ));
-        assert_eq!(SubtensorModule::get_hotkey_take(&hotkey0), u16::MAX / 10);
->>>>>>> ed84d0d6
 
         step_block(1 + InitialTxDelegateTakeRateLimit::get() as u16);
 
@@ -3689,30 +3113,19 @@
         assert_ok!(SubtensorModule::do_increase_take(
             <<Test as Config>::RuntimeOrigin>::signed(coldkey0),
             hotkey0,
-<<<<<<< HEAD
             netuid,
             InitialDefaultTake::get()
         ));
         assert_eq!(
             SubtensorModule::get_delegate_take(&hotkey0, netuid),
-=======
             InitialDefaultTake::get()
-        ));
-        assert_eq!(
-            SubtensorModule::get_hotkey_take(&hotkey0),
->>>>>>> ed84d0d6
-            InitialDefaultTake::get()
         );
     });
 }
 
 // Verify delegate take can not be set above InitialDefaultTake
 #[test]
-<<<<<<< HEAD
 fn test_delegate_take_can_not_be_increased_beyond_limit() {
-=======
-fn test_delegate_take_can_not_be_set_beyond_limit() {
->>>>>>> ed84d0d6
     new_test_ext(1).execute_with(|| {
         // Make account
         let hotkey0 = U256::from(1);
@@ -3725,7 +3138,6 @@
         let netuid = 1;
         add_network(netuid, 0, 0);
         register_ok_neuron(netuid, hotkey0, coldkey0, 124124);
-<<<<<<< HEAD
         let before = SubtensorModule::get_delegate_take(&hotkey0, netuid);
 
         // Coldkey / hotkey 0 attempt to become delegates with take above maximum
@@ -3745,23 +3157,11 @@
                     <<Test as Config>::RuntimeOrigin>::signed(coldkey0),
                     hotkey0,
                     netuid,
-=======
-        let before = SubtensorModule::get_hotkey_take(&hotkey0);
-
-        // Coldkey / hotkey 0 attempt to become delegates with take above maximum
-        // (Disable this check if InitialDefaultTake is u16::MAX)
-        if InitialDefaultTake::get() != u16::MAX {
-            assert_eq!(
-                SubtensorModule::do_become_delegate(
-                    <<Test as Config>::RuntimeOrigin>::signed(coldkey0),
-                    hotkey0,
->>>>>>> ed84d0d6
                     InitialDefaultTake::get() + 1
                 ),
                 Err(Error::<Test>::InvalidTake.into())
             );
         }
-<<<<<<< HEAD
         assert_eq!(SubtensorModule::get_delegate_take(&hotkey0, netuid), before);
     });
 }
@@ -4956,95 +4356,5 @@
                 subnet_emission_value
             );
         }
-=======
-        assert_eq!(SubtensorModule::get_hotkey_take(&hotkey0), before);
-    });
-}
-
-// Verify delegate take can not be increased above InitialDefaultTake (18%)
-#[test]
-fn test_delegate_take_can_not_be_increased_beyond_limit() {
-    new_test_ext(1).execute_with(|| {
-        // Make account
-        let hotkey0 = U256::from(1);
-        let coldkey0 = U256::from(3);
-
-        // Add balance
-        SubtensorModule::add_balance_to_coldkey_account(&coldkey0, 100000);
-
-        // Register the neuron to a new network
-        let netuid = 1;
-        add_network(netuid, 0, 0);
-        register_ok_neuron(netuid, hotkey0, coldkey0, 124124);
-
-        // Coldkey / hotkey 0 become delegates with 10% take
-        assert_ok!(SubtensorModule::do_become_delegate(
-            <<Test as Config>::RuntimeOrigin>::signed(coldkey0),
-            hotkey0,
-            u16::MAX / 10
-        ));
-        assert_eq!(SubtensorModule::get_hotkey_take(&hotkey0), u16::MAX / 10);
-
-        // Coldkey / hotkey 0 tries to increase take to InitialDefaultTake+1
-        // (Disable this check if InitialDefaultTake is u16::MAX)
-        if InitialDefaultTake::get() != u16::MAX {
-            assert_eq!(
-                SubtensorModule::do_increase_take(
-                    <<Test as Config>::RuntimeOrigin>::signed(coldkey0),
-                    hotkey0,
-                    InitialDefaultTake::get() + 1
-                ),
-                Err(Error::<Test>::InvalidTake.into())
-            );
-        }
-        assert_eq!(SubtensorModule::get_hotkey_take(&hotkey0), u16::MAX / 10);
-    });
-}
-
-// Test rate-limiting on increase_take
-#[test]
-fn test_rate_limits_enforced_on_increase_take() {
-    new_test_ext(1).execute_with(|| {
-        // Make account
-        let hotkey0 = U256::from(1);
-        let coldkey0 = U256::from(3);
-
-        // Add balance
-        SubtensorModule::add_balance_to_coldkey_account(&coldkey0, 100000);
-
-        // Register the neuron to a new network
-        let netuid = 1;
-        add_network(netuid, 0, 0);
-        register_ok_neuron(netuid, hotkey0, coldkey0, 124124);
-
-        // Coldkey / hotkey 0 become delegates with 5% take
-        assert_ok!(SubtensorModule::do_become_delegate(
-            <<Test as Config>::RuntimeOrigin>::signed(coldkey0),
-            hotkey0,
-            u16::MAX / 20
-        ));
-        assert_eq!(SubtensorModule::get_hotkey_take(&hotkey0), u16::MAX / 20);
-
-        // Coldkey / hotkey 0 increases take to 10%
-        assert_eq!(
-            SubtensorModule::do_increase_take(
-                <<Test as Config>::RuntimeOrigin>::signed(coldkey0),
-                hotkey0,
-                u16::MAX / 10
-            ),
-            Err(Error::<Test>::TxRateLimitExceeded.into())
-        );
-        assert_eq!(SubtensorModule::get_hotkey_take(&hotkey0), u16::MAX / 20);
-
-        step_block(1 + InitialTxDelegateTakeRateLimit::get() as u16);
-
-        // Can increase after waiting
-        assert_ok!(SubtensorModule::do_increase_take(
-            <<Test as Config>::RuntimeOrigin>::signed(coldkey0),
-            hotkey0,
-            u16::MAX / 10
-        ));
-        assert_eq!(SubtensorModule::get_hotkey_take(&hotkey0), u16::MAX / 10);
->>>>>>> ed84d0d6
     });
 }