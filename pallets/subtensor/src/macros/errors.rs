--- conflicted
+++ resolved
@@ -185,12 +185,9 @@
         CommittingWeightsTooFast,
         /// Stake amount is too low.
         AmountTooLow,
-<<<<<<< HEAD
         /// Alpha transfer is not enabled on this subnet.
         AlphaTransferNotEnabled,
-=======
         /// Not enough liquidity.
         InsufficientLiquidity,
->>>>>>> ed6ba759
     }
 }