#![cfg_attr(not(feature = "std"), no_std)]
use core::fmt::{self, Display, Formatter};

use codec::{Compact, CompactAs, Decode, Encode, Error as CodecError, MaxEncodedLen};
use frame_support::pallet_prelude::*;
use scale_info::TypeInfo;
use serde::{Deserialize, Serialize};
use sp_runtime::{
    MultiSignature,
    traits::{IdentifyAccount, Verify},
};
use subtensor_macros::freeze_struct;

/// Balance of an account.
pub type Balance = u64;

/// An index to a block.
pub type BlockNumber = u32;

/// Alias to 512-bit hash when used in the context of a transaction signature on the chain.
pub type Signature = MultiSignature;

/// Some way of identifying an account on the chain. We intentionally make it equivalent to the
/// public key of our transaction signing scheme.
pub type AccountId = <<Signature as Verify>::Signer as IdentifyAccount>::AccountId;

/// Index of a transaction in the chain.
pub type Index = u32;

/// A hash of some data used by the chain.
pub type Hash = sp_core::H256;

pub type Nonce = u32;

/// Transfers below SMALL_TRANSFER_LIMIT are considered small transfers
pub const SMALL_TRANSFER_LIMIT: Balance = 500_000_000; // 0.5 TAO

#[freeze_struct("9b6be98fb98e9b17")]
#[repr(transparent)]
#[derive(
    Deserialize,
    Serialize,
    Clone,
    Copy,
    Decode,
    Default,
    Encode,
    Eq,
    Hash,
    MaxEncodedLen,
    Ord,
    PartialEq,
    PartialOrd,
    RuntimeDebug,
)]
#[serde(transparent)]
pub struct NetUid(u16);

impl NetUid {
    pub const ROOT: NetUid = Self(0);

    pub fn is_root(&self) -> bool {
        *self == Self::ROOT
    }

    pub fn next(&self) -> NetUid {
        Self(self.0.saturating_add(1))
    }

    pub fn prev(&self) -> NetUid {
        Self(self.0.saturating_sub(1))
    }

    pub fn inner(&self) -> u16 {
        self.0
    }
}

impl Display for NetUid {
    fn fmt(&self, f: &mut Formatter<'_>) -> fmt::Result {
        Display::fmt(&self.0, f)
    }
}

impl CompactAs for NetUid {
    type As = u16;

    fn encode_as(&self) -> &Self::As {
        &self.0
    }

    fn decode_from(v: Self::As) -> Result<Self, CodecError> {
        Ok(Self(v))
    }
}

impl From<Compact<NetUid>> for NetUid {
    fn from(c: Compact<NetUid>) -> Self {
        c.0
    }
}

impl From<NetUid> for u16 {
    fn from(val: NetUid) -> Self {
        val.0
    }
}

impl From<u16> for NetUid {
    fn from(value: u16) -> Self {
        Self(value)
    }
}

impl TypeInfo for NetUid {
    type Identity = <u16 as TypeInfo>::Identity;
    fn type_info() -> scale_info::Type {
        <u16 as TypeInfo>::type_info()
    }
}

#[derive(
    Copy, Clone, Eq, PartialEq, Ord, PartialOrd, Encode, Decode, Debug, MaxEncodedLen, TypeInfo,
)]
pub enum ProxyType {
    Any,
    Owner, // Subnet owner Calls
    NonCritical,
    NonTransfer,
    Senate,
    NonFungibile, // Nothing involving moving TAO
    Triumvirate,
    Governance, // Both above governance
    Staking,
    Registration,
    Transfer,
    SmallTransfer,
    RootWeights,
    ChildKeys,
    SudoUncheckedSetCode,
<<<<<<< HEAD
    SubnetLeaseBeneficiary, // Used to operate the leased subnet
=======
    SwapHotkey,
>>>>>>> d2469645
}

impl Default for ProxyType {
    // allow all Calls; required to be most permissive
    fn default() -> Self {
        Self::Any
    }
}

pub mod time {
    use super::*;

    /// This determines the average expected block time that we are targeting. Blocks will be
    /// produced at a minimum duration defined by `SLOT_DURATION`. `SLOT_DURATION` is picked up by
    /// `pallet_timestamp` which is in turn picked up by `pallet_aura` to implement `fn
    /// slot_duration()`.
    ///
    /// Change this to adjust the block time.
    #[cfg(not(feature = "fast-blocks"))]
    pub const MILLISECS_PER_BLOCK: u64 = 12000;

    /// Fast blocks for development
    #[cfg(feature = "fast-blocks")]
    pub const MILLISECS_PER_BLOCK: u64 = 250;

    // NOTE: Currently it is not possible to change the slot duration after the chain has started.
    //       Attempting to do so will brick block production.
    pub const SLOT_DURATION: u64 = MILLISECS_PER_BLOCK;

    // Time is measured by number of blocks.
    pub const MINUTES: BlockNumber = 60_000 / (MILLISECS_PER_BLOCK as BlockNumber);
    pub const HOURS: BlockNumber = MINUTES * 60;
    pub const DAYS: BlockNumber = HOURS * 24;
}

#[cfg(test)]
mod tests {
    use super::*;

    #[test]
    fn netuid_has_u16_bin_repr() {
        assert_eq!(NetUid(5).encode(), 5u16.encode());
    }
}<|MERGE_RESOLUTION|>--- conflicted
+++ resolved
@@ -138,11 +138,8 @@
     RootWeights,
     ChildKeys,
     SudoUncheckedSetCode,
-<<<<<<< HEAD
+    SwapHotkey,
     SubnetLeaseBeneficiary, // Used to operate the leased subnet
-=======
-    SwapHotkey,
->>>>>>> d2469645
 }
 
 impl Default for ProxyType {
