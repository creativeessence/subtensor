--- conflicted
+++ resolved
@@ -14,12 +14,8 @@
 from bittensor.synapses.bert import BertMLMSynapse
 
 from loguru import logger
-<<<<<<< HEAD
-from datasets import (load_dataset, log_batch_weights, log_chain_weights, log_request_sizes)
-=======
 from datasets import load_dataset
 from bittensor.utils.logging import log_batch_weights, log_chain_weights, log_request_sizes
->>>>>>> 45917c8b
 import random
 import time
 import torch
@@ -88,10 +84,7 @@
     weights = None
     history = []
     batch_idx = 0
-<<<<<<< HEAD
-=======
     device = torch.device("cuda" if torch.cuda.is_available() else "cpu")
->>>>>>> 45917c8b
     while True:
         optimizer.zero_grad() # Clear gradients.
 
