// The MIT License (MIT)
// Copyright © 2023 Yuma Rao

// Permission is hereby granted, free of charge, to any person obtaining a copy of this software and associated
// documentation files (the “Software”), to deal in the Software without restriction, including without limitation
// the rights to use, copy, modify, merge, publish, distribute, sublicense, and/or sell copies of the Software,
// and to permit persons to whom the Software is furnished to do so, subject to the following conditions:

// The above copyright notice and this permission notice shall be included in all copies or substantial portions of
// the Software.

// THE SOFTWARE IS PROVIDED “AS IS”, WITHOUT WARRANTY OF ANY KIND, EXPRESS OR IMPLIED, INCLUDING BUT NOT LIMITED TO
// THE WARRANTIES OF MERCHANTABILITY, FITNESS FOR A PARTICULAR PURPOSE AND NONINFRINGEMENT. IN NO EVENT SHALL
// THE AUTHORS OR COPYRIGHT HOLDERS BE LIABLE FOR ANY CLAIM, DAMAGES OR OTHER LIABILITY, WHETHER IN AN ACTION
// OF CONTRACT, TORT OR OTHERWISE, ARISING FROM, OUT OF OR IN CONNECTION WITH THE SOFTWARE OR THE USE OR OTHER
// DEALINGS IN THE SOFTWARE.

use super::*;
use crate::math::*;
use frame_support::dispatch::{DispatchResultWithPostInfo, Pays};
use frame_support::sp_std::vec;
use frame_support::storage::{IterableStorageDoubleMap, IterableStorageMap};
use frame_support::traits::Get;
use frame_support::weights::Weight;
use frame_support::IterableStorageNMap;
<<<<<<< HEAD
use substrate_fixed::{
    transcendental::log2,
    types::{I64F64, I96F32},
};
=======
use substrate_fixed::types::{I64F64};
>>>>>>> a70c57bd

impl<T: Config> Pallet<T> {
    // Retrieves a boolean true is subnet emissions are determined by
    // subnet specific staking.
    //
    // # Returns:
    // * 'bool': Whether subnet emissions are determined by subnet specific staking.
    //
    pub fn subnet_staking_on() -> bool {
        SubnetStakingOn::<T>::get()
    }
<<<<<<< HEAD
    pub fn set_subnet_staking(subnet_staking: bool) {
        SubnetStakingOn::<T>::put(subnet_staking);
=======
    pub fn set_subnet_staking( subnet_staking: bool ) {
        SubnetStakingOn::<T>::put( subnet_staking );
>>>>>>> a70c57bd
    }

    // Retrieves the unique identifier (UID) for the root network.
    //
    // The root network is a special case and has a fixed UID of 0.
    //
    // # Returns:
    // * 'u16': The UID for the root network.
    //
    pub fn get_root_netuid() -> u16 {
        0
    }

    // Fetches the total count of subnets.
    //
    // This function retrieves the total number of subnets present on the chain.
    //
    // # Returns:
    // * 'u16': The total number of subnets.
    //
    pub fn get_num_subnets() -> u16 {
        TotalNetworks::<T>::get()
    }

    // Fetches the total count of subnet validators (those that set weights.)
    //
    // This function retrieves the total number of subnet validators.
    //
    // # Returns:
    // * 'u16': The total number of validators
    //
    pub fn get_max_subnets() -> u16 {
        SubnetLimit::<T>::get()
    }

    pub fn set_max_subnets(limit: u16) {
        SubnetLimit::<T>::put(limit);
        Self::deposit_event(Event::SubnetLimitSet(limit));
    }

    // Fetches the total count of subnet validators (those that set weights.)
    //
    // This function retrieves the total number of subnet validators.
    //
    // # Returns:
    // * 'u16': The total number of validators
    //
    pub fn get_num_root_validators() -> u16 {
        Self::get_subnetwork_n(Self::get_root_netuid())
    }

    // Fetches the total allowed number of root validators.
    //
    // This function retrieves the max allowed number of validators
    // it is equal to SenateMaxMembers
    //
    // # Returns:
    // * 'u16': The max allowed root validators.
    //
    pub fn get_max_root_validators() -> u16 {
        Self::get_max_allowed_uids(Self::get_root_netuid())
    }

    // Returns the emission value for the given subnet.
    //
    // This function retrieves the emission value for the given subnet.
    //
    // # Returns:
    // * 'u64': The emission value for the given subnet.
    //
    pub fn get_subnet_emission_value(netuid: u16) -> u64 {
        EmissionValues::<T>::get(netuid)
    }

    // Returns true if the subnetwork exists.
    //
    // This function checks if a subnetwork with the given UID exists.
    //
    // # Returns:
    // * 'bool': Whether the subnet exists.
    //
    pub fn if_subnet_exist(netuid: u16) -> bool {
        return NetworksAdded::<T>::get(netuid);
    }

    // Returns a list of subnet netuid equal to total networks.
    //
    //
    // This iterates through all the networks and returns a list of netuids.
    //
    // # Returns:
    // * 'Vec<u16>': Netuids of added subnets.
    //
    pub fn get_all_subnet_netuids() -> Vec<u16> {
        return <NetworksAdded<T> as IterableStorageMap<u16, bool>>::iter()
            .map(|(netuid, _)| netuid)
            .collect();
    }
    /// Calculates the block emission based on the total issuance.
    ///
    /// This function computes the block emission by applying a logarithmic function
    /// to the total issuance of the network. The formula used takes into account
    /// the current total issuance and adjusts the emission rate accordingly to ensure
    /// a smooth issuance curve. The emission rate decreases as the total issuance increases,
    /// following a logarithmic decay.
    ///
    /// # Returns
    /// * 'Result<u64, &'static str>': The calculated block emission rate or error.
    ///
    pub fn get_block_emission() -> Result<u64, &'static str> {
        // Convert the total issuance to a fixed-point number for calculation.
        Self::get_block_emission_for_issuance(Self::get_total_issuance())
    }

    // Returns the block emission for an issuance value.
    pub fn get_block_emission_for_issuance(issuance: u64) -> Result<u64, &'static str> {
        // Convert issuance to a float for calculations below.
        let total_issuance: I96F32 = I96F32::from_num(issuance);
        // Check to prevent division by zero when the total supply is reached
        // and creating an issuance greater than the total supply.
        if total_issuance >= I96F32::from_num(TotalSupply::<T>::get()) {
            return Ok(0);
        }
        // Calculate the logarithmic residual of the issuance against half the total supply.
        let residual: I96F32 = log2(
            I96F32::from_num(1.0)
                / (I96F32::from_num(1.0)
                    - total_issuance
                        / (I96F32::from_num(2.0) * I96F32::from_num(10_500_000_000_000_000.0))),
        )
        .map_err(|_| "Logarithm calculation failed")?;
        // Floor the residual to smooth out the emission rate.
        let floored_residual: I96F32 = residual.floor();
        // Calculate the final emission rate using the floored residual.
        // Convert floored_residual to an integer
        let floored_residual_int: u64 = floored_residual.to_num::<u64>();
        // Multiply 2.0 by itself floored_residual times to calculate the power of 2.
        let mut multiplier: I96F32 = I96F32::from_num(1.0);
        for _ in 0..floored_residual_int {
            multiplier *= I96F32::from_num(2.0);
        }
        let block_emission_percentage: I96F32 = I96F32::from_num(1.0) / multiplier;
        // Calculate the actual emission based on the emission rate
        let block_emission: I96F32 =
            block_emission_percentage * I96F32::from_num(DefaultBlockEmission::<T>::get());
        // Convert to u64
        let block_emission_u64: u64 = block_emission.to_num::<u64>();
        if BlockEmission::<T>::get() != block_emission_u64 {
            BlockEmission::<T>::put(block_emission_u64);
        }
        Ok(block_emission_u64)
    }

    // Checks for any UIDs in the given list that are either equal to the root netuid or exceed the total number of subnets.
    //
    // It's important to check for invalid UIDs to ensure data integrity and avoid referencing nonexistent subnets.
    //
    // # Arguments:
    // * 'uids': A reference to a vector of UIDs to check.
    //
    // # Returns:
    // * 'bool': 'true' if any of the UIDs are invalid, 'false' otherwise.
    //
    pub fn contains_invalid_root_uids(netuids: &Vec<u16>) -> bool {
        for netuid in netuids {
            if !Self::if_subnet_exist(*netuid) {
                log::debug!(
                    "contains_invalid_root_uids: netuid {:?} does not exist",
                    netuid
                );
                return true;
            }
        }
        false
    }

    // Sets the emission values for each netuid
    //
    //
    pub fn set_emission_values(netuids: &Vec<u16>, emission: Vec<u64>) -> Result<(), &'static str> {
        log::debug!(
            "set_emission_values: netuids: {:?} emission:{:?}",
            netuids,
            emission
        );

        // Be careful this function can fail.
        if Self::contains_invalid_root_uids(netuids) {
            log::error!("set_emission_values: contains_invalid_root_uids");
            return Err("Invalid netuids");
        }
        if netuids.len() != emission.len() {
            log::error!("set_emission_values: netuids.len() != emission.len()");
            return Err("netuids and emission must have the same length");
        }
        for (i, netuid_i) in netuids.iter().enumerate() {
            log::debug!("set netuid:{:?} emission:{:?}", netuid_i, emission[i]);
            EmissionValues::<T>::insert(*netuid_i, emission[i]);
        }
        Ok(())
    }

    pub fn get_network_rate_limit() -> u64 {
        NetworkRateLimit::<T>::get()
    }
    pub fn set_network_rate_limit(limit: u64) {
        NetworkRateLimit::<T>::set(limit);
        Self::deposit_event(Event::NetworkRateLimitSet(limit));
    }

<<<<<<< HEAD
    // Retrieves weight matrix associated with the root network.
    //  Weights represent the preferences for each subnetwork.
    //
    // # Returns:
    // A 2D vector ('Vec<Vec<I32F32>>') where each entry [i][j] represents the weight of subnetwork
    // 'j' with according to the preferences of key. Validator 'i' within the root network.
    //
    pub fn get_root_weights() -> Vec<Vec<I64F64>> {
        // --- 0. The number of validators on the root network.
        let n: usize = Self::get_num_root_validators() as usize;

        // --- 1 The number of subnets to validate.
        log::debug!("subnet size before cast: {:?}", Self::get_num_subnets());
        let k: usize = Self::get_num_subnets() as usize;
        log::debug!("n: {:?} k: {:?}", n, k);

        // --- 2. Initialize a 2D vector with zeros to store the weights. The dimensions are determined
        // by `n` (number of validators) and `k` (total number of subnets).
        let mut weights: Vec<Vec<I64F64>> = vec![vec![I64F64::from_num(0.0); k]; n];
        log::debug!("weights:\n{:?}\n", weights);

        let subnet_list = Self::get_all_subnet_netuids();

        // --- 3. Iterate over stored weights and fill the matrix.
        for (uid_i, weights_i) in
            <Weights<T> as IterableStorageDoubleMap<u16, u16, Vec<(u16, u16)>>>::iter_prefix(
                Self::get_root_netuid(),
            )
        {
            // --- 4. Iterate over each weight entry in `weights_i` to update the corresponding value in the
            // initialized `weights` 2D vector. Here, `uid_j` represents a subnet, and `weight_ij` is the
            // weight of `uid_i` with respect to `uid_j`.
            for (netuid, weight_ij) in weights_i.iter() {
                let option = subnet_list.iter().position(|item| item == netuid);

                let idx = uid_i as usize;
                if let Some(weight) = weights.get_mut(idx) {
                    if let Some(netuid_idx) = option {
                        weight[netuid_idx] = I64F64::from_num(*weight_ij);
                    }
                }
            }
        }

        // --- 5. Return the filled weights matrix.
        weights
    }

    // Computes and sets emission values for the root network which determine the emission for all subnets.
    //
    //
    pub fn root_epoch(block_number: u64) -> Result<(), &'static str> {
        if Self::subnet_staking_on() {
            return Self::get_subnet_staking_emission_values(block_number);
        } else {
            return Self::get_root_network_emission_values(block_number);
        }
    }

    pub fn get_subnet_staking_emission_values(_block_number: u64) -> Result<(), &'static str> {
        // --- 0. Determines the total block emission across all the subnetworks. This is the
        // value which will be distributed based on the computation below.
        let block_emission: I64F64 = I64F64::from_num(Self::get_block_emission()?);
        log::debug!("block_emission:\n{:?}\n", block_emission);

        // --- 1. Obtains the number of registered subnets.
        let num_subnets: u16 = Self::get_all_subnet_netuids().len() as u16;
        log::debug!("num subnets:\n{:?}\n", num_subnets);

        // --- 2. Obtain the max subnet index.
        let max_subnet_index: u16 = match Self::get_all_subnet_netuids().iter().max() {
            Some(max) => *max,
            None => return Err("No subnets found."), // Changed to return an error if no subnets are found
        };
        // --- 3. Sum all stake across subnets.
        let mut sum_stake = I64F64::from_num(0.0); // Changed to mutable

        // --- 4. Build a vector to store stake sum per subnet.
        let mut normalized_total_stake = vec![I64F64::from_num(0.0); max_subnet_index as usize + 1]; // Adjusted size to include max index

        // --- 5. Iterate over all stake values filling the vector.
        for ((_, _, netuid), stake) in SubStake::<T>::iter() {
            // --- 5.a. Skip Root: We don't sum the stake on the root network.
            if netuid == 0 {
                continue;
            }
            if netuid > max_subnet_index {
                return Err("Found stake value with no corresponding valid netuid.");
            }

            // --- 5.b Increment total recognized stake.
            sum_stake = sum_stake.saturating_add(I64F64::from_num(stake)); // Fixed to actually update sum_stake

            // --- 5.c Increment the total stake at this netuid index.
            let stake_index = netuid as usize;
            if stake_index < normalized_total_stake.len() {
                normalized_total_stake[stake_index] =
                    normalized_total_stake[stake_index].saturating_add(I64F64::from_num(stake));
            } else {
                return Err("Stake index out of bounds."); // Added error handling for out of bounds
            }
        }
        log::debug!("Absolute Stake:\n{:?}\n", &normalized_total_stake);

        // --- 6. Normalize stake values across all non-root netuids.
        inplace_normalize_64(&mut normalized_total_stake);
        log::debug!("Normalized Stake:\n{:?}\n", &normalized_total_stake);

        // --- 7. Multiply stake proportions. Note that there is a chance that the normalization
        // Returned a zero vector, so this calculation also returns 0. In this event the block step
        // returns a zero emission for every subnet and there is not issuance increase.
        let emission_as_tao: Vec<I64F64> = normalized_total_stake
            .iter()
            .map(|v: &I64F64| *v * block_emission)
            .collect();
        log::debug!("Emission as TAO_f64:\n{:?}\n", &emission_as_tao);

        // --- 8. Converts the normalized 64-bit fixed point rank values to u64 for the final emission calculation.
        let emission_u64: Vec<u64> = vec_fixed64_to_u64(emission_as_tao);
        log::debug!("Emission as TAO_u64:\n{:?}\n", &emission_u64);

        // --- 9. Produce vec of emission for each netuid.
        let all_netuids: Vec<u16> = Self::get_all_subnet_netuids();
        let mut emission_values: Vec<u64> = Vec::with_capacity(all_netuids.len());
        for &netuid in &all_netuids {
            let netuid_idx = netuid as usize;
            if netuid_idx < emission_u64.len() {
                emission_values.push(emission_u64[netuid_idx]);
            } else {
                return Err("Emission value not found for netuid"); // Added error handling for out of bounds
            }
        }
        log::debug!(
            "netuids: {:?} emission_values: {:?}",
            all_netuids,
            emission_values
        );

        // --- 10. Set emission values.
        Self::set_emission_values(&all_netuids, emission_values)?;
        Ok(())
    }

    pub fn get_root_network_emission_values(block_number: u64) -> Result<(), &'static str> {
        // --- 0. The unique ID associated with the root network.
        let root_netuid: u16 = Self::get_root_netuid();

        // --- 3. Check if we should update the emission values based on blocks since emission was last set.
        let blocks_until_next_epoch: u64 =
            Self::blocks_until_next_epoch(root_netuid, Self::get_tempo(root_netuid), block_number);
        if blocks_until_next_epoch != 0 {
            // Not the block to update emission values.
            log::debug!("blocks_until_next_epoch: {:?}", blocks_until_next_epoch);
            return Err("");
        }

        // --- 1. Retrieves the number of root validators on subnets.
        let n: u16 = Self::get_num_root_validators();
        log::debug!("n:\n{:?}\n", n);
        if n == 0 {
            // No validators.
            return Err("No validators to validate emission values.");
        }

        // --- 2. Obtains the number of registered subnets.
        let k: u16 = Self::get_all_subnet_netuids().len() as u16;
        log::debug!("k:\n{:?}\n", k);
        if k == 0 {
            // No networks to validate.
            return Err("No networks to validate emission values.");
        }

        // --- 4. Determines the total block emission across all the subnetworks. This is the
        // value which will be distributed based on the computation below.
        let block_emission: I64F64 = I64F64::from_num(Self::get_block_emission()?);
        log::debug!("block_emission:\n{:?}\n", block_emission);

        // --- 5. A collection of all registered hotkeys on the root network. Hotkeys
        // pairs with network UIDs and stake values.
        let mut hotkeys: Vec<(u16, T::AccountId)> = vec![];
        for (uid_i, hotkey) in
            <Keys<T> as IterableStorageDoubleMap<u16, u16, T::AccountId>>::iter_prefix(root_netuid)
        {
            hotkeys.push((uid_i, hotkey));
        }
        log::debug!("hotkeys:\n{:?}\n", hotkeys);

        // --- 6. Retrieves and stores the stake value associated with each hotkey on the root network.
        // Stakes are stored in a 64-bit fixed point representation for precise calculations.
        let mut stake_i64: Vec<I64F64> = vec![I64F64::from_num(0.0); n as usize];
        for (uid_i, hotkey) in hotkeys.iter() {
            stake_i64[*uid_i as usize] = I64F64::from_num(Self::get_total_stake_for_hotkey(hotkey));
        }
        inplace_normalize_64(&mut stake_i64);
        log::debug!("S:\n{:?}\n", &stake_i64);

        // --- 8. Retrieves the network weights in a 2D Vector format. Weights have shape
        // n x k where is n is the number of registered peers and k is the number of subnets.
        let weights: Vec<Vec<I64F64>> = Self::get_root_weights();
        log::debug!("W:\n{:?}\n", &weights);

        // --- 9. Calculates the rank of networks. Rank is a product of weights and stakes.
        // Ranks will have shape k, a score for each subnet.
        let ranks: Vec<I64F64> = matmul_64(&weights, &stake_i64);
        log::debug!("R:\n{:?}\n", &ranks);

        // --- 10. Calculates the trust of networks. Trust is a sum of all stake with weights > 0.
        // Trust will have shape k, a score for each subnet.
        let total_networks = Self::get_num_subnets();
        let mut trust = vec![I64F64::from_num(0); total_networks as usize];
        let mut total_stake: I64F64 = I64F64::from_num(0);
        for (idx, weights) in weights.iter().enumerate() {
            let hotkey_stake = stake_i64[idx];
            total_stake += hotkey_stake;
            for (weight_idx, weight) in weights.iter().enumerate() {
                if *weight > 0 {
                    trust[weight_idx] += hotkey_stake;
                }
            }
        }

        log::debug!("T_before normalization:\n{:?}\n", &trust);
        log::debug!("Total_stake:\n{:?}\n", &total_stake);

        if total_stake == 0 {
            return Err("No stake on network");
        }

        for trust_score in trust.iter_mut() {
            match trust_score.checked_div(total_stake) {
                Some(quotient) => {
                    *trust_score = quotient;
                }
                None => {}
            }
        }

        // --- 11. Calculates the consensus of networks. Consensus is a sigmoid normalization of the trust scores.
        // Consensus will have shape k, a score for each subnet.
        log::debug!("T:\n{:?}\n", &trust);
        let one = I64F64::from_num(1);
        let mut consensus = vec![I64F64::from_num(0); total_networks as usize];
        for (idx, trust_score) in trust.iter_mut().enumerate() {
            let shifted_trust = *trust_score - I64F64::from_num(Self::get_float_kappa(0)); // Range( -kappa, 1 - kappa )
            let temperatured_trust = shifted_trust * I64F64::from_num(Self::get_rho(0)); // Range( -rho * kappa, rho ( 1 - kappa ) )
            let exponentiated_trust: I64F64 =
                substrate_fixed::transcendental::exp(-temperatured_trust)
                    .expect("temperatured_trust is on range( -rho * kappa, rho ( 1 - kappa ) )");

            consensus[idx] = one / (one + exponentiated_trust);
        }

        log::debug!("C:\n{:?}\n", &consensus);
        let mut weighted_emission = vec![I64F64::from_num(0); total_networks as usize];
        for (idx, emission) in weighted_emission.iter_mut().enumerate() {
            *emission = consensus[idx] * ranks[idx];
        }
        inplace_normalize_64(&mut weighted_emission);
        log::debug!("Ei64:\n{:?}\n", &weighted_emission);

        // -- 11. Converts the normalized 64-bit fixed point rank values to u64 for the final emission calculation.
        let emission_as_tao: Vec<I64F64> = weighted_emission
            .iter()
            .map(|v: &I64F64| *v * block_emission)
            .collect();

        // --- 12. Converts the normalized 64-bit fixed point rank values to u64 for the final emission calculation.
        let emission_u64: Vec<u64> = vec_fixed64_to_u64(emission_as_tao);
        log::debug!("Eu64:\n{:?}\n", &emission_u64);

        // --- 13. Set the emission values for each subnet directly.
        let netuids: Vec<u16> = Self::get_all_subnet_netuids();
        log::debug!("netuids: {:?} values: {:?}", netuids, emission_u64);

        return Self::set_emission_values(&netuids, emission_u64);
    }

=======
>>>>>>> a70c57bd
    // Registers a user's hotkey to the root network.
    //
    // This function is responsible for registering the hotkey of a user.
    // The root key with the least stake if pruned in the event of a filled network.
    //
    // # Arguments:
    // * 'origin': Represents the origin of the call.
    // * 'hotkey': The hotkey that the user wants to register to the root network.
    //
    // # Returns:
    // * 'DispatchResult': A result type indicating success or failure of the registration.
    //
    pub fn do_root_register(origin: T::RuntimeOrigin, hotkey: T::AccountId) -> DispatchResult {
        // --- 0. Get the unique identifier (UID) for the root network.
        let root_netuid: u16 = Self::get_root_netuid();
        let current_block_number: u64 = Self::get_current_block_as_u64();
        ensure!(
            Self::if_subnet_exist(root_netuid),
            Error::<T>::NetworkDoesNotExist
        );

        // --- 1. Ensure that the call originates from a signed source and retrieve the caller's account ID (coldkey).
        let coldkey = ensure_signed(origin)?;
        log::info!(
            "do_root_register( coldkey: {:?}, hotkey: {:?} )",
            coldkey,
            hotkey
        );

        // --- 2. Ensure that the number of registrations in this block doesn't exceed the allowed limit.
        ensure!(
            Self::get_registrations_this_block(root_netuid)
                < Self::get_max_registrations_per_block(root_netuid),
            Error::<T>::TooManyRegistrationsThisBlock
        );

        // --- 3. Ensure that the number of registrations in this interval doesn't exceed thrice the target limit.
        ensure!(
            Self::get_registrations_this_interval(root_netuid)
                < Self::get_target_registrations_per_interval(root_netuid) * 3,
            Error::<T>::TooManyRegistrationsThisInterval
        );

        // --- 4. Check if the hotkey is already registered. If so, error out.
        ensure!(
            !Uids::<T>::contains_key(root_netuid, &hotkey),
            Error::<T>::AlreadyRegistered
        );

        // --- 6. Create a network account for the user if it doesn't exist.
        Self::create_account_if_non_existent(&coldkey, &hotkey, root_netuid);

        // --- 7. Fetch the current size of the subnetwork.
        let current_num_root_validators: u16 = Self::get_num_root_validators();

        // Declare a variable to hold the root UID.
        let subnetwork_uid: u16;

        // --- 8. Check if the root net is below its allowed size.
        // max allowed is senate size.
        if current_num_root_validators < Self::get_max_root_validators() {
            // --- 12.1.1 We can append to the subnetwork as it's not full.
            subnetwork_uid = current_num_root_validators;

            // --- 12.1.2 Add the new account and make them a member of the Senate.
            Self::append_neuron(root_netuid, &hotkey, current_block_number);
            log::info!("add new neuron: {:?} on uid {:?}", hotkey, subnetwork_uid);
        } else {
            // --- 13.1.1 The network is full. Perform replacement.
            // Find the neuron with the lowest stake value to replace.
            let mut lowest_stake: u64 = u64::MAX;
            let mut lowest_uid: u16 = 0;

            // Iterate over all keys in the root network to find the neuron with the lowest stake.
            for (uid_i, hotkey_i) in
                <Keys<T> as IterableStorageDoubleMap<u16, u16, T::AccountId>>::iter_prefix(
                    root_netuid,
                )
            {
                let stake_i: u64 = Self::get_total_stake_for_hotkey(&hotkey_i);
                if stake_i < lowest_stake {
                    lowest_stake = stake_i;
                    lowest_uid = uid_i;
                }
            }
            subnetwork_uid = lowest_uid;
            let replaced_hotkey: T::AccountId =
                Self::get_hotkey_for_net_and_uid(root_netuid, subnetwork_uid).unwrap();

            // --- 13.1.2 The new account has a higher stake than the one being replaced.
            ensure!(
                lowest_stake < Self::get_total_stake_for_hotkey(&hotkey),
                Error::<T>::StakeTooLowForRoot
            );

            // --- 13.1.3 The new account has a higher stake than the one being replaced.
            // Replace the neuron account with new information.
            Self::replace_neuron(root_netuid, lowest_uid, &hotkey, current_block_number);

            log::info!(
                "replace neuron: {:?} with {:?} on uid {:?}",
                replaced_hotkey,
                hotkey,
                subnetwork_uid
            );
        }

        let current_stake = Self::get_total_stake_for_hotkey(&hotkey);
        // If we're full, we'll swap out the lowest stake member.
        let members = T::SenateMembers::members();
        if (members.len() as u32) == T::SenateMembers::max_members() {
            let mut sorted_members = members.clone();
            sorted_members.sort_by(|a, b| {
                let a_stake = Self::get_total_stake_for_hotkey(a);
                let b_stake = Self::get_total_stake_for_hotkey(b);

                b_stake.cmp(&a_stake)
            });

            if let Some(last) = sorted_members.last() {
                let last_stake = Self::get_total_stake_for_hotkey(last);

                if last_stake < current_stake {
                    T::SenateMembers::swap_member(last, &hotkey)?;
                    T::TriumvirateInterface::remove_votes(&last)?;
                }
            }
        } else {
            T::SenateMembers::add_member(&hotkey)?;
        }

        // --- 13. Force all members on root to become a delegate.
        if !Self::hotkey_is_delegate(&hotkey) {
            Self::delegate_hotkey(&hotkey, 11_796); // 18% cut defaulted.
        }

        // --- 14. Update the registration counters for both the block and interval.
        RegistrationsThisInterval::<T>::mutate(root_netuid, |val| *val += 1);
        RegistrationsThisBlock::<T>::mutate(root_netuid, |val| *val += 1);

        // --- 15. Log and announce the successful registration.
        log::info!(
            "RootRegistered(netuid:{:?} uid:{:?} hotkey:{:?})",
            root_netuid,
            subnetwork_uid,
            hotkey
        );
        Self::deposit_event(Event::NeuronRegistered(root_netuid, subnetwork_uid, hotkey));

        // --- 16. Finish and return success.
        Ok(())
    }

    pub fn do_vote_root(
        origin: T::RuntimeOrigin,
        hotkey: &T::AccountId,
        proposal: T::Hash,
        index: u32,
        approve: bool,
    ) -> DispatchResultWithPostInfo {
        // --- 1. Ensure that the caller has signed with their coldkey.
        let coldkey = ensure_signed(origin.clone())?;

        // --- 2. Ensure that the calling coldkey owns the associated hotkey.
        ensure!(
            Self::coldkey_owns_hotkey(&coldkey, &hotkey),
            Error::<T>::NonAssociatedColdKey
        );

        // --- 3. Ensure that the calling hotkey is a member of the senate.
        ensure!(
            T::SenateMembers::is_member(&hotkey),
            Error::<T>::NotSenateMember
        );

        // --- 4. Detects first vote of the member in the motion
        let is_account_voting_first_time =
            T::TriumvirateInterface::add_vote(hotkey, proposal, index, approve)?;

        // --- 5. Calculate extrinsic weight
        let members = T::SenateMembers::members();
        let member_count = members.len() as u32;
        let vote_weight = Weight::from_parts(20_528_275, 4980)
            .saturating_add(Weight::from_parts(48_856, 0).saturating_mul(member_count.into()))
            .saturating_add(T::DbWeight::get().reads(2_u64))
            .saturating_add(T::DbWeight::get().writes(1_u64))
            .saturating_add(Weight::from_parts(0, 128).saturating_mul(member_count.into()));

        Ok((
            Some(vote_weight),
            if is_account_voting_first_time {
                Pays::No
            } else {
                Pays::Yes
            },
        )
            .into())
    }

    // Facilitates user registration of a new subnetwork.
    //
    // # Args:
    // 	* 'origin': ('T::RuntimeOrigin'): The calling origin. Must be signed.
    //
    // # Event:
    // 	* 'NetworkAdded': Emitted when a new network is successfully added.
    //
    // # Raises:
    // 	* 'TxRateLimitExceeded': If the rate limit for network registration is exceeded.
    // 	* 'NotEnoughBalanceToStake': If there isn't enough balance to stake for network registration.
    // 	* 'BalanceWithdrawalError': If an error occurs during balance withdrawal for network registration.
    //
    pub fn user_add_network(
        origin: T::RuntimeOrigin,
        hotkey: T::AccountId,
    ) -> dispatch::DispatchResult {

        // --- 0. Ensure the caller is a signed user.
        let coldkey = ensure_signed(origin)?;

        // --- 1. Ensure that the hotkey is not owned by another key.
        if Owner::<T>::contains_key( &hotkey ) {
            ensure!(
                Self::coldkey_owns_hotkey( &coldkey, &hotkey ),
                Error::<T>::NonAssociatedColdKey
            );
        }

        // --- 2. Check rate limit for network registrations.
        let current_block = Self::get_current_block_as_u64();
        let last_lock_block = Self::get_network_last_lock_block();
        ensure!(
            current_block.saturating_sub(last_lock_block) >= Self::get_network_rate_limit(),
            Error::<T>::TxRateLimitExceeded
        );

        // --- 3. Calculate and lock the required tokens to register a network.
        let lock_amount: u64 = Self::get_network_lock_cost();
        let lock_as_balance = Self::u64_to_balance(lock_amount);
        log::debug!("network lock_amount: {:?}", lock_amount,);
        ensure!( lock_as_balance.is_some(), Error::<T>::CouldNotConvertToBalance );
        ensure!( Self::can_remove_balance_from_coldkey_account(&coldkey, lock_as_balance.unwrap()), Error::<T>::NotEnoughBalanceToStake );

        // --- 4. Remove the funds from the owner's account.
        ensure!(
            Self::remove_balance_from_coldkey_account(&coldkey, lock_as_balance.unwrap()) == true,
            Error::<T>::BalanceWithdrawalError
        );
        Self::set_network_last_lock(lock_amount);

        // --- 5. Determine the netuid to register by iterating through netuids to find next lowest netuid.
        let netuid_to_register: u16 = {
            let mut next_available_netuid = 0;
            loop {
                next_available_netuid += 1;
                if !Self::if_subnet_exist(next_available_netuid) {
                    break next_available_netuid;
                }
            }
        };

<<<<<<< HEAD
        // --- 5. Perform the lock operation.
        let actual_lock_amount =
            Self::remove_balance_from_coldkey_account(&coldkey, lock_as_balance.unwrap())?;
        Self::set_subnet_locked_balance(netuid_to_register, actual_lock_amount);
        Self::set_network_last_lock(actual_lock_amount);

        // --- 6. Set initial and custom parameters for the network.
=======
        // --- 6. Create a new network and set initial and custom parameters for the network.
>>>>>>> a70c57bd
        Self::init_new_network(netuid_to_register, 360);
        let current_block_number: u64 = Self::get_current_block_as_u64();
        NetworkLastRegistered::<T>::set( current_block_number );        
        NetworkRegisteredAt::<T>::insert( netuid_to_register, current_block_number );
        log::debug!("init_new_network: {:?}", netuid_to_register,);
        
        // --- 7. Set Subnet owner to the coldkey.
        SubnetOwner::<T>::insert( netuid_to_register, coldkey.clone() ); // Set the owner (which can change.)
        SubnetCreator::<T>::insert( netuid_to_register, hotkey.clone() ); // Set the creator hotkey (which is forever.)

        // --- 8. Instantiate initial token supply based on lock cost.
        let initial_tao_reserve: u64 = lock_amount as u64;
        let initial_dynamic_reserve: u64 = lock_amount * Self::get_num_subnets() as u64;
        let initial_dynamic_outstanding: u64 = lock_amount * Self::get_num_subnets() as u64;
        let initial_dynamic_k: u128 = ( initial_tao_reserve as u128) * ( initial_dynamic_reserve as u128 );

        DynamicTAOReserve::<T>::insert( netuid_to_register, initial_tao_reserve );
        DynamicAlphaReserve::<T>::insert(netuid_to_register, initial_dynamic_reserve );
        DynamicK::<T>::insert(netuid_to_register, initial_dynamic_k );
        IsDynamic::<T>::insert(netuid_to_register, true); // Turn on dynamic staking.

        // --- 9. Register the owner to the network and expand size.
        Self::create_account_if_non_existent( &coldkey, &hotkey, netuid_to_register );
        Self::append_neuron( netuid_to_register, &hotkey, current_block_number );

        // --- 10. Distribute initial supply of tokens to the owners.
        Self::increase_stake_on_coldkey_hotkey_account(
            &coldkey,
            &hotkey,
            netuid_to_register,
            initial_dynamic_outstanding
        );

        // --- 8. Emit the NetworkAdded event.
        log::info!(
            "NetworkAdded( netuid:{:?}, modality:{:?} )",
            netuid_to_register,
            0
        );
        Self::deposit_event(Event::NetworkAdded(netuid_to_register, 0));

        // --- 9. Return success.
        Ok(())
    }

    // Sets initial and custom parameters for a new network.
    pub fn init_new_network(netuid: u16, tempo: u16) {

        // --- 1. Set network to 0 size.
        SubnetworkN::<T>::insert(netuid, 0);

        // --- 2. Set this network uid to alive.
        NetworksAdded::<T>::insert(netuid, true);

        // --- 3. Fill tempo memory item.
        Tempo::<T>::insert(netuid, tempo);

        // --- 4 Fill modality item.
        NetworkModality::<T>::insert(netuid, 0);

        // --- 5. Increase total network count.
        TotalNetworks::<T>::mutate(|n| *n += 1);

        // --- 6. Set all default values **explicitly**.
        Self::set_network_registration_allowed(netuid, true);
        Self::set_max_allowed_uids(netuid, 256);
        Self::set_max_allowed_validators(netuid, 64);
        Self::set_min_allowed_weights(netuid, 1);
        Self::set_max_weight_limit(netuid, u16::MAX);
        Self::set_adjustment_interval(netuid, 360);
        Self::set_target_registrations_per_interval(netuid, 1);
        Self::set_adjustment_alpha(netuid, 17_893_341_751_498_265_066); // 18_446_744_073_709_551_615 * 0.97 = 17_893_341_751_498_265_066
        Self::set_immunity_period(netuid, 5000);
        Self::set_min_burn(netuid, 1);
        Self::set_min_difficulty(netuid, u64::MAX);
        Self::set_max_difficulty(netuid, u64::MAX);
        Self::set_tempo(netuid, 10);

        // Make network parameters explicit.
        if !Tempo::<T>::contains_key(netuid) {
            Tempo::<T>::insert(netuid, Tempo::<T>::get(netuid));
        }
        if !Kappa::<T>::contains_key(netuid) {
            Kappa::<T>::insert(netuid, Kappa::<T>::get(netuid));
        }
        if !Difficulty::<T>::contains_key(netuid) {
            Difficulty::<T>::insert(netuid, Difficulty::<T>::get(netuid));
        }
        if !MaxAllowedUids::<T>::contains_key(netuid) {
            MaxAllowedUids::<T>::insert(netuid, MaxAllowedUids::<T>::get(netuid));
        }
        if !ImmunityPeriod::<T>::contains_key(netuid) {
            ImmunityPeriod::<T>::insert(netuid, ImmunityPeriod::<T>::get(netuid));
        }
        if !ActivityCutoff::<T>::contains_key(netuid) {
            ActivityCutoff::<T>::insert(netuid, ActivityCutoff::<T>::get(netuid));
        }
        if !EmissionValues::<T>::contains_key(netuid) {
            EmissionValues::<T>::insert(netuid, EmissionValues::<T>::get(netuid));
        }
        if !MaxWeightsLimit::<T>::contains_key(netuid) {
            MaxWeightsLimit::<T>::insert(netuid, MaxWeightsLimit::<T>::get(netuid));
        }
        if !MinAllowedWeights::<T>::contains_key(netuid) {
            MinAllowedWeights::<T>::insert(netuid, MinAllowedWeights::<T>::get(netuid));
        }
        if !RegistrationsThisInterval::<T>::contains_key(netuid) {
            RegistrationsThisInterval::<T>::insert(
                netuid,
                RegistrationsThisInterval::<T>::get(netuid),
            );
        }
        if !POWRegistrationsThisInterval::<T>::contains_key(netuid) {
            POWRegistrationsThisInterval::<T>::insert(
                netuid,
                POWRegistrationsThisInterval::<T>::get(netuid),
            );
        }
        if !BurnRegistrationsThisInterval::<T>::contains_key(netuid) {
            BurnRegistrationsThisInterval::<T>::insert(
                netuid,
                BurnRegistrationsThisInterval::<T>::get(netuid),
            );
        }
    }

    // Removes a network (identified by netuid) and all associated parameters.
    //
    // This function is responsible for cleaning up all the data associated with a network.
    // It ensures that all the storage values related to the network are removed, and any
    // reserved balance is returned to the network owner.
    //
    // # Args:
    // 	* 'netuid': ('u16'): The unique identifier of the network to be removed.
    //
    // # Note:
    // This function does not emit any events, nor does it raise any errors. It silently
    // returns if any internal checks fail.
    //
    pub fn remove_network(netuid: u16) {
        // --- 1. Return balance to subnet owner.
        let owner_coldkey = SubnetOwner::<T>::get(netuid);
        let reserved_amount = Self::get_subnet_locked_balance(netuid);

        // Ensure that we can convert this u64 to a balance.
        let reserved_amount_as_bal = Self::u64_to_balance(reserved_amount);
        if !reserved_amount_as_bal.is_some() {
            return;
        }

        // --- 2. Remove network count.
        SubnetworkN::<T>::remove(netuid);

        // --- 3. Remove network modality storage.
        NetworkModality::<T>::remove(netuid);

        // --- 4. Remove netuid from added networks.
        NetworksAdded::<T>::remove(netuid);

        // --- 6. Decrement the network counter.
        TotalNetworks::<T>::mutate(|n| *n -= 1);

        // --- 7. Remove various network-related storages.
        NetworkRegisteredAt::<T>::remove(netuid);

        // --- 8. Remove incentive mechanism memory.
        let _ = Uids::<T>::clear_prefix(netuid, u32::max_value(), None);
        let _ = Keys::<T>::clear_prefix(netuid, u32::max_value(), None);
        let _ = Bonds::<T>::clear_prefix(netuid, u32::max_value(), None);

        // --- 8. Removes the weights for this subnet (do not remove).
        let _ = Weights::<T>::clear_prefix(netuid, u32::max_value(), None);

        // --- 9. Iterate over stored weights and fill the matrix.
        for (uid_i, weights_i) in
            <Weights<T> as IterableStorageDoubleMap<u16, u16, Vec<(u16, u16)>>>::iter_prefix(
                Self::get_root_netuid(),
            )
        {
            // Create a new vector to hold modified weights.
            let mut modified_weights = weights_i.clone();
            // Iterate over each weight entry to potentially update it.
            for (subnet_id, weight) in modified_weights.iter_mut() {
                if subnet_id == &netuid {
                    // If the condition matches, modify the weight
                    *weight = 0; // Set weight to 0 for the matching subnet_id.
                }
            }
            Weights::<T>::insert(Self::get_root_netuid(), uid_i, modified_weights);
        }

        // --- 10. Remove various network-related parameters.
        Rank::<T>::remove(netuid);
        Trust::<T>::remove(netuid);
        Active::<T>::remove(netuid);
        Emission::<T>::remove(netuid);
        Incentive::<T>::remove(netuid);
        Consensus::<T>::remove(netuid);
        Dividends::<T>::remove(netuid);
        PruningScores::<T>::remove(netuid);
        LastUpdate::<T>::remove(netuid);
        ValidatorPermit::<T>::remove(netuid);
        ValidatorTrust::<T>::remove(netuid);

        // --- 11. Erase network parameters.
        Tempo::<T>::remove(netuid);
        Kappa::<T>::remove(netuid);
        Difficulty::<T>::remove(netuid);
        MaxAllowedUids::<T>::remove(netuid);
        ImmunityPeriod::<T>::remove(netuid);
        ActivityCutoff::<T>::remove(netuid);
        EmissionValues::<T>::remove(netuid);
        MaxWeightsLimit::<T>::remove(netuid);
        MinAllowedWeights::<T>::remove(netuid);
        RegistrationsThisInterval::<T>::remove(netuid);
        POWRegistrationsThisInterval::<T>::remove(netuid);
        BurnRegistrationsThisInterval::<T>::remove(netuid);

        // --- 12. Iterate over Substake and remove all stake.

        for ((hotkey, coldkey, current_netuid), _stake) in
            <SubStake<T> as IterableStorageNMap<_, _>>::iter()
        {
            // Check if the current entry's netuid matches the target netuid
            if current_netuid == netuid {
                // For each hotkey with the matching netuid, get the associated coldkey and the stake amount.
                let stake_to_be_removed =
                    Self::get_total_stake_for_hotkey_and_subnet(&hotkey, netuid);

                // Convert the stake amount to the appropriate balance type.
                if let Some(stake_as_balance) = Self::u64_to_balance(stake_to_be_removed) {
                    // Decrease the stake on the hotkey account under its owning coldkey for the given netuid.
                    Self::decrease_stake_on_coldkey_hotkey_account(
                        &coldkey,
                        &hotkey,
                        netuid,
                        stake_to_be_removed,
                    );

                    // Add the balance back to the coldkey account.
                    Self::add_balance_to_coldkey_account(&coldkey, stake_as_balance);
                }
            }
        }

        // --- 13. Add the balance back to the owner.
        Self::add_balance_to_coldkey_account(&owner_coldkey, reserved_amount_as_bal.unwrap());
        Self::set_subnet_locked_balance(netuid, 0);
        SubnetOwner::<T>::remove(netuid);
    }

    // This function calculates the lock cost for a network based on the last lock amount, minimum lock cost, last lock block, and current block.
    // The lock cost is calculated using the formula:
    // lock_cost = (last_lock * mult) - (last_lock / lock_reduction_interval) * (current_block - last_lock_block)
    // where:
    // - last_lock is the last lock amount for the network
    // - mult is the multiplier which increases lock cost each time a registration occurs
    // - last_lock_block is the block number at which the last lock occurred
    // - lock_reduction_interval the number of blocks before the lock returns to previous value.
    // - current_block is the current block number
    // - DAYS is the number of blocks in a day
    // - min_lock is the minimum lock cost for the network
    //
    // If the calculated lock cost is less than the minimum lock cost, the minimum lock cost is returned.
    //
    // # Returns:
    // 	* 'u64':
    // 		- The lock cost for the network.
    //
    pub fn get_network_lock_cost() -> u64 {
        let last_lock = Self::get_network_last_lock();
        let min_lock = Self::get_network_min_lock();
        let last_lock_block = Self::get_network_last_lock_block();
        let current_block = Self::get_current_block_as_u64();
        let lock_reduction_interval = Self::get_lock_reduction_interval();
        let mult = if last_lock_block == 0 { 1 } else { 2 };

        let mut lock_cost = last_lock.saturating_mul(mult).saturating_sub(
            last_lock
                .saturating_div(lock_reduction_interval)
                .saturating_mul(current_block.saturating_sub(last_lock_block)),
        );

        if lock_cost < min_lock {
            lock_cost = min_lock;
        }

        log::debug!( "last_lock: {:?}, min_lock: {:?}, last_lock_block: {:?}, lock_reduction_interval: {:?}, current_block: {:?}, mult: {:?} lock_cost: {:?}",
        last_lock, min_lock, last_lock_block, lock_reduction_interval, current_block, mult, lock_cost);

        lock_cost
    }

    // This function is used to determine which subnet to prune when the total number of networks has reached the limit.
    // It iterates over all the networks and finds the oldest subnet with the minimum emission value that is not in the immunity period.
    //
    // # Returns:
    // 	* 'u16':
    // 		- The uid of the network to be pruned.
    //
    pub fn get_subnet_to_prune() -> u16 {
        let mut netuids: Vec<u16> = vec![];
        let current_block = Self::get_current_block_as_u64();

        // Even if we don't have a root subnet, this still works
        for netuid in NetworksAdded::<T>::iter_keys_from(NetworksAdded::<T>::hashed_key_for(0)) {
            if current_block.saturating_sub(Self::get_network_registered_block(netuid))
                < Self::get_network_immunity_period()
            {
                continue;
            }

            // This iterator seems to return them in order anyways, so no need to sort by key
            netuids.push(netuid);
        }

        // Now we sort by emission, and then by subnet creation time.
        netuids.sort_by(|a, b| {
            use sp_std::cmp::Ordering;

            match Self::get_emission_value(*b).cmp(&Self::get_emission_value(*a)) {
                Ordering::Equal => {
                    if Self::get_network_registered_block(*b)
                        < Self::get_network_registered_block(*a)
                    {
                        Ordering::Less
                    } else {
                        Ordering::Equal
                    }
                }
                v => v,
            }
        });

        log::info!("Netuids Order: {:?}", netuids);

        match netuids.last() {
            Some(netuid) => *netuid,
            None => 0,
        }
    }

    pub fn get_network_registered_block(netuid: u16) -> u64 {
        NetworkRegisteredAt::<T>::get(netuid)
    }
    pub fn get_network_immunity_period() -> u64 {
        NetworkImmunityPeriod::<T>::get()
    }
    pub fn set_network_immunity_period(net_immunity_period: u64) {
        NetworkImmunityPeriod::<T>::set(net_immunity_period);
        Self::deposit_event(Event::NetworkImmunityPeriodSet(net_immunity_period));
    }
    pub fn set_network_min_lock(net_min_lock: u64) {
        NetworkMinLockCost::<T>::set(net_min_lock);
        Self::deposit_event(Event::NetworkMinLockCostSet(net_min_lock));
    }
    pub fn get_network_min_lock() -> u64 {
        NetworkMinLockCost::<T>::get()
    }
    pub fn set_network_last_lock(net_last_lock: u64) {
        NetworkLastLockCost::<T>::set(net_last_lock);
    }
    pub fn get_network_last_lock() -> u64 {
        NetworkLastLockCost::<T>::get()
    }
    pub fn get_network_last_lock_block() -> u64 {
        NetworkLastRegistered::<T>::get()
    }
    pub fn set_lock_reduction_interval(interval: u64) {
        NetworkLockReductionInterval::<T>::set(interval);
        Self::deposit_event(Event::NetworkLockCostReductionIntervalSet(interval));
    }
    pub fn get_lock_reduction_interval() -> u64 {
        NetworkLockReductionInterval::<T>::get()
    }
}<|MERGE_RESOLUTION|>--- conflicted
+++ resolved
@@ -22,15 +22,10 @@
 use frame_support::storage::{IterableStorageDoubleMap, IterableStorageMap};
 use frame_support::traits::Get;
 use frame_support::weights::Weight;
-use frame_support::IterableStorageNMap;
-<<<<<<< HEAD
 use substrate_fixed::{
     transcendental::log2,
     types::{I64F64, I96F32},
 };
-=======
-use substrate_fixed::types::{I64F64};
->>>>>>> a70c57bd
 
 impl<T: Config> Pallet<T> {
     // Retrieves a boolean true is subnet emissions are determined by
@@ -42,13 +37,8 @@
     pub fn subnet_staking_on() -> bool {
         SubnetStakingOn::<T>::get()
     }
-<<<<<<< HEAD
     pub fn set_subnet_staking(subnet_staking: bool) {
         SubnetStakingOn::<T>::put(subnet_staking);
-=======
-    pub fn set_subnet_staking( subnet_staking: bool ) {
-        SubnetStakingOn::<T>::put( subnet_staking );
->>>>>>> a70c57bd
     }
 
     // Retrieves the unique identifier (UID) for the root network.
@@ -259,7 +249,6 @@
         Self::deposit_event(Event::NetworkRateLimitSet(limit));
     }
 
-<<<<<<< HEAD
     // Retrieves weight matrix associated with the root network.
     //  Weights represent the preferences for each subnetwork.
     //
@@ -537,8 +526,6 @@
         return Self::set_emission_values(&netuids, emission_u64);
     }
 
-=======
->>>>>>> a70c57bd
     // Registers a user's hotkey to the root network.
     //
     // This function is responsible for registering the hotkey of a user.
@@ -783,10 +770,8 @@
         ensure!( Self::can_remove_balance_from_coldkey_account(&coldkey, lock_as_balance.unwrap()), Error::<T>::NotEnoughBalanceToStake );
 
         // --- 4. Remove the funds from the owner's account.
-        ensure!(
-            Self::remove_balance_from_coldkey_account(&coldkey, lock_as_balance.unwrap()) == true,
-            Error::<T>::BalanceWithdrawalError
-        );
+        Self::remove_balance_from_coldkey_account(&coldkey, lock_as_balance.unwrap())
+            .map_err(|_| Error::<T>::BalanceWithdrawalError)?;
         Self::set_network_last_lock(lock_amount);
 
         // --- 5. Determine the netuid to register by iterating through netuids to find next lowest netuid.
@@ -800,17 +785,7 @@
             }
         };
 
-<<<<<<< HEAD
-        // --- 5. Perform the lock operation.
-        let actual_lock_amount =
-            Self::remove_balance_from_coldkey_account(&coldkey, lock_as_balance.unwrap())?;
-        Self::set_subnet_locked_balance(netuid_to_register, actual_lock_amount);
-        Self::set_network_last_lock(actual_lock_amount);
-
-        // --- 6. Set initial and custom parameters for the network.
-=======
         // --- 6. Create a new network and set initial and custom parameters for the network.
->>>>>>> a70c57bd
         Self::init_new_network(netuid_to_register, 360);
         let current_block_number: u64 = Self::get_current_block_as_u64();
         NetworkLastRegistered::<T>::set( current_block_number );        
@@ -937,131 +912,6 @@
         }
     }
 
-    // Removes a network (identified by netuid) and all associated parameters.
-    //
-    // This function is responsible for cleaning up all the data associated with a network.
-    // It ensures that all the storage values related to the network are removed, and any
-    // reserved balance is returned to the network owner.
-    //
-    // # Args:
-    // 	* 'netuid': ('u16'): The unique identifier of the network to be removed.
-    //
-    // # Note:
-    // This function does not emit any events, nor does it raise any errors. It silently
-    // returns if any internal checks fail.
-    //
-    pub fn remove_network(netuid: u16) {
-        // --- 1. Return balance to subnet owner.
-        let owner_coldkey = SubnetOwner::<T>::get(netuid);
-        let reserved_amount = Self::get_subnet_locked_balance(netuid);
-
-        // Ensure that we can convert this u64 to a balance.
-        let reserved_amount_as_bal = Self::u64_to_balance(reserved_amount);
-        if !reserved_amount_as_bal.is_some() {
-            return;
-        }
-
-        // --- 2. Remove network count.
-        SubnetworkN::<T>::remove(netuid);
-
-        // --- 3. Remove network modality storage.
-        NetworkModality::<T>::remove(netuid);
-
-        // --- 4. Remove netuid from added networks.
-        NetworksAdded::<T>::remove(netuid);
-
-        // --- 6. Decrement the network counter.
-        TotalNetworks::<T>::mutate(|n| *n -= 1);
-
-        // --- 7. Remove various network-related storages.
-        NetworkRegisteredAt::<T>::remove(netuid);
-
-        // --- 8. Remove incentive mechanism memory.
-        let _ = Uids::<T>::clear_prefix(netuid, u32::max_value(), None);
-        let _ = Keys::<T>::clear_prefix(netuid, u32::max_value(), None);
-        let _ = Bonds::<T>::clear_prefix(netuid, u32::max_value(), None);
-
-        // --- 8. Removes the weights for this subnet (do not remove).
-        let _ = Weights::<T>::clear_prefix(netuid, u32::max_value(), None);
-
-        // --- 9. Iterate over stored weights and fill the matrix.
-        for (uid_i, weights_i) in
-            <Weights<T> as IterableStorageDoubleMap<u16, u16, Vec<(u16, u16)>>>::iter_prefix(
-                Self::get_root_netuid(),
-            )
-        {
-            // Create a new vector to hold modified weights.
-            let mut modified_weights = weights_i.clone();
-            // Iterate over each weight entry to potentially update it.
-            for (subnet_id, weight) in modified_weights.iter_mut() {
-                if subnet_id == &netuid {
-                    // If the condition matches, modify the weight
-                    *weight = 0; // Set weight to 0 for the matching subnet_id.
-                }
-            }
-            Weights::<T>::insert(Self::get_root_netuid(), uid_i, modified_weights);
-        }
-
-        // --- 10. Remove various network-related parameters.
-        Rank::<T>::remove(netuid);
-        Trust::<T>::remove(netuid);
-        Active::<T>::remove(netuid);
-        Emission::<T>::remove(netuid);
-        Incentive::<T>::remove(netuid);
-        Consensus::<T>::remove(netuid);
-        Dividends::<T>::remove(netuid);
-        PruningScores::<T>::remove(netuid);
-        LastUpdate::<T>::remove(netuid);
-        ValidatorPermit::<T>::remove(netuid);
-        ValidatorTrust::<T>::remove(netuid);
-
-        // --- 11. Erase network parameters.
-        Tempo::<T>::remove(netuid);
-        Kappa::<T>::remove(netuid);
-        Difficulty::<T>::remove(netuid);
-        MaxAllowedUids::<T>::remove(netuid);
-        ImmunityPeriod::<T>::remove(netuid);
-        ActivityCutoff::<T>::remove(netuid);
-        EmissionValues::<T>::remove(netuid);
-        MaxWeightsLimit::<T>::remove(netuid);
-        MinAllowedWeights::<T>::remove(netuid);
-        RegistrationsThisInterval::<T>::remove(netuid);
-        POWRegistrationsThisInterval::<T>::remove(netuid);
-        BurnRegistrationsThisInterval::<T>::remove(netuid);
-
-        // --- 12. Iterate over Substake and remove all stake.
-
-        for ((hotkey, coldkey, current_netuid), _stake) in
-            <SubStake<T> as IterableStorageNMap<_, _>>::iter()
-        {
-            // Check if the current entry's netuid matches the target netuid
-            if current_netuid == netuid {
-                // For each hotkey with the matching netuid, get the associated coldkey and the stake amount.
-                let stake_to_be_removed =
-                    Self::get_total_stake_for_hotkey_and_subnet(&hotkey, netuid);
-
-                // Convert the stake amount to the appropriate balance type.
-                if let Some(stake_as_balance) = Self::u64_to_balance(stake_to_be_removed) {
-                    // Decrease the stake on the hotkey account under its owning coldkey for the given netuid.
-                    Self::decrease_stake_on_coldkey_hotkey_account(
-                        &coldkey,
-                        &hotkey,
-                        netuid,
-                        stake_to_be_removed,
-                    );
-
-                    // Add the balance back to the coldkey account.
-                    Self::add_balance_to_coldkey_account(&coldkey, stake_as_balance);
-                }
-            }
-        }
-
-        // --- 13. Add the balance back to the owner.
-        Self::add_balance_to_coldkey_account(&owner_coldkey, reserved_amount_as_bal.unwrap());
-        Self::set_subnet_locked_balance(netuid, 0);
-        SubnetOwner::<T>::remove(netuid);
-    }
-
     // This function calculates the lock cost for a network based on the last lock amount, minimum lock cost, last lock block, and current block.
     // The lock cost is calculated using the formula:
     // lock_cost = (last_lock * mult) - (last_lock / lock_reduction_interval) * (current_block - last_lock_block)
