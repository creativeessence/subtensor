--- conflicted
+++ resolved
@@ -386,10 +386,7 @@
         let netuid = add_dynamic_network(&subnet_owner_hotkey, &subnet_owner_coldkey);
 
         let mut weight = Weight::zero();
-<<<<<<< HEAD
         let netuid = NetUid::from(1);
-=======
->>>>>>> 8d9cde52
 
         StakingHotkeys::<Test>::insert(coldkey, vec![old_hotkey]);
         Alpha::<Test>::insert((old_hotkey, coldkey, netuid), U64F64::from_num(100));
@@ -949,10 +946,7 @@
 
         let alpha_share = U64F64::from_num(1234);
         let mut weight = Weight::zero();
-<<<<<<< HEAD
         let netuid = NetUid::from(1);
-=======
->>>>>>> 8d9cde52
 
         // Initialize Stake for old_hotkey
         Alpha::<Test>::insert((old_hotkey, coldkey, netuid), alpha_share);
@@ -1398,7 +1392,7 @@
         let old_hotkey = U256::from(1);
         let new_hotkey = U256::from(2);
         let coldkey = U256::from(3);
-        let netuid: u16 = add_dynamic_network(&old_hotkey, &coldkey);
+        let netuid = add_dynamic_network(&old_hotkey, &coldkey);
         SubtensorModule::add_balance_to_coldkey_account(&coldkey, u64::MAX);
 
         let last_tx_block = 123;
