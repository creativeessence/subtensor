--- conflicted
+++ resolved
@@ -1191,8 +1191,9 @@
     type InitialDissolveNetworkScheduleDuration = InitialDissolveNetworkScheduleDuration;
     type InitialEmaPriceHalvingPeriod = InitialEmaPriceHalvingPeriod;
     type DurationOfStartCall = DurationOfStartCall;
-<<<<<<< HEAD
     type SwapInterface = Swap;
+    type KeySwapOnSubnetCost = SubtensorInitialKeySwapOnSubnetCost;
+    type HotkeySwapOnSubnetInterval = HotkeySwapOnSubnetInterval;
 }
 
 parameter_types! {
@@ -1214,10 +1215,6 @@
     type MinimumLiquidity = SwapMinimumLiquidity;
     type MinimumReserve = SwapMinimumReserve;
     type WeightInfo = ();
-=======
-    type KeySwapOnSubnetCost = SubtensorInitialKeySwapOnSubnetCost;
-    type HotkeySwapOnSubnetInterval = HotkeySwapOnSubnetInterval;
->>>>>>> 548f984d
 }
 
 use sp_runtime::BoundedVec;
