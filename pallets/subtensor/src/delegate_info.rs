--- conflicted
+++ resolved
@@ -225,7 +225,7 @@
                 (
                     Compact(netuid),
                     Compact(
-                        if let Ok(take) = <DelegatesTake<T>>::try_get(&delegate, netuid) {
+                        if let Ok(take) = DelegatesTake::<T>::try_get(&delegate, netuid) {
                             take
                         } else {
                             <DefaultDefaultTake<T>>::get()
@@ -264,7 +264,7 @@
         let delegate: AccountIdOf<T> =
             T::AccountId::decode(&mut delegate_account_vec.as_bytes_ref()).ok()?;
         // Check delegate exists
-        if !<Delegates<T>>::contains_key(&delegate) {
+        if !Delegates::<T>::contains_key(&delegate) {
             return None;
         }
 
@@ -275,19 +275,9 @@
     /// get all delegates info from storage
     ///
     pub fn get_delegates() -> Vec<DelegateInfo<T>> {
-<<<<<<< HEAD
-        <Delegates<T>>::iter()
+        Delegates::<T>::iter()
             .map(|(delegate_id, _)| Self::get_delegate_by_existing_account(delegate_id))
             .collect()
-=======
-        let mut delegates = Vec::<DelegateInfo<T>>::new();
-        for delegate in <Delegates<T> as IterableStorageMap<T::AccountId, u16>>::iter_keys() {
-            let delegate_info = Self::get_delegate_by_existing_account(delegate.clone());
-            delegates.push(delegate_info);
-        }
-
-        delegates
->>>>>>> ed84d0d6
     }
 
     /// get all delegate info and staked token amount for a given delegatee account
@@ -297,8 +287,7 @@
             return Vec::new(); // No delegates for invalid account
         };
 
-<<<<<<< HEAD
-        <Delegates<T>>::iter()
+        Delegates::<T>::iter()
             .map(|(delegate_id, _)| {
                 let mut total_staked_to_delegate_i: u64 = 0;
                 let all_netuids: Vec<u16> = Self::get_all_subnet_netuids();
@@ -319,20 +308,5 @@
                 )
             })
             .collect()
-=======
-        let mut delegates: Vec<(DelegateInfo<T>, Compact<u64>)> = Vec::new();
-        for delegate in <Delegates<T> as IterableStorageMap<T::AccountId, u16>>::iter_keys() {
-            let staked_to_this_delegatee =
-                Self::get_stake_for_coldkey_and_hotkey(&delegatee.clone(), &delegate.clone());
-            if staked_to_this_delegatee == 0 {
-                continue; // No stake to this delegate
-            }
-            // Staked to this delegate, so add to list
-            let delegate_info = Self::get_delegate_by_existing_account(delegate.clone());
-            delegates.push((delegate_info, staked_to_this_delegatee.into()));
-        }
-
-        delegates
->>>>>>> ed84d0d6
     }
 }