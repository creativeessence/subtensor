use frame_support::pallet_macros::pallet_section;

/// A [`pallet_section`] that defines the events for a pallet.
/// This can later be imported into the pallet using [`import_section`].
#[pallet_section]
mod events {
    #[pallet::event]
    #[pallet::generate_deposit(pub(super) fn deposit_event)]
    pub enum Event<T: Config> {
        /// a new network is added.
        NetworkAdded(u16, u16),
        /// a network is removed.
        NetworkRemoved(u16),
        /// stake has been transferred from the a coldkey account onto the hotkey staking account.
        StakeAdded(T::AccountId, u64),
        /// stake has been removed from the hotkey staking account onto the coldkey account.
        StakeRemoved(T::AccountId, u64),
        /// a caller successfully sets their weights on a subnetwork.
        WeightsSet(u16, u16),
        /// a new neuron account has been registered to the chain.
        NeuronRegistered(u16, u16, T::AccountId),
        /// multiple uids have been concurrently registered.
        BulkNeuronsRegistered(u16, u16),
        /// FIXME: Not used yet
        BulkBalancesSet(u16, u16),
        /// max allowed uids has been set for a subnetwork.
        MaxAllowedUidsSet(u16, u16),
        /// the max weight limit has been set for a subnetwork.
        MaxWeightLimitSet(u16, u16),
        /// the difficulty has been set for a subnet.
        DifficultySet(u16, u64),
        /// the adjustment interval is set for a subnet.
        AdjustmentIntervalSet(u16, u16),
        /// registration per interval is set for a subnet.
        RegistrationPerIntervalSet(u16, u16),
        /// we set max registrations per block.
        MaxRegistrationsPerBlockSet(u16, u16),
        /// an activity cutoff is set for a subnet.
        ActivityCutoffSet(u16, u16),
        /// Rho value is set.
        RhoSet(u16, u16),
        /// Kappa is set for a subnet.
        KappaSet(u16, u16),
        /// minimum allowed weight is set for a subnet.
        MinAllowedWeightSet(u16, u16),
        /// the validator pruning length has been set.
        ValidatorPruneLenSet(u16, u64),
        /// the scaling law power has been set for a subnet.
        ScalingLawPowerSet(u16, u16),
        /// weights set rate limit has been set for a subnet.
        WeightsSetRateLimitSet(u16, u64),
        /// immunity period is set for a subnet.
        ImmunityPeriodSet(u16, u16),
        /// bonds moving average is set for a subnet.
        BondsMovingAverageSet(u16, u64),
        /// setting the max number of allowed validators on a subnet.
        MaxAllowedValidatorsSet(u16, u16),
        /// the axon server information is added to the network.
        AxonServed(u16, T::AccountId),
        /// the prometheus server information is added to the network.
        PrometheusServed(u16, T::AccountId),
        /// emission ratios for all networks is set.
        EmissionValuesSet(),
        /// a hotkey has become a delegate.
        DelegateAdded(T::AccountId, T::AccountId, u16),
        /// the default take is set.
        DefaultTakeSet(u16),
        /// weights version key is set for a network.
        WeightsVersionKeySet(u16, u64),
        /// setting min difficulty on a network.
        MinDifficultySet(u16, u64),
        /// setting max difficulty on a network.
        MaxDifficultySet(u16, u64),
        /// setting the prometheus serving rate limit.
        ServingRateLimitSet(u16, u64),
        /// setting burn on a network.
        BurnSet(u16, u64),
        /// setting max burn on a network.
        MaxBurnSet(u16, u64),
        /// setting min burn on a network.
        MinBurnSet(u16, u64),
        /// setting the transaction rate limit.
        TxRateLimitSet(u64),
        /// setting the delegate take transaction rate limit.
        TxDelegateTakeRateLimitSet(u64),
        /// a sudo call is done.
        Sudid(DispatchResult),
        /// registration is allowed/disallowed for a subnet.
        RegistrationAllowed(u16, bool),
        /// POW registration is allowed/disallowed for a subnet.
        PowRegistrationAllowed(u16, bool),
        /// setting tempo on a network
        TempoSet(u16, u16),
        /// setting the RAO recycled for registration.
        RAORecycledForRegistrationSet(u16, u64),
        /// min stake is set for validators to set weights.
        WeightsMinStake(u64),
        /// setting the minimum required stake amount for senate registration.
        SenateRequiredStakePercentSet(u64),
        /// setting the adjustment alpha on a subnet.
        AdjustmentAlphaSet(u16, u64),
        /// the faucet it called on the test net.
        Faucet(T::AccountId, u64),
        /// the subnet owner cut is set.
        SubnetOwnerCutSet(u16),
        /// the network creation rate limit is set.
        NetworkRateLimitSet(u64),
        /// the network immunity period is set.
        NetworkImmunityPeriodSet(u64),
        /// the network minimum locking cost is set.
        NetworkMinLockCostSet(u64),
        /// the maximum number of subnets is set
        SubnetLimitSet(u16),
        /// the lock cost reduction is set
        NetworkLockCostReductionIntervalSet(u64),
        /// the take for a delegate is decreased.
        TakeDecreased(T::AccountId, T::AccountId, u16),
        /// the take for a delegate is increased.
        TakeIncreased(T::AccountId, T::AccountId, u16),
        /// the hotkey is swapped
        HotkeySwapped {
            /// the account ID of coldkey
            coldkey: T::AccountId,
            /// the account ID of old hotkey
            old_hotkey: T::AccountId,
            /// the account ID of new hotkey
            new_hotkey: T::AccountId,
        },
        /// maximum delegate take is set by sudo/admin transaction
        MaxDelegateTakeSet(u16),
        /// minimum delegate take is set by sudo/admin transaction
        MinDelegateTakeSet(u16),
        /// the target stakes per interval is set by sudo/admin transaction
        TargetStakesPerIntervalSet(u64),
<<<<<<< HEAD
        /// Total issuance was rejigged
        TotalIssuanceRejigged {
            /// If Some a signed account, or root
            who: Option<T::AccountId>,
            /// The previous pallet total issuance
            prev_total_issuance: u64,
            /// The new pallet total issuance
            new_total_issuance: u64,
            /// The total amount of tokens staked
            total_stake: u64,
            /// The total amount of tokens in accounts
            total_account_balances: u64,
            /// The total amount of tokens locked in subnets
            total_subnet_locked: u64,
=======
        /// a member of the senate is adjusted
        SenateAdjusted {
            /// the account ID of the old senate member, if any
            old_member: Option<T::AccountId>,
            /// the account ID of the new senate member
            new_member: T::AccountId,
        },
        /// A coldkey has been swapped
        ColdkeySwapped {
            /// the account ID of old coldkey
            old_coldkey: T::AccountId,
            /// the account ID of new coldkey
            new_coldkey: T::AccountId,
        },
        /// All balance of a hotkey has been unstaked and transferred to a new coldkey
        AllBalanceUnstakedAndTransferredToNewColdkey {
            /// The account ID of the current coldkey
            current_coldkey: T::AccountId,
            /// The account ID of the new coldkey
            new_coldkey: T::AccountId,
            /// The total balance of the hotkey
            total_balance: <<T as Config>::Currency as fungible::Inspect<
                <T as frame_system::Config>::AccountId,
            >>::Balance,
        },
        /// A coldkey swap has been scheduled
        ColdkeySwapScheduled {
            /// The account ID of the old coldkey
            old_coldkey: T::AccountId,
            /// The account ID of the new coldkey
            new_coldkey: T::AccountId,
            /// The arbitration block for the coldkey swap
            arbitration_block: u64,
        },
        /// The arbitration period has been extended
        ArbitrationPeriodExtended {
            /// The account ID of the coldkey
            coldkey: T::AccountId,
>>>>>>> a2b8d70b
        },
    }
}<|MERGE_RESOLUTION|>--- conflicted
+++ resolved
@@ -132,7 +132,6 @@
         MinDelegateTakeSet(u16),
         /// the target stakes per interval is set by sudo/admin transaction
         TargetStakesPerIntervalSet(u64),
-<<<<<<< HEAD
         /// Total issuance was rejigged
         TotalIssuanceRejigged {
             /// If Some a signed account, or root
@@ -147,7 +146,7 @@
             total_account_balances: u64,
             /// The total amount of tokens locked in subnets
             total_subnet_locked: u64,
-=======
+        },
         /// a member of the senate is adjusted
         SenateAdjusted {
             /// the account ID of the old senate member, if any
@@ -186,7 +185,6 @@
         ArbitrationPeriodExtended {
             /// The account ID of the coldkey
             coldkey: T::AccountId,
->>>>>>> a2b8d70b
         },
     }
 }