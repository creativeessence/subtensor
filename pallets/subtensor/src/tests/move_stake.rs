--- conflicted
+++ resolved
@@ -312,145 +312,11 @@
     });
 }
 
-<<<<<<< HEAD
 // 9. test_do_move_partial_stake (replaces "move half" and "move all" tests)
-=======
-// 8. test_do_move_all_stake
-// Description: Test moving all stake from one hotkey to another
-// SKIP_WASM_BUILD=1 RUST_LOG=debug cargo test --test move -- test_do_move_all_stake --exact --nocapture
-#[test]
-fn test_do_move_all_stake() {
-    new_test_ext(1).execute_with(|| {
-        let subnet_owner_coldkey = U256::from(1001);
-        let subnet_owner_hotkey = U256::from(1002);
-        let netuid = add_dynamic_network(&subnet_owner_hotkey, &subnet_owner_coldkey);
-        let coldkey = U256::from(1);
-        let origin_hotkey = U256::from(2);
-        let destination_hotkey = U256::from(3);
-        let stake_amount = DefaultMinStake::<Test>::get() * 10;
-
-        mock::setup_reserves(netuid, stake_amount * 10, stake_amount * 10);
-
-        // Set up initial stake
-        SubtensorModule::stake_into_subnet(
-            &origin_hotkey,
-            &coldkey,
-            netuid,
-            stake_amount,
-            <Test as Config>::SwapInterface::max_price(),
-            false,
-        )
-        .unwrap();
-        let alpha = SubtensorModule::get_stake_for_hotkey_and_coldkey_on_subnet(
-            &origin_hotkey,
-            &coldkey,
-            netuid,
-        );
-
-        // Move all stake
-        SubtensorModule::create_account_if_non_existent(&coldkey, &origin_hotkey);
-        SubtensorModule::create_account_if_non_existent(&coldkey, &destination_hotkey);
-        assert_ok!(SubtensorModule::do_move_stake(
-            RuntimeOrigin::signed(coldkey),
-            origin_hotkey,
-            destination_hotkey,
-            netuid,
-            netuid,
-            alpha,
-        ));
-
-        // Check that all stake was moved
-        assert_eq!(
-            SubtensorModule::get_stake_for_hotkey_and_coldkey_on_subnet(
-                &origin_hotkey,
-                &coldkey,
-                netuid
-            ),
-            0
-        );
-        let fee = <Test as Config>::SwapInterface::approx_fee_amount(netuid.into(), alpha);
-        assert_abs_diff_eq!(
-            SubtensorModule::get_stake_for_hotkey_and_coldkey_on_subnet(
-                &destination_hotkey,
-                &coldkey,
-                netuid
-            ),
-            alpha - (2 * fee),
-            epsilon = alpha / 1000
-        );
-    });
-}
-
-#[test]
-fn test_do_move_half_stake() {
-    new_test_ext(1).execute_with(|| {
-        let subnet_owner_coldkey = U256::from(1001);
-        let subnet_owner_hotkey = U256::from(1002);
-        let netuid = add_dynamic_network(&subnet_owner_hotkey, &subnet_owner_coldkey);
-        let coldkey = U256::from(1);
-        let origin_hotkey = U256::from(2);
-        let destination_hotkey = U256::from(3);
-        let stake_amount = DefaultMinStake::<Test>::get() * 10;
-        mock::setup_reserves(netuid, stake_amount * 100, stake_amount * 100);
-
-        // Set up initial stake
-        SubtensorModule::stake_into_subnet(
-            &origin_hotkey,
-            &coldkey,
-            netuid,
-            stake_amount,
-            <Test as Config>::SwapInterface::max_price(),
-            false,
-        )
-        .unwrap();
-        let alpha = SubtensorModule::get_stake_for_hotkey_and_coldkey_on_subnet(
-            &origin_hotkey,
-            &coldkey,
-            netuid,
-        );
-
-        // Move all stake
-        SubtensorModule::create_account_if_non_existent(&coldkey, &origin_hotkey);
-        SubtensorModule::create_account_if_non_existent(&coldkey, &destination_hotkey);
-        assert_ok!(SubtensorModule::do_move_stake(
-            RuntimeOrigin::signed(coldkey),
-            origin_hotkey,
-            destination_hotkey,
-            netuid,
-            netuid,
-            alpha / 2,
-        ));
-
-        // Check that all stake was moved
-        assert_abs_diff_eq!(
-            SubtensorModule::get_stake_for_hotkey_and_coldkey_on_subnet(
-                &origin_hotkey,
-                &coldkey,
-                netuid
-            ),
-            alpha / 2,
-            epsilon = alpha / 1000
-        );
-        let fee = <Test as Config>::SwapInterface::approx_fee_amount(netuid.into(), alpha);
-        assert_abs_diff_eq!(
-            SubtensorModule::get_stake_for_hotkey_and_coldkey_on_subnet(
-                &destination_hotkey,
-                &coldkey,
-                netuid
-            ),
-            alpha / 2 - fee,
-            epsilon = alpha / 1000
-        );
-    });
-}
-
-// 9. test_do_move_partial_stake
->>>>>>> 506cc945
 // Description: Test moving a portion of stake from one hotkey to another
 // SKIP_WASM_BUILD=1 RUST_LOG=debug cargo test --test move -- test_do_move_partial_stake --exact --nocapture
 #[test]
 fn test_do_move_partial_stake() {
-<<<<<<< HEAD
     // Test case: portion of stake to move (in tenths)
     [1, 2, 3, 4, 5, 6, 7, 8, 9, 10]
         .into_iter()
@@ -471,6 +337,7 @@
                     netuid,
                     total_stake,
                     <Test as Config>::SwapInterface::max_price(),
+                    false,                    
                 )
                 .unwrap();
                 let alpha = SubtensorModule::get_stake_for_hotkey_and_coldkey_on_subnet(
@@ -491,46 +358,6 @@
                     netuid,
                     alpha_moved,
                 ));
-=======
-    new_test_ext(1).execute_with(|| {
-        let subnet_owner_coldkey = U256::from(1001);
-        let subnet_owner_hotkey = U256::from(1002);
-        let netuid = add_dynamic_network(&subnet_owner_hotkey, &subnet_owner_coldkey);
-        let coldkey = U256::from(1);
-        let origin_hotkey = U256::from(2);
-        let destination_hotkey = U256::from(3);
-        let total_stake = DefaultMinStake::<Test>::get() * 10;
-
-        // Set up initial stake
-        SubtensorModule::stake_into_subnet(
-            &origin_hotkey,
-            &coldkey,
-            netuid,
-            total_stake,
-            <Test as Config>::SwapInterface::max_price(),
-            false,
-        )
-        .unwrap();
-        let alpha = SubtensorModule::get_stake_for_hotkey_and_coldkey_on_subnet(
-            &origin_hotkey,
-            &coldkey,
-            netuid,
-        );
-
-        // Move partial stake
-        let (tao_equivalent, _) = mock::swap_alpha_to_tao(netuid, alpha);
-        let (expected_alpha, _) = mock::swap_tao_to_alpha(netuid, tao_equivalent);
-        SubtensorModule::create_account_if_non_existent(&coldkey, &origin_hotkey);
-        SubtensorModule::create_account_if_non_existent(&coldkey, &destination_hotkey);
-        assert_ok!(SubtensorModule::do_move_stake(
-            RuntimeOrigin::signed(coldkey),
-            origin_hotkey,
-            destination_hotkey,
-            netuid,
-            netuid,
-            alpha,
-        ));
->>>>>>> 506cc945
 
                 // Check that the correct amount of stake was moved
                 assert_abs_diff_eq!(
@@ -602,13 +429,6 @@
             let alpha2 = SubtensorModule::get_stake_for_hotkey_and_coldkey_on_subnet(
                 &hotkey2, &coldkey, netuid,
             );
-<<<<<<< HEAD
-=======
-            let (tao_equivalent, _) = mock::swap_alpha_to_tao(netuid, alpha2);
-            // we need expected_alpha before the last move, so we call it within the loop
-            expected_alpha = mock::swap_tao_to_alpha(netuid, tao_equivalent).0;
-            remove_stake_rate_limit_for_tests(&hotkey2, &coldkey, netuid);
->>>>>>> 506cc945
             assert_ok!(SubtensorModule::do_move_stake(
                 RuntimeOrigin::signed(coldkey),
                 hotkey2,
