#![cfg_attr(not(feature = "std"), no_std)]

pub use pallet::*;
pub mod weights;
pub use weights::WeightInfo;

use frame_system::pallet_prelude::BlockNumberFor;
use sp_runtime::{traits::Member, RuntimeAppPublic};

mod benchmarking;

#[deny(missing_docs)]
#[frame_support::pallet]
pub mod pallet {
    use super::*;
    use frame_support::dispatch::DispatchResult;
    use frame_support::pallet_prelude::*;
    use frame_support::traits::tokens::Balance;
    use frame_system::pallet_prelude::*;
    use sp_runtime::BoundedVec;

    /// The main data structure of the module.
    #[pallet::pallet]
    #[pallet::without_storage_info]
    pub struct Pallet<T>(_);

    /// Configure the pallet by specifying the parameters and types on which it depends.
    #[pallet::config]
    pub trait Config: frame_system::Config + pallet_subtensor::pallet::Config {
        /// Because this pallet emits events, it depends on the runtime's definition of an event.
        type RuntimeEvent: From<Event<Self>> + IsType<<Self as frame_system::Config>::RuntimeEvent>;

        /// Implementation of the AuraInterface
        type Aura: crate::AuraInterface<Self::AuthorityId, Self::MaxAuthorities>;

        /// The identifier type for an authority.
        type AuthorityId: Member
            + Parameter
            + RuntimeAppPublic
            + MaybeSerializeDeserialize
            + MaxEncodedLen;

        /// The maximum number of authorities that the pallet can hold.
        type MaxAuthorities: Get<u32>;

        /// Weight information for extrinsics in this pallet.
        type WeightInfo: WeightInfo;

        /// Unit of assets
        type Balance: Balance;
    }

    #[pallet::event]
    pub enum Event<T: Config> {}

    // Errors inform users that something went wrong.
    #[pallet::error]
    pub enum Error<T> {
        /// The subnet does not exist, check the netuid parameter
        SubnetDoesNotExist,
        /// The maximum number of subnet validators must be less than the maximum number of allowed UIDs in the subnet.
        MaxValidatorsLargerThanMaxUIds,
        /// The maximum number of subnet validators must be more than the current number of UIDs already in the subnet.
        MaxAllowedUIdsLessThanCurrentUIds,
    }

    /// Dispatchable functions allows users to interact with the pallet and invoke state changes.
    #[pallet::call]
    impl<T: Config> Pallet<T> {
        /// The extrinsic sets the new authorities for Aura consensus.
        /// It is only callable by the root account.
        /// The extrinsic will call the Aura pallet to change the authorities.
        #[pallet::call_index(0)]
        #[pallet::weight(T::WeightInfo::swap_authorities(new_authorities.len() as u32))]
        pub fn swap_authorities(
            origin: OriginFor<T>,
            new_authorities: BoundedVec<T::AuthorityId, T::MaxAuthorities>,
        ) -> DispatchResult {
            ensure_root(origin)?;

            T::Aura::change_authorities(new_authorities.clone());

            log::debug!("Aura authorities changed: {:?}", new_authorities);

            // Return a successful DispatchResultWithPostInfo
            Ok(())
        }

        /// The extrinsic sets the default take for the network.
        /// It is only callable by the root account.
        /// The extrinsic will call the Subtensor pallet to set the default take.
        #[pallet::call_index(1)]
        #[pallet::weight(T::WeightInfo::sudo_set_default_take())]
        pub fn sudo_set_default_take(origin: OriginFor<T>, default_take: u16) -> DispatchResult {
            ensure_root(origin)?;
            pallet_subtensor::Pallet::<T>::set_max_delegate_take(default_take);
            log::debug!("DefaultTakeSet( default_take: {:?} ) ", default_take);
            Ok(())
        }

        /// The extrinsic sets the transaction rate limit for the network.
        /// It is only callable by the root account.
        /// The extrinsic will call the Subtensor pallet to set the transaction rate limit.
        #[pallet::call_index(2)]
        #[pallet::weight((0, DispatchClass::Operational, Pays::No))]
        pub fn sudo_set_tx_rate_limit(origin: OriginFor<T>, tx_rate_limit: u64) -> DispatchResult {
            ensure_root(origin)?;
            pallet_subtensor::Pallet::<T>::set_tx_rate_limit(tx_rate_limit);
            log::debug!("TxRateLimitSet( tx_rate_limit: {:?} ) ", tx_rate_limit);
            Ok(())
        }

        /// The extrinsic sets the serving rate limit for a subnet.
        /// It is only callable by the root account or subnet owner.
        /// The extrinsic will call the Subtensor pallet to set the serving rate limit.
        #[pallet::call_index(3)]
        #[pallet::weight(T::WeightInfo::sudo_set_serving_rate_limit())]
        pub fn sudo_set_serving_rate_limit(
            origin: OriginFor<T>,
            netuid: u16,
            serving_rate_limit: u64,
        ) -> DispatchResult {
            pallet_subtensor::Pallet::<T>::ensure_subnet_owner_or_root(origin, netuid)?;

            pallet_subtensor::Pallet::<T>::set_serving_rate_limit(netuid, serving_rate_limit);
            log::debug!(
                "ServingRateLimitSet( serving_rate_limit: {:?} ) ",
                serving_rate_limit
            );
            Ok(())
        }

        /// The extrinsic sets the minimum difficulty for a subnet.
        /// It is only callable by the root account or subnet owner.
        /// The extrinsic will call the Subtensor pallet to set the minimum difficulty.
        #[pallet::call_index(4)]
        #[pallet::weight(T::WeightInfo::sudo_set_min_difficulty())]
        pub fn sudo_set_min_difficulty(
            origin: OriginFor<T>,
            netuid: u16,
            min_difficulty: u64,
        ) -> DispatchResult {
            pallet_subtensor::Pallet::<T>::ensure_subnet_owner_or_root(origin, netuid)?;

            ensure!(
                pallet_subtensor::Pallet::<T>::if_subnet_exist(netuid),
                Error::<T>::SubnetDoesNotExist
            );
            pallet_subtensor::Pallet::<T>::set_min_difficulty(netuid, min_difficulty);
            log::debug!(
                "MinDifficultySet( netuid: {:?} min_difficulty: {:?} ) ",
                netuid,
                min_difficulty
            );
            Ok(())
        }

        /// The extrinsic sets the maximum difficulty for a subnet.
        /// It is only callable by the root account or subnet owner.
        /// The extrinsic will call the Subtensor pallet to set the maximum difficulty.
        #[pallet::call_index(5)]
        #[pallet::weight(T::WeightInfo::sudo_set_max_difficulty())]
        pub fn sudo_set_max_difficulty(
            origin: OriginFor<T>,
            netuid: u16,
            max_difficulty: u64,
        ) -> DispatchResult {
            pallet_subtensor::Pallet::<T>::ensure_subnet_owner_or_root(origin, netuid)?;

            ensure!(
                pallet_subtensor::Pallet::<T>::if_subnet_exist(netuid),
                Error::<T>::SubnetDoesNotExist
            );
            pallet_subtensor::Pallet::<T>::set_max_difficulty(netuid, max_difficulty);
            log::debug!(
                "MaxDifficultySet( netuid: {:?} max_difficulty: {:?} ) ",
                netuid,
                max_difficulty
            );
            Ok(())
        }

        /// The extrinsic sets the weights version key for a subnet.
        /// It is only callable by the root account or subnet owner.
        /// The extrinsic will call the Subtensor pallet to set the weights version key.
        #[pallet::call_index(6)]
        #[pallet::weight(T::WeightInfo::sudo_set_weights_version_key())]
        pub fn sudo_set_weights_version_key(
            origin: OriginFor<T>,
            netuid: u16,
            weights_version_key: u64,
        ) -> DispatchResult {
            pallet_subtensor::Pallet::<T>::ensure_subnet_owner_or_root(origin, netuid)?;

            ensure!(
                pallet_subtensor::Pallet::<T>::if_subnet_exist(netuid),
                Error::<T>::SubnetDoesNotExist
            );
            pallet_subtensor::Pallet::<T>::set_weights_version_key(netuid, weights_version_key);
            log::debug!(
                "WeightsVersionKeySet( netuid: {:?} weights_version_key: {:?} ) ",
                netuid,
                weights_version_key
            );
            Ok(())
        }

        /// The extrinsic sets the weights set rate limit for a subnet.
        /// It is only callable by the root account or subnet owner.
        /// The extrinsic will call the Subtensor pallet to set the weights set rate limit.
        #[pallet::call_index(7)]
        #[pallet::weight(T::WeightInfo::sudo_set_weights_set_rate_limit())]
        pub fn sudo_set_weights_set_rate_limit(
            origin: OriginFor<T>,
            netuid: u16,
            weights_set_rate_limit: u64,
        ) -> DispatchResult {
            pallet_subtensor::Pallet::<T>::ensure_subnet_owner_or_root(origin, netuid)?;

            ensure!(
                pallet_subtensor::Pallet::<T>::if_subnet_exist(netuid),
                Error::<T>::SubnetDoesNotExist
            );
            pallet_subtensor::Pallet::<T>::set_weights_set_rate_limit(
                netuid,
                weights_set_rate_limit,
            );
            log::debug!(
                "WeightsSetRateLimitSet( netuid: {:?} weights_set_rate_limit: {:?} ) ",
                netuid,
                weights_set_rate_limit
            );
            Ok(())
        }

        /// The extrinsic sets the adjustment interval for a subnet.
        /// It is only callable by the root account, not changeable by the subnet owner.
        /// The extrinsic will call the Subtensor pallet to set the adjustment interval.
        #[pallet::call_index(8)]
        #[pallet::weight(T::WeightInfo::sudo_set_adjustment_interval())]
        pub fn sudo_set_adjustment_interval(
            origin: OriginFor<T>,
            netuid: u16,
            adjustment_interval: u16,
        ) -> DispatchResult {
            ensure_root(origin)?;

            ensure!(
                pallet_subtensor::Pallet::<T>::if_subnet_exist(netuid),
                Error::<T>::SubnetDoesNotExist
            );
            pallet_subtensor::Pallet::<T>::set_adjustment_interval(netuid, adjustment_interval);
            log::debug!(
                "AdjustmentIntervalSet( netuid: {:?} adjustment_interval: {:?} ) ",
                netuid,
                adjustment_interval
            );
            Ok(())
        }

        /// The extrinsic sets the adjustment alpha for a subnet.
        /// It is only callable by the root account or subnet owner.
        /// The extrinsic will call the Subtensor pallet to set the adjustment alpha.
        #[pallet::call_index(9)]
        #[pallet::weight((
            Weight::from_parts(14_000_000, 0)
                .saturating_add(T::DbWeight::get().writes(1))
                .saturating_add(T::DbWeight::get().reads(1)),
            DispatchClass::Operational,
            Pays::No
        ))]
        pub fn sudo_set_adjustment_alpha(
            origin: OriginFor<T>,
            netuid: u16,
            adjustment_alpha: u64,
        ) -> DispatchResult {
            pallet_subtensor::Pallet::<T>::ensure_subnet_owner_or_root(origin, netuid)?;

            ensure!(
                pallet_subtensor::Pallet::<T>::if_subnet_exist(netuid),
                Error::<T>::SubnetDoesNotExist
            );
            pallet_subtensor::Pallet::<T>::set_adjustment_alpha(netuid, adjustment_alpha);
            log::debug!(
                "AdjustmentAlphaSet( adjustment_alpha: {:?} ) ",
                adjustment_alpha
            );
            Ok(())
        }

        /// The extrinsic sets the adjustment beta for a subnet.
        /// It is only callable by the root account or subnet owner.
        /// The extrinsic will call the Subtensor pallet to set the adjustment beta.
        #[pallet::call_index(12)]
        #[pallet::weight(T::WeightInfo::sudo_set_max_weight_limit())]
        pub fn sudo_set_max_weight_limit(
            origin: OriginFor<T>,
            netuid: u16,
            max_weight_limit: u16,
        ) -> DispatchResult {
            pallet_subtensor::Pallet::<T>::ensure_subnet_owner_or_root(origin, netuid)?;

            ensure!(
                pallet_subtensor::Pallet::<T>::if_subnet_exist(netuid),
                Error::<T>::SubnetDoesNotExist
            );
            pallet_subtensor::Pallet::<T>::set_max_weight_limit(netuid, max_weight_limit);
            log::debug!(
                "MaxWeightLimitSet( netuid: {:?} max_weight_limit: {:?} ) ",
                netuid,
                max_weight_limit
            );
            Ok(())
        }

        /// The extrinsic sets the immunity period for a subnet.
        /// It is only callable by the root account or subnet owner.
        /// The extrinsic will call the Subtensor pallet to set the immunity period.
        #[pallet::call_index(13)]
        #[pallet::weight(T::WeightInfo::sudo_set_immunity_period())]
        pub fn sudo_set_immunity_period(
            origin: OriginFor<T>,
            netuid: u16,
            immunity_period: u16,
        ) -> DispatchResult {
            pallet_subtensor::Pallet::<T>::ensure_subnet_owner_or_root(origin, netuid)?;
            ensure!(
                pallet_subtensor::Pallet::<T>::if_subnet_exist(netuid),
                Error::<T>::SubnetDoesNotExist
            );

            pallet_subtensor::Pallet::<T>::set_immunity_period(netuid, immunity_period);
            log::debug!(
                "ImmunityPeriodSet( netuid: {:?} immunity_period: {:?} ) ",
                netuid,
                immunity_period
            );
            Ok(())
        }

        /// The extrinsic sets the minimum allowed weights for a subnet.
        /// It is only callable by the root account or subnet owner.
        /// The extrinsic will call the Subtensor pallet to set the minimum allowed weights.
        #[pallet::call_index(14)]
        #[pallet::weight(T::WeightInfo::sudo_set_min_allowed_weights())]
        pub fn sudo_set_min_allowed_weights(
            origin: OriginFor<T>,
            netuid: u16,
            min_allowed_weights: u16,
        ) -> DispatchResult {
            pallet_subtensor::Pallet::<T>::ensure_subnet_owner_or_root(origin, netuid)?;

            ensure!(
                pallet_subtensor::Pallet::<T>::if_subnet_exist(netuid),
                Error::<T>::SubnetDoesNotExist
            );
            pallet_subtensor::Pallet::<T>::set_min_allowed_weights(netuid, min_allowed_weights);
            log::debug!(
                "MinAllowedWeightSet( netuid: {:?} min_allowed_weights: {:?} ) ",
                netuid,
                min_allowed_weights
            );
            Ok(())
        }

        /// The extrinsic sets the maximum allowed UIDs for a subnet.
        /// It is only callable by the root account.
        /// The extrinsic will call the Subtensor pallet to set the maximum allowed UIDs for a subnet.
        #[pallet::call_index(15)]
        #[pallet::weight(T::WeightInfo::sudo_set_max_allowed_uids())]
        pub fn sudo_set_max_allowed_uids(
            origin: OriginFor<T>,
            netuid: u16,
            max_allowed_uids: u16,
        ) -> DispatchResult {
            ensure_root(origin)?;
            ensure!(
                pallet_subtensor::Pallet::<T>::if_subnet_exist(netuid),
                Error::<T>::SubnetDoesNotExist
            );
            ensure!(
                pallet_subtensor::Pallet::<T>::get_subnetwork_n(netuid) < max_allowed_uids,
                Error::<T>::MaxAllowedUIdsLessThanCurrentUIds
            );
            pallet_subtensor::Pallet::<T>::set_max_allowed_uids(netuid, max_allowed_uids);
            log::debug!(
                "MaxAllowedUidsSet( netuid: {:?} max_allowed_uids: {:?} ) ",
                netuid,
                max_allowed_uids
            );
            Ok(())
        }

        /// The extrinsic sets the kappa for a subnet.
        /// It is only callable by the root account or subnet owner.
        /// The extrinsic will call the Subtensor pallet to set the kappa.
        #[pallet::call_index(16)]
        #[pallet::weight(T::WeightInfo::sudo_set_kappa())]
        pub fn sudo_set_kappa(origin: OriginFor<T>, netuid: u16, kappa: u16) -> DispatchResult {
            pallet_subtensor::Pallet::<T>::ensure_subnet_owner_or_root(origin, netuid)?;

            ensure!(
                pallet_subtensor::Pallet::<T>::if_subnet_exist(netuid),
                Error::<T>::SubnetDoesNotExist
            );
            pallet_subtensor::Pallet::<T>::set_kappa(netuid, kappa);
            log::debug!("KappaSet( netuid: {:?} kappa: {:?} ) ", netuid, kappa);
            Ok(())
        }

        /// The extrinsic sets the rho for a subnet.
        /// It is only callable by the root account or subnet owner.
        /// The extrinsic will call the Subtensor pallet to set the rho.
        #[pallet::call_index(17)]
        #[pallet::weight(T::WeightInfo::sudo_set_rho())]
        pub fn sudo_set_rho(origin: OriginFor<T>, netuid: u16, rho: u16) -> DispatchResult {
            pallet_subtensor::Pallet::<T>::ensure_subnet_owner_or_root(origin, netuid)?;

            ensure!(
                pallet_subtensor::Pallet::<T>::if_subnet_exist(netuid),
                Error::<T>::SubnetDoesNotExist
            );
            pallet_subtensor::Pallet::<T>::set_rho(netuid, rho);
            log::debug!("RhoSet( netuid: {:?} rho: {:?} ) ", netuid, rho);
            Ok(())
        }

        /// The extrinsic sets the activity cutoff for a subnet.
        /// It is only callable by the root account or subnet owner.
        /// The extrinsic will call the Subtensor pallet to set the activity cutoff.
        #[pallet::call_index(18)]
        #[pallet::weight(T::WeightInfo::sudo_set_activity_cutoff())]
        pub fn sudo_set_activity_cutoff(
            origin: OriginFor<T>,
            netuid: u16,
            activity_cutoff: u16,
        ) -> DispatchResult {
            pallet_subtensor::Pallet::<T>::ensure_subnet_owner_or_root(origin, netuid)?;

            ensure!(
                pallet_subtensor::Pallet::<T>::if_subnet_exist(netuid),
                Error::<T>::SubnetDoesNotExist
            );
            pallet_subtensor::Pallet::<T>::set_activity_cutoff(netuid, activity_cutoff);
            log::debug!(
                "ActivityCutoffSet( netuid: {:?} activity_cutoff: {:?} ) ",
                netuid,
                activity_cutoff
            );
            Ok(())
        }

        /// The extrinsic sets the network registration allowed for a subnet.
        /// It is only callable by the root account or subnet owner.
        /// The extrinsic will call the Subtensor pallet to set the network registration allowed.
        #[pallet::call_index(19)]
        #[pallet::weight((
			Weight::from_parts(4_000_000, 0)
				.saturating_add(Weight::from_parts(0, 0))
				.saturating_add(T::DbWeight::get().writes(1)),
			DispatchClass::Operational,
			Pays::No
		))]
        pub fn sudo_set_network_registration_allowed(
            origin: OriginFor<T>,
            netuid: u16,
            registration_allowed: bool,
        ) -> DispatchResult {
            pallet_subtensor::Pallet::<T>::ensure_subnet_owner_or_root(origin, netuid)?;

            pallet_subtensor::Pallet::<T>::set_network_registration_allowed(
                netuid,
                registration_allowed,
            );
            log::debug!(
                "NetworkRegistrationAllowed( registration_allowed: {:?} ) ",
                registration_allowed
            );
            Ok(())
        }

        /// The extrinsic sets the network PoW registration allowed for a subnet.
        /// It is only callable by the root account or subnet owner.
        /// The extrinsic will call the Subtensor pallet to set the network PoW registration allowed.
        #[pallet::call_index(20)]
        #[pallet::weight((
			Weight::from_parts(14_000_000, 0)
				.saturating_add(T::DbWeight::get().writes(1)),
			DispatchClass::Operational,
			Pays::No
		))]
        pub fn sudo_set_network_pow_registration_allowed(
            origin: OriginFor<T>,
            netuid: u16,
            registration_allowed: bool,
        ) -> DispatchResult {
            pallet_subtensor::Pallet::<T>::ensure_subnet_owner_or_root(origin, netuid)?;

            pallet_subtensor::Pallet::<T>::set_network_pow_registration_allowed(
                netuid,
                registration_allowed,
            );
            log::debug!(
                "NetworkPowRegistrationAllowed( registration_allowed: {:?} ) ",
                registration_allowed
            );
            Ok(())
        }

        /// The extrinsic sets the target registrations per interval for a subnet.
        /// It is only callable by the root account.
        /// The extrinsic will call the Subtensor pallet to set the target registrations per interval.
        #[pallet::call_index(21)]
        #[pallet::weight(T::WeightInfo::sudo_set_target_registrations_per_interval())]
        pub fn sudo_set_target_registrations_per_interval(
            origin: OriginFor<T>,
            netuid: u16,
            target_registrations_per_interval: u16,
        ) -> DispatchResult {
            ensure_root(origin)?;

            ensure!(
                pallet_subtensor::Pallet::<T>::if_subnet_exist(netuid),
                Error::<T>::SubnetDoesNotExist
            );
            pallet_subtensor::Pallet::<T>::set_target_registrations_per_interval(
                netuid,
                target_registrations_per_interval,
            );
            log::debug!(
            "RegistrationPerIntervalSet( netuid: {:?} target_registrations_per_interval: {:?} ) ",
            netuid,
            target_registrations_per_interval
        );
            Ok(())
        }

        /// The extrinsic sets the minimum burn for a subnet.
        /// It is only callable by the root account or subnet owner.
        /// The extrinsic will call the Subtensor pallet to set the minimum burn.
        #[pallet::call_index(22)]
        #[pallet::weight(T::WeightInfo::sudo_set_min_burn())]
        pub fn sudo_set_min_burn(
            origin: OriginFor<T>,
            netuid: u16,
            min_burn: u64,
        ) -> DispatchResult {
            pallet_subtensor::Pallet::<T>::ensure_subnet_owner_or_root(origin, netuid)?;

            ensure!(
                pallet_subtensor::Pallet::<T>::if_subnet_exist(netuid),
                Error::<T>::SubnetDoesNotExist
            );
            pallet_subtensor::Pallet::<T>::set_min_burn(netuid, min_burn);
            log::debug!(
                "MinBurnSet( netuid: {:?} min_burn: {:?} ) ",
                netuid,
                min_burn
            );
            Ok(())
        }

        /// The extrinsic sets the maximum burn for a subnet.
        /// It is only callable by the root account or subnet owner.
        /// The extrinsic will call the Subtensor pallet to set the maximum burn.
        #[pallet::call_index(23)]
        #[pallet::weight(T::WeightInfo::sudo_set_max_burn())]
        pub fn sudo_set_max_burn(
            origin: OriginFor<T>,
            netuid: u16,
            max_burn: u64,
        ) -> DispatchResult {
            pallet_subtensor::Pallet::<T>::ensure_subnet_owner_or_root(origin, netuid)?;

            ensure!(
                pallet_subtensor::Pallet::<T>::if_subnet_exist(netuid),
                Error::<T>::SubnetDoesNotExist
            );
            pallet_subtensor::Pallet::<T>::set_max_burn(netuid, max_burn);
            log::debug!(
                "MaxBurnSet( netuid: {:?} max_burn: {:?} ) ",
                netuid,
                max_burn
            );
            Ok(())
        }

        /// The extrinsic sets the difficulty for a subnet.
        /// It is only callable by the root account or subnet owner.
        /// The extrinsic will call the Subtensor pallet to set the difficulty.
        #[pallet::call_index(24)]
        #[pallet::weight(T::WeightInfo::sudo_set_difficulty())]
        pub fn sudo_set_difficulty(
            origin: OriginFor<T>,
            netuid: u16,
            difficulty: u64,
        ) -> DispatchResult {
            pallet_subtensor::Pallet::<T>::ensure_subnet_owner_or_root(origin, netuid)?;
            ensure!(
                pallet_subtensor::Pallet::<T>::if_subnet_exist(netuid),
                Error::<T>::SubnetDoesNotExist
            );
            pallet_subtensor::Pallet::<T>::set_difficulty(netuid, difficulty);
            log::debug!(
                "DifficultySet( netuid: {:?} difficulty: {:?} ) ",
                netuid,
                difficulty
            );
            Ok(())
        }

        /// The extrinsic sets the maximum allowed validators for a subnet.
        /// It is only callable by the root account.
        /// The extrinsic will call the Subtensor pallet to set the maximum allowed validators.
        #[pallet::call_index(25)]
        #[pallet::weight(T::WeightInfo::sudo_set_max_allowed_validators())]
        pub fn sudo_set_max_allowed_validators(
            origin: OriginFor<T>,
            netuid: u16,
            max_allowed_validators: u16,
        ) -> DispatchResult {
            ensure_root(origin)?;
            ensure!(
                pallet_subtensor::Pallet::<T>::if_subnet_exist(netuid),
                Error::<T>::SubnetDoesNotExist
            );
            ensure!(
                max_allowed_validators
                    <= pallet_subtensor::Pallet::<T>::get_max_allowed_uids(netuid),
                Error::<T>::MaxValidatorsLargerThanMaxUIds
            );

            pallet_subtensor::Pallet::<T>::set_max_allowed_validators(
                netuid,
                max_allowed_validators,
            );
            log::debug!(
                "MaxAllowedValidatorsSet( netuid: {:?} max_allowed_validators: {:?} ) ",
                netuid,
                max_allowed_validators
            );
            Ok(())
        }

        /// The extrinsic sets the bonds moving average for a subnet.
        /// It is only callable by the root account or subnet owner.
        /// The extrinsic will call the Subtensor pallet to set the bonds moving average.
        #[pallet::call_index(26)]
        #[pallet::weight(T::WeightInfo::sudo_set_bonds_moving_average())]
        pub fn sudo_set_bonds_moving_average(
            origin: OriginFor<T>,
            netuid: u16,
            bonds_moving_average: u64,
        ) -> DispatchResult {
            pallet_subtensor::Pallet::<T>::ensure_subnet_owner_or_root(origin, netuid)?;

            ensure!(
                pallet_subtensor::Pallet::<T>::if_subnet_exist(netuid),
                Error::<T>::SubnetDoesNotExist
            );
            pallet_subtensor::Pallet::<T>::set_bonds_moving_average(netuid, bonds_moving_average);
            log::debug!(
                "BondsMovingAverageSet( netuid: {:?} bonds_moving_average: {:?} ) ",
                netuid,
                bonds_moving_average
            );
            Ok(())
        }

        /// The extrinsic sets the maximum registrations per block for a subnet.
        /// It is only callable by the root account.
        /// The extrinsic will call the Subtensor pallet to set the maximum registrations per block.
        #[pallet::call_index(27)]
        #[pallet::weight(T::WeightInfo::sudo_set_max_registrations_per_block())]
        pub fn sudo_set_max_registrations_per_block(
            origin: OriginFor<T>,
            netuid: u16,
            max_registrations_per_block: u16,
        ) -> DispatchResult {
            ensure_root(origin)?;

            ensure!(
                pallet_subtensor::Pallet::<T>::if_subnet_exist(netuid),
                Error::<T>::SubnetDoesNotExist
            );
            pallet_subtensor::Pallet::<T>::set_max_registrations_per_block(
                netuid,
                max_registrations_per_block,
            );
            log::debug!(
                "MaxRegistrationsPerBlock( netuid: {:?} max_registrations_per_block: {:?} ) ",
                netuid,
                max_registrations_per_block
            );
            Ok(())
        }

        /// The extrinsic sets the subnet owner cut for a subnet.
        /// It is only callable by the root account.
        /// The extrinsic will call the Subtensor pallet to set the subnet owner cut.
        #[pallet::call_index(28)]
        #[pallet::weight((
			Weight::from_parts(14_000_000, 0)
				.saturating_add(T::DbWeight::get().writes(1)),
			DispatchClass::Operational,
			Pays::No
		))]
        pub fn sudo_set_subnet_owner_cut(
            origin: OriginFor<T>,
            subnet_owner_cut: u16,
        ) -> DispatchResult {
            ensure_root(origin)?;
            pallet_subtensor::Pallet::<T>::set_subnet_owner_cut(subnet_owner_cut);
            log::debug!(
                "SubnetOwnerCut( subnet_owner_cut: {:?} ) ",
                subnet_owner_cut
            );
            Ok(())
        }

        /// The extrinsic sets the network rate limit for the network.
        /// It is only callable by the root account.
        /// The extrinsic will call the Subtensor pallet to set the network rate limit.
        #[pallet::call_index(29)]
        #[pallet::weight((
			Weight::from_parts(14_000_000, 0)
				.saturating_add(T::DbWeight::get().writes(1)),
			DispatchClass::Operational,
			Pays::No
		))]
        pub fn sudo_set_network_rate_limit(
            origin: OriginFor<T>,
            rate_limit: u64,
        ) -> DispatchResult {
            ensure_root(origin)?;
            pallet_subtensor::Pallet::<T>::set_network_rate_limit(rate_limit);
            log::debug!("NetworkRateLimit( rate_limit: {:?} ) ", rate_limit);
            Ok(())
        }

        /// The extrinsic sets the tempo for a subnet.
        /// It is only callable by the root account.
        /// The extrinsic will call the Subtensor pallet to set the tempo.
        #[pallet::call_index(30)]
        #[pallet::weight(T::WeightInfo::sudo_set_tempo())]
        pub fn sudo_set_tempo(origin: OriginFor<T>, netuid: u16, tempo: u16) -> DispatchResult {
            ensure_root(origin)?;
            ensure!(
                pallet_subtensor::Pallet::<T>::if_subnet_exist(netuid),
                Error::<T>::SubnetDoesNotExist
            );
            pallet_subtensor::Pallet::<T>::set_tempo(netuid, tempo);
            log::debug!("TempoSet( netuid: {:?} tempo: {:?} ) ", netuid, tempo);
            Ok(())
        }

        /// The extrinsic sets the total issuance for the network.
        /// It is only callable by the root account.
        /// The extrinsic will call the Subtensor pallet to set the issuance for the network.
        #[pallet::call_index(33)]
        #[pallet::weight((0, DispatchClass::Operational, Pays::No))]
        pub fn sudo_set_total_issuance(
            origin: OriginFor<T>,
            total_issuance: u64,
        ) -> DispatchResult {
            ensure_root(origin)?;

            pallet_subtensor::Pallet::<T>::set_total_issuance(total_issuance);

            Ok(())
        }

        /// The extrinsic sets the immunity period for the network.
        /// It is only callable by the root account.
        /// The extrinsic will call the Subtensor pallet to set the immunity period for the network.
        #[pallet::call_index(35)]
        #[pallet::weight((
			Weight::from_parts(14_000_000, 0)
				.saturating_add(T::DbWeight::get().writes(1)),
			DispatchClass::Operational,
			Pays::No
		))]
        pub fn sudo_set_network_immunity_period(
            origin: OriginFor<T>,
            immunity_period: u64,
        ) -> DispatchResult {
            ensure_root(origin)?;

            pallet_subtensor::Pallet::<T>::set_network_immunity_period(immunity_period);

            log::debug!("NetworkImmunityPeriod( period: {:?} ) ", immunity_period);

            Ok(())
        }

        /// The extrinsic sets the min lock cost for the network.
        /// It is only callable by the root account.
        /// The extrinsic will call the Subtensor pallet to set the min lock cost for the network.
        #[pallet::call_index(36)]
        #[pallet::weight((
			Weight::from_parts(14_000_000, 0)
				.saturating_add(T::DbWeight::get().writes(1)),
			DispatchClass::Operational,
			Pays::No
		))]
        pub fn sudo_set_network_min_lock_cost(
            origin: OriginFor<T>,
            lock_cost: u64,
        ) -> DispatchResult {
            ensure_root(origin)?;

            pallet_subtensor::Pallet::<T>::set_network_min_lock(lock_cost);

            log::debug!("NetworkMinLockCost( lock_cost: {:?} ) ", lock_cost);

            Ok(())
        }

        /// The extrinsic sets the subnet limit for the network.
        /// It is only callable by the root account.
        /// The extrinsic will call the Subtensor pallet to set the subnet limit.
        #[pallet::call_index(37)]
        #[pallet::weight((
			Weight::from_parts(14_000_000, 0)
				.saturating_add(T::DbWeight::get().writes(1)),
			DispatchClass::Operational,
			Pays::No
		))]
        pub fn sudo_set_subnet_limit(origin: OriginFor<T>, max_subnets: u16) -> DispatchResult {
            ensure_root(origin)?;
            pallet_subtensor::Pallet::<T>::set_max_subnets(max_subnets);

            log::debug!("SubnetLimit( max_subnets: {:?} ) ", max_subnets);

            Ok(())
        }

        /// The extrinsic sets the lock reduction interval for the network.
        /// It is only callable by the root account.
        /// The extrinsic will call the Subtensor pallet to set the lock reduction interval.
        #[pallet::call_index(38)]
        #[pallet::weight((
			Weight::from_parts(14_000_000, 0)
				.saturating_add(T::DbWeight::get().writes(1)),
			DispatchClass::Operational,
			Pays::No
		))]
        pub fn sudo_set_lock_reduction_interval(
            origin: OriginFor<T>,
            interval: u64,
        ) -> DispatchResult {
            ensure_root(origin)?;

            pallet_subtensor::Pallet::<T>::set_lock_reduction_interval(interval);

            log::debug!("NetworkLockReductionInterval( interval: {:?} ) ", interval);

            Ok(())
        }

        /// The extrinsic sets the recycled RAO for a subnet.
        /// It is only callable by the root account.
        /// The extrinsic will call the Subtensor pallet to set the recycled RAO.
        #[pallet::call_index(39)]
        #[pallet::weight((0, DispatchClass::Operational, Pays::No))]
        pub fn sudo_set_rao_recycled(
            origin: OriginFor<T>,
            netuid: u16,
            rao_recycled: u64,
        ) -> DispatchResult {
            ensure_root(origin)?;
            ensure!(
                pallet_subtensor::Pallet::<T>::if_subnet_exist(netuid),
                Error::<T>::SubnetDoesNotExist
            );
            pallet_subtensor::Pallet::<T>::set_rao_recycled(netuid, rao_recycled);
            Ok(())
        }

        /// The extrinsic sets the weights min stake.
        /// It is only callable by the root account.
        /// The extrinsic will call the Subtensor pallet to set the weights min stake.
        #[pallet::call_index(42)]
        #[pallet::weight((0, DispatchClass::Operational, Pays::No))]
        pub fn sudo_set_weights_min_stake(origin: OriginFor<T>, min_stake: u64) -> DispatchResult {
            ensure_root(origin)?;
            pallet_subtensor::Pallet::<T>::set_weights_min_stake(min_stake);
            Ok(())
        }

        /// The extrinsic sets the minimum stake required for nominators.
        /// It is only callable by the root account.
        /// The extrinsic will call the Subtensor pallet to set the minimum stake required for nominators.
        #[pallet::call_index(43)]
        #[pallet::weight((0, DispatchClass::Operational, Pays::No))]
        pub fn sudo_set_nominator_min_required_stake(
            origin: OriginFor<T>,
            // The minimum stake required for nominators.
            min_stake: u64,
        ) -> DispatchResult {
            ensure_root(origin)?;
            let prev_min_stake = pallet_subtensor::Pallet::<T>::get_nominator_min_required_stake();
            log::trace!("Setting minimum stake to: {}", min_stake);
            pallet_subtensor::Pallet::<T>::set_nominator_min_required_stake(min_stake);
            if min_stake > prev_min_stake {
                log::trace!("Clearing small nominations");
                pallet_subtensor::Pallet::<T>::clear_small_nominations();
                log::trace!("Small nominations cleared");
            }
            Ok(())
        }

        /// The extrinsic sets the rate limit for delegate take transactions.
        /// It is only callable by the root account.
        /// The extrinsic will call the Subtensor pallet to set the rate limit for delegate take transactions.
        #[pallet::call_index(45)]
        #[pallet::weight((0, DispatchClass::Operational, Pays::No))]
        pub fn sudo_set_tx_delegate_take_rate_limit(
            origin: OriginFor<T>,
            tx_rate_limit: u64,
        ) -> DispatchResult {
            ensure_root(origin)?;
            pallet_subtensor::Pallet::<T>::set_tx_delegate_take_rate_limit(tx_rate_limit);
            log::debug!(
                "TxRateLimitDelegateTakeSet( tx_delegate_take_rate_limit: {:?} ) ",
                tx_rate_limit
            );
            Ok(())
        }

        /// The extrinsic sets the minimum delegate take.
        /// It is only callable by the root account.
        /// The extrinsic will call the Subtensor pallet to set the minimum delegate take.
        #[pallet::call_index(46)]
        #[pallet::weight((0, DispatchClass::Operational, Pays::No))]
        pub fn sudo_set_min_delegate_take(origin: OriginFor<T>, take: u16) -> DispatchResult {
            ensure_root(origin)?;
            pallet_subtensor::Pallet::<T>::set_min_delegate_take(take);
            log::debug!("TxMinDelegateTakeSet( tx_min_delegate_take: {:?} ) ", take);
            Ok(())
        }

        /// The extrinsic sets the target stake per interval.
        /// It is only callable by the root account.
        /// The extrinsic will call the Subtensor pallet to set target stake per interval.
        #[pallet::call_index(47)]
        #[pallet::weight((0, DispatchClass::Operational, Pays::No))]
        pub fn sudo_set_target_stakes_per_interval(
            origin: OriginFor<T>,
            target_stakes_per_interval: u64,
        ) -> DispatchResult {
            ensure_root(origin)?;
            pallet_subtensor::Pallet::<T>::set_target_stakes_per_interval(
                target_stakes_per_interval,
            );
            log::debug!(
                "TxTargetStakesPerIntervalSet( set_target_stakes_per_interval: {:?} ) ",
                target_stakes_per_interval
            );
            Ok(())
        }

        /// The extrinsic sets the commit/reveal interval for a subnet.
        /// It is only callable by the root account or subnet owner.
        /// The extrinsic will call the Subtensor pallet to set the interval.
        #[pallet::call_index(48)]
        #[pallet::weight(T::WeightInfo::sudo_set_commit_reveal_weights_interval())]
        pub fn sudo_set_commit_reveal_weights_interval(
            origin: OriginFor<T>,
            netuid: u16,
            interval: u64,
        ) -> DispatchResult {
            pallet_subtensor::Pallet::<T>::ensure_subnet_owner_or_root(origin, netuid)?;

            ensure!(
                pallet_subtensor::Pallet::<T>::if_subnet_exist(netuid),
                Error::<T>::SubnetDoesNotExist
            );

            pallet_subtensor::Pallet::<T>::set_commit_reveal_weights_interval(netuid, interval);
            log::debug!(
                "SetWeightCommitInterval( netuid: {:?}, interval: {:?} ) ",
                netuid,
                interval
            );
            Ok(())
        }

        /// The extrinsic enabled/disables commit/reaveal for a given subnet.
        /// It is only callable by the root account or subnet owner.
        /// The extrinsic will call the Subtensor pallet to set the value.
        #[pallet::call_index(49)]
        #[pallet::weight(T::WeightInfo::sudo_set_commit_reveal_weights_enabled())]
        pub fn sudo_set_commit_reveal_weights_enabled(
            origin: OriginFor<T>,
            netuid: u16,
            enabled: bool,
        ) -> DispatchResult {
            pallet_subtensor::Pallet::<T>::ensure_subnet_owner_or_root(origin, netuid)?;

            ensure!(
                pallet_subtensor::Pallet::<T>::if_subnet_exist(netuid),
                Error::<T>::SubnetDoesNotExist
            );

            pallet_subtensor::Pallet::<T>::set_commit_reveal_weights_enabled(netuid, enabled);
            log::debug!("ToggleSetWeightsCommitReveal( netuid: {:?} ) ", netuid);
            Ok(())
        }

        /// Enables or disables Liquid Alpha for a given subnet.
        ///
        /// # Parameters
        /// - `origin`: The origin of the call, which must be the root account or subnet owner.
        /// - `netuid`: The unique identifier for the subnet.
        /// - `enabled`: A boolean flag to enable or disable Liquid Alpha.
        ///
        /// # Weight
        /// This function has a fixed weight of 0 and is classified as an operational transaction that does not incur any fees.
        #[pallet::call_index(50)]
        #[pallet::weight((0, DispatchClass::Operational, Pays::No))]
        pub fn sudo_set_liquid_alpha_enabled(
            origin: OriginFor<T>,
            netuid: u16,
            enabled: bool,
        ) -> DispatchResult {
            pallet_subtensor::Pallet::<T>::ensure_subnet_owner_or_root(origin, netuid)?;
            pallet_subtensor::Pallet::<T>::set_liquid_alpha_enabled(netuid, enabled);
            log::debug!(
                "LiquidAlphaEnableToggled( netuid: {:?}, Enabled: {:?} ) ",
                netuid,
                enabled
            );
            Ok(())
        }

        /// Sets values for liquid alpha
        #[pallet::call_index(51)]
        #[pallet::weight((0, DispatchClass::Operational, Pays::No))]
        pub fn sudo_set_alpha_values(
            origin: OriginFor<T>,
            netuid: u16,
            alpha_low: u16,
            alpha_high: u16,
        ) -> DispatchResult {
            pallet_subtensor::Pallet::<T>::ensure_subnet_owner_or_root(origin.clone(), netuid)?;
            pallet_subtensor::Pallet::<T>::do_set_alpha_values(
                origin, netuid, alpha_low, alpha_high,
            )
        }

        /// Sets the hotkey emission tempo.
        ///
        /// This extrinsic allows the root account to set the hotkey emission tempo, which determines
        /// the number of blocks before a hotkey drains accumulated emissions through to nominator staking accounts.
        ///
        /// # Arguments
        /// * `origin` - The origin of the call, which must be the root account.
        /// * `emission_tempo` - The new emission tempo value to set.
        ///
        /// # Emits
        /// * `Event::HotkeyEmissionTempoSet` - When the hotkey emission tempo is successfully set.
        ///
        /// # Errors
        /// * `DispatchError::BadOrigin` - If the origin is not the root account.
        // #[pallet::weight(T::WeightInfo::sudo_set_hotkey_emission_tempo())]
        #[pallet::call_index(52)]
        #[pallet::weight((0, DispatchClass::Operational, Pays::No))]
        pub fn sudo_set_hotkey_emission_tempo(
            origin: OriginFor<T>,
            emission_tempo: u64,
        ) -> DispatchResult {
            ensure_root(origin)?;
            pallet_subtensor::Pallet::<T>::set_hotkey_emission_tempo(emission_tempo);
            log::debug!(
                "HotkeyEmissionTempoSet( emission_tempo: {:?} )",
                emission_tempo
            );
            Ok(())
        }

        /// Sets the maximum stake allowed for a specific network.
        ///
        /// This function allows the root account to set the maximum stake for a given network.
        /// It updates the network's maximum stake value and logs the change.
        ///
        /// # Arguments
        ///
        /// * `origin` - The origin of the call, which must be the root account.
        /// * `netuid` - The unique identifier of the network.
        /// * `max_stake` - The new maximum stake value to set.
        ///
        /// # Returns
        ///
        /// Returns `Ok(())` if the operation is successful, or an error if it fails.
        ///
        /// # Example
        ///
        ///
        /// # Notes
        ///
        /// - This function can only be called by the root account.
        /// - The `netuid` should correspond to an existing network.
        ///
        /// # TODO
        ///
        // - Consider adding a check to ensure the `netuid` corresponds to an existing network.
        // - Implement a mechanism to gradually adjust the max stake to prevent sudden changes.
        // #[pallet::weight(T::WeightInfo::sudo_set_network_max_stake())]
        #[pallet::call_index(53)]
        #[pallet::weight((0, DispatchClass::Operational, Pays::No))]
        pub fn sudo_set_network_max_stake(
            origin: OriginFor<T>,
            netuid: u16,
            max_stake: u64,
        ) -> DispatchResult {
            // Ensure the call is made by the root account
            ensure_root(origin)?;

            // Set the new maximum stake for the specified network
            pallet_subtensor::Pallet::<T>::set_network_max_stake(netuid, max_stake);

            // Log the change
            log::trace!(
                "NetworkMaxStakeSet( netuid: {:?}, max_stake: {:?} )",
                netuid,
                max_stake
            );

            Ok(())
        }

        /// Sets the duration of the coldkey swap schedule.
        ///
        /// This extrinsic allows the root account to set the duration for the coldkey swap schedule.
        /// The coldkey swap schedule determines how long it takes for a coldkey swap operation to complete.
        ///
        /// # Arguments
        /// * `origin` - The origin of the call, which must be the root account.
        /// * `duration` - The new duration for the coldkey swap schedule, in number of blocks.
        ///
        /// # Errors
        /// * `BadOrigin` - If the caller is not the root account.
        ///
        /// # Weight
        /// Weight is handled by the `#[pallet::weight]` attribute.
        #[pallet::call_index(54)]
        #[pallet::weight((0, DispatchClass::Operational, Pays::No))]
        pub fn sudo_set_coldkey_swap_schedule_duration(
            origin: OriginFor<T>,
            duration: BlockNumberFor<T>,
        ) -> DispatchResult {
            // Ensure the call is made by the root account
            ensure_root(origin)?;

            // Set the new duration of schedule coldkey swap
            pallet_subtensor::Pallet::<T>::set_coldkey_swap_schedule_duration(duration);

            // Log the change
            log::trace!("ColdkeySwapScheduleDurationSet( duration: {:?} )", duration);

            Ok(())
        }

        /// Sets the duration of the dissolve network schedule.
        ///
        /// This extrinsic allows the root account to set the duration for the dissolve network schedule.
        /// The dissolve network schedule determines how long it takes for a network dissolution operation to complete.
        ///
        /// # Arguments
        /// * `origin` - The origin of the call, which must be the root account.
        /// * `duration` - The new duration for the dissolve network schedule, in number of blocks.
        ///
        /// # Errors
        /// * `BadOrigin` - If the caller is not the root account.
        ///
        /// # Weight
        /// Weight is handled by the `#[pallet::weight]` attribute.
        #[pallet::call_index(55)]
        #[pallet::weight((0, DispatchClass::Operational, Pays::No))]
        pub fn sudo_set_dissolve_network_schedule_duration(
            origin: OriginFor<T>,
            duration: BlockNumberFor<T>,
        ) -> DispatchResult {
            // Ensure the call is made by the root account
            ensure_root(origin)?;

            // Set the duration of schedule dissolve network
            pallet_subtensor::Pallet::<T>::set_dissolve_network_schedule_duration(duration);

            // Log the change
            log::trace!(
                "DissolveNetworkScheduleDurationSet( duration: {:?} )",
                duration
            );

            Ok(())
        }
    }
}

impl<T: Config> sp_runtime::BoundToRuntimeAppPublic for Pallet<T> {
    type Public = T::AuthorityId;
}

// Interfaces to interact with other pallets
use sp_runtime::BoundedVec;

pub trait AuraInterface<AuthorityId, MaxAuthorities> {
    fn change_authorities(new: BoundedVec<AuthorityId, MaxAuthorities>);
}

impl<A, M> AuraInterface<A, M> for () {
    fn change_authorities(_: BoundedVec<A, M>) {}
<<<<<<< HEAD
}

///////////////////////////////////////////

pub trait SubtensorInterface<AccountId, Balance, RuntimeOrigin> {
    fn set_min_delegate_take(take: u16);
    fn set_max_delegate_take(take: u16);
    fn set_tx_rate_limit(rate_limit: u64);
    fn set_tx_delegate_take_rate_limit(rate_limit: u64);

    fn set_serving_rate_limit(netuid: u16, rate_limit: u64);

    fn set_max_burn(netuid: u16, max_burn: u64);
    fn set_min_burn(netuid: u16, min_burn: u64);
    fn set_burn(netuid: u16, burn: u64);

    fn set_max_difficulty(netuid: u16, max_diff: u64);
    fn set_min_difficulty(netuid: u16, min_diff: u64);
    fn set_difficulty(netuid: u16, diff: u64);

    fn set_weights_rate_limit(netuid: u16, rate_limit: u64);

    fn set_weights_version_key(netuid: u16, version: u64);

    fn set_bonds_moving_average(netuid: u16, moving_average: u64);

    fn set_max_allowed_validators(netuid: u16, max_validators: u16);

    fn get_root_netuid() -> u16;
    fn if_subnet_exist(netuid: u16) -> bool;
    fn create_account_if_non_existent(coldkey: &AccountId, hotkey: &AccountId);
    fn coldkey_owns_hotkey(coldkey: &AccountId, hotkey: &AccountId) -> bool;
    fn add_balance_to_coldkey_account(coldkey: &AccountId, amount: Balance);
    fn get_current_block_as_u64() -> u64;
    fn get_subnetwork_n(netuid: u16) -> u16;
    fn get_max_allowed_uids(netuid: u16) -> u16;
    fn append_neuron(netuid: u16, new_hotkey: &AccountId, block_number: u64);
    fn get_neuron_to_prune(netuid: u16) -> u16;
    fn replace_neuron(netuid: u16, uid_to_replace: u16, new_hotkey: &AccountId, block_number: u64);
    fn set_total_issuance(total_issuance: u64);
    fn set_network_immunity_period(net_immunity_period: u64);
    fn set_network_min_lock(net_min_lock: u64);
    fn set_rao_recycled(netuid: u16, rao_recycled: u64);
    fn set_subnet_limit(limit: u16);
    fn is_hotkey_registered_on_network(netuid: u16, hotkey: &AccountId) -> bool;
    fn set_lock_reduction_interval(interval: u64);
    fn set_tempo(netuid: u16, tempo: u16);
    fn set_subnet_owner_cut(subnet_owner_cut: u16);
    fn set_network_rate_limit(limit: u64);
    fn set_max_registrations_per_block(netuid: u16, max_registrations_per_block: u16);
    fn set_adjustment_alpha(netuid: u16, adjustment_alpha: u64);
    fn set_target_registrations_per_interval(netuid: u16, target_registrations_per_interval: u16);
    fn set_network_pow_registration_allowed(netuid: u16, registration_allowed: bool);
    fn set_network_registration_allowed(netuid: u16, registration_allowed: bool);
    fn set_activity_cutoff(netuid: u16, activity_cutoff: u16);
    fn ensure_subnet_owner_or_root(o: RuntimeOrigin, netuid: u16) -> Result<(), DispatchError>;
    fn set_rho(netuid: u16, rho: u16);
    fn set_kappa(netuid: u16, kappa: u16);
    fn set_max_allowed_uids(netuid: u16, max_allowed: u16);
    fn set_min_allowed_weights(netuid: u16, min_allowed_weights: u16);
    fn set_immunity_period(netuid: u16, immunity_period: u16);
    fn set_max_weight_limit(netuid: u16, max_weight_limit: u16);
    fn set_scaling_law_power(netuid: u16, scaling_law_power: u16);
    fn set_validator_prune_len(netuid: u16, validator_prune_len: u64);
    fn set_adjustment_interval(netuid: u16, adjustment_interval: u16);
    fn set_weights_set_rate_limit(netuid: u16, weights_set_rate_limit: u64);
    fn init_new_network(netuid: u16, tempo: u16);
    fn set_weights_min_stake(min_stake: u64);
    fn get_nominator_min_required_stake() -> u64;
    fn set_nominator_min_required_stake(min_stake: u64);
    fn clear_small_nominations();
    fn set_target_stakes_per_interval(target_stakes_per_interval: u64);
    fn set_commit_reveal_weights_interval(netuid: u16, interval: u64);
    fn set_commit_reveal_weights_enabled(netuid: u16, enabled: bool);
    fn set_liquid_alpha_enabled(netuid: u16, enabled: bool);
    fn do_set_alpha_values(
        origin: RuntimeOrigin,
        netuid: u16,
        alpha_low: u16,
        alpha_high: u16,
    ) -> Result<(), DispatchError>;
    fn set_hotkey_emission_tempo(emission_tempo: u64);
    fn set_network_max_stake(netuid: u16, max_stake: u64);
=======
>>>>>>> 76eee084
}<|MERGE_RESOLUTION|>--- conflicted
+++ resolved
@@ -1212,90 +1212,4 @@
 
 impl<A, M> AuraInterface<A, M> for () {
     fn change_authorities(_: BoundedVec<A, M>) {}
-<<<<<<< HEAD
-}
-
-///////////////////////////////////////////
-
-pub trait SubtensorInterface<AccountId, Balance, RuntimeOrigin> {
-    fn set_min_delegate_take(take: u16);
-    fn set_max_delegate_take(take: u16);
-    fn set_tx_rate_limit(rate_limit: u64);
-    fn set_tx_delegate_take_rate_limit(rate_limit: u64);
-
-    fn set_serving_rate_limit(netuid: u16, rate_limit: u64);
-
-    fn set_max_burn(netuid: u16, max_burn: u64);
-    fn set_min_burn(netuid: u16, min_burn: u64);
-    fn set_burn(netuid: u16, burn: u64);
-
-    fn set_max_difficulty(netuid: u16, max_diff: u64);
-    fn set_min_difficulty(netuid: u16, min_diff: u64);
-    fn set_difficulty(netuid: u16, diff: u64);
-
-    fn set_weights_rate_limit(netuid: u16, rate_limit: u64);
-
-    fn set_weights_version_key(netuid: u16, version: u64);
-
-    fn set_bonds_moving_average(netuid: u16, moving_average: u64);
-
-    fn set_max_allowed_validators(netuid: u16, max_validators: u16);
-
-    fn get_root_netuid() -> u16;
-    fn if_subnet_exist(netuid: u16) -> bool;
-    fn create_account_if_non_existent(coldkey: &AccountId, hotkey: &AccountId);
-    fn coldkey_owns_hotkey(coldkey: &AccountId, hotkey: &AccountId) -> bool;
-    fn add_balance_to_coldkey_account(coldkey: &AccountId, amount: Balance);
-    fn get_current_block_as_u64() -> u64;
-    fn get_subnetwork_n(netuid: u16) -> u16;
-    fn get_max_allowed_uids(netuid: u16) -> u16;
-    fn append_neuron(netuid: u16, new_hotkey: &AccountId, block_number: u64);
-    fn get_neuron_to_prune(netuid: u16) -> u16;
-    fn replace_neuron(netuid: u16, uid_to_replace: u16, new_hotkey: &AccountId, block_number: u64);
-    fn set_total_issuance(total_issuance: u64);
-    fn set_network_immunity_period(net_immunity_period: u64);
-    fn set_network_min_lock(net_min_lock: u64);
-    fn set_rao_recycled(netuid: u16, rao_recycled: u64);
-    fn set_subnet_limit(limit: u16);
-    fn is_hotkey_registered_on_network(netuid: u16, hotkey: &AccountId) -> bool;
-    fn set_lock_reduction_interval(interval: u64);
-    fn set_tempo(netuid: u16, tempo: u16);
-    fn set_subnet_owner_cut(subnet_owner_cut: u16);
-    fn set_network_rate_limit(limit: u64);
-    fn set_max_registrations_per_block(netuid: u16, max_registrations_per_block: u16);
-    fn set_adjustment_alpha(netuid: u16, adjustment_alpha: u64);
-    fn set_target_registrations_per_interval(netuid: u16, target_registrations_per_interval: u16);
-    fn set_network_pow_registration_allowed(netuid: u16, registration_allowed: bool);
-    fn set_network_registration_allowed(netuid: u16, registration_allowed: bool);
-    fn set_activity_cutoff(netuid: u16, activity_cutoff: u16);
-    fn ensure_subnet_owner_or_root(o: RuntimeOrigin, netuid: u16) -> Result<(), DispatchError>;
-    fn set_rho(netuid: u16, rho: u16);
-    fn set_kappa(netuid: u16, kappa: u16);
-    fn set_max_allowed_uids(netuid: u16, max_allowed: u16);
-    fn set_min_allowed_weights(netuid: u16, min_allowed_weights: u16);
-    fn set_immunity_period(netuid: u16, immunity_period: u16);
-    fn set_max_weight_limit(netuid: u16, max_weight_limit: u16);
-    fn set_scaling_law_power(netuid: u16, scaling_law_power: u16);
-    fn set_validator_prune_len(netuid: u16, validator_prune_len: u64);
-    fn set_adjustment_interval(netuid: u16, adjustment_interval: u16);
-    fn set_weights_set_rate_limit(netuid: u16, weights_set_rate_limit: u64);
-    fn init_new_network(netuid: u16, tempo: u16);
-    fn set_weights_min_stake(min_stake: u64);
-    fn get_nominator_min_required_stake() -> u64;
-    fn set_nominator_min_required_stake(min_stake: u64);
-    fn clear_small_nominations();
-    fn set_target_stakes_per_interval(target_stakes_per_interval: u64);
-    fn set_commit_reveal_weights_interval(netuid: u16, interval: u64);
-    fn set_commit_reveal_weights_enabled(netuid: u16, enabled: bool);
-    fn set_liquid_alpha_enabled(netuid: u16, enabled: bool);
-    fn do_set_alpha_values(
-        origin: RuntimeOrigin,
-        netuid: u16,
-        alpha_low: u16,
-        alpha_high: u16,
-    ) -> Result<(), DispatchError>;
-    fn set_hotkey_emission_tempo(emission_tempo: u64);
-    fn set_network_max_stake(netuid: u16, max_stake: u64);
-=======
->>>>>>> 76eee084
 }