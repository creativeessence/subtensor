--- conflicted
+++ resolved
@@ -1,21 +1,20 @@
-use pallet_evm::{ExitError, PrecompileFailure, PrecompileHandle, PrecompileResult};
-
-<<<<<<< HEAD
-use crate::precompiles::{dispatch, get_method_id, get_single_u8, get_slice};
-=======
+use pallet_evm::{
+    AddressMapping, ExitError, HashedAddressMapping, PrecompileFailure, PrecompileHandle,
+    PrecompileResult,
+};
+
 use crate::precompiles::{
-    contract_to_origin, get_method_id, get_pubkey, get_slice, parse_netuid,
-    try_dispatch_runtime_call,
+    get_method_id, get_pubkey, get_single_u8, get_slice, parse_netuid, try_dispatch_runtime_call,
 };
-use sp_runtime::AccountId32;
->>>>>>> 97be330a
+use crate::{Runtime, RuntimeCall};
+use frame_system::RawOrigin;
+use sp_runtime::{traits::BlakeTwo256, AccountId32};
 use sp_std::vec;
-
-use crate::{Runtime, RuntimeCall};
 pub const NEURON_PRECOMPILE_INDEX: u64 = 2052;
 
 // ss58 public key i.e., the contract sends funds it received to the destination address from the
 // method parameter.
+#[allow(dead_code)]
 const CONTRACT_ADDRESS_SS58: [u8; 32] = [
     0xbc, 0x46, 0x35, 0x79, 0xbc, 0x99, 0xf9, 0xee, 0x7c, 0x59, 0xed, 0xee, 0x20, 0x61, 0xa3, 0x09,
     0xd2, 0x1e, 0x68, 0xd5, 0x39, 0xb6, 0x40, 0xec, 0x66, 0x46, 0x90, 0x30, 0xab, 0x74, 0xc1, 0xdb,
@@ -65,10 +64,15 @@
                 netuid,
                 hotkey,
             });
-        try_dispatch_runtime_call(handle, call, contract_to_origin(&CONTRACT_ADDRESS_SS58)?)
-    }
-
-<<<<<<< HEAD
+        let account_id =
+            <HashedAddressMapping<BlakeTwo256> as AddressMapping<AccountId32>>::into_account_id(
+                handle.context().caller,
+            );
+
+        // Dispatch the register_network call
+        try_dispatch_runtime_call(handle, call, RawOrigin::Signed(account_id))
+    }
+
     pub fn serve_axon(handle: &mut impl PrecompileHandle, data: &[u8]) -> PrecompileResult {
         let (netuid, version, ip, port, ip_type, protocol, placeholder1, placeholder2) =
             Self::parse_serve_axon_parameters(data)?;
@@ -82,7 +86,13 @@
             placeholder1,
             placeholder2,
         });
-        dispatch(handle, call, NEURON_CONTRACT_ADDRESS)
+        let account_id =
+            <HashedAddressMapping<BlakeTwo256> as AddressMapping<AccountId32>>::into_account_id(
+                handle.context().caller,
+            );
+
+        // Dispatch the register_network call
+        try_dispatch_runtime_call(handle, call, RawOrigin::Signed(account_id))
     }
 
     pub fn serve_axon_tls(handle: &mut impl PrecompileHandle, data: &[u8]) -> PrecompileResult {
@@ -100,7 +110,13 @@
                 placeholder2,
                 certificate,
             });
-        dispatch(handle, call, NEURON_CONTRACT_ADDRESS)
+        let account_id =
+            <HashedAddressMapping<BlakeTwo256> as AddressMapping<AccountId32>>::into_account_id(
+                handle.context().caller,
+            );
+
+        // Dispatch the register_network call
+        try_dispatch_runtime_call(handle, call, RawOrigin::Signed(account_id))
     }
 
     pub fn serve_prometheus(handle: &mut impl PrecompileHandle, data: &[u8]) -> PrecompileResult {
@@ -113,13 +129,16 @@
                 port,
                 ip_type,
             });
-        dispatch(handle, call, NEURON_CONTRACT_ADDRESS)
-    }
-
-    fn parse_netuid_hotkey_parameter(data: &[u8]) -> Result<(u16, [u8; 32]), PrecompileFailure> {
-=======
+        let account_id =
+            <HashedAddressMapping<BlakeTwo256> as AddressMapping<AccountId32>>::into_account_id(
+                handle.context().caller,
+            );
+
+        // Dispatch the register_network call
+        try_dispatch_runtime_call(handle, call, RawOrigin::Signed(account_id))
+    }
+
     fn parse_netuid_hotkey_parameter(data: &[u8]) -> Result<(u16, AccountId32), PrecompileFailure> {
->>>>>>> 97be330a
         if data.len() < 64 {
             return Err(PrecompileFailure::Error {
                 exit_status: ExitError::InvalidRange,
