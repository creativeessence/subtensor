--- conflicted
+++ resolved
@@ -42,11 +42,7 @@
     # Start a mock instance of subtensor.
     _subtensor_mock = bittensor.subtensor( _mock = True, network='finney' )
 
-<<<<<<< HEAD
 # Only run once per session.
-=======
-# Only run once per session. 
->>>>>>> 07e84e8b
 # Runs before all tests and only once.
 # @pytest.fixture(scope="session", autouse=True)
 # def setupSubnets(request):
@@ -73,7 +69,6 @@
 #         # Make registration difficulty 0. Instant registration.
 #         set_diff, err = _subtensor_mock.sudo_set_difficulty( netuid = 1, difficulty = 0, wait_for_finalization=False )
 #         if err != None: raise Exception(err)
-<<<<<<< HEAD
 
 #         # Make registration min difficulty 0.
 #         set_min_diff, err = _subtensor_mock.sudo_set_min_difficulty( netuid = 1, min_difficulty = 0, wait_for_finalization=False )
@@ -89,23 +84,6 @@
 #     except Exception as e:
 #         print("Error in setup: ", e)
 
-=======
-        
-#         # Make registration min difficulty 0.
-#         set_min_diff, err = _subtensor_mock.sudo_set_min_difficulty( netuid = 1, min_difficulty = 0, wait_for_finalization=False )
-#         if err != None: raise Exception(err)
-
-#         # Make registration max difficulty 1.
-#         set_max_diff, err = _subtensor_mock.sudo_set_max_difficulty( netuid = 1, max_difficulty = 1, wait_for_finalization=False )
-#         if err != None: raise Exception(err)
-
-#         set_tx_limit, err = _subtensor_mock.sudo_set_tx_rate_limit( netuid = 1, tx_rate_limit = 0, wait_for_finalization=False ) # No tx limit
-#         if err != None: raise Exception(err)
-    
-#     except Exception as e:
-#         print("Error in setup: ", e)
-    
->>>>>>> 07e84e8b
 #     else:
 #         # Seems to be the process owner of the mock instance.
 #         # Setup mock kill to run after all tests.
@@ -366,11 +344,6 @@
             config.no_prompt = True
             config.all = False
             config.netuid = [] # Don't set, so it tries all networks.
-<<<<<<< HEAD
-
-=======
-            
->>>>>>> 07e84e8b
 
             cli = bittensor.cli(config)
             cli.run()
@@ -382,11 +355,6 @@
         config.hotkeys = ['some_hotkey']
         config.all = False
         config.netuid = [] # Don't set, so it tries all networks.
-<<<<<<< HEAD
-
-=======
-        
->>>>>>> 07e84e8b
 
         cli = bittensor.cli(config)
         cli.run()
@@ -397,11 +365,6 @@
         config.no_prompt = True
         config.all = False
         config.netuid = [] # Don't set, so it tries all networks.
-<<<<<<< HEAD
-
-=======
-        
->>>>>>> 07e84e8b
 
         cli = bittensor.cli(config)
         cli.run()
@@ -413,11 +376,6 @@
         config.wallet.sort_by = "rank"
         config.all = False
         config.netuid = [] # Don't set, so it tries all networks.
-<<<<<<< HEAD
-
-=======
-        
->>>>>>> 07e84e8b
 
         cli = bittensor.cli(config)
         cli.run()
@@ -429,11 +387,6 @@
         config.wallet.sort_by = "totallynotmatchingcolumnname"
         config.all = False
         config.netuid = [] # Don't set, so it tries all networks.
-<<<<<<< HEAD
-
-=======
-        
->>>>>>> 07e84e8b
 
         cli = bittensor.cli(config)
         cli.run()
@@ -444,11 +397,6 @@
         config.no_prompt = True
         config.all = False
         config.netuid = [] # Don't set, so it tries all networks.
-<<<<<<< HEAD
-
-=======
-        
->>>>>>> 07e84e8b
 
         cli = bittensor.cli(config)
         cli.run()
@@ -460,11 +408,6 @@
         config.no_prompt = True
         config.all = False
         config.netuid = [] # Don't set, so it tries all networks.
-<<<<<<< HEAD
-
-=======
-        
->>>>>>> 07e84e8b
 
         cli = bittensor.cli(config)
         cli.run()
@@ -476,11 +419,6 @@
         config.no_prompt = True
         config.all = False
         config.netuid = [] # Don't set, so it tries all networks.
-<<<<<<< HEAD
-
-=======
-        
->>>>>>> 07e84e8b
 
         cli = bittensor.cli(config)
         cli.run()
@@ -492,11 +430,6 @@
         config.no_prompt = True
         config.all = False
         config.netuid = [] # Don't set, so it tries all networks.
-<<<<<<< HEAD
-
-=======
-        
->>>>>>> 07e84e8b
 
         cli = bittensor.cli(config)
         cli.run()
@@ -508,11 +441,6 @@
         config.no_prompt = True
         config.all = False
         config.netuid = [] # Don't set, so it tries all networks.
-<<<<<<< HEAD
-
-=======
-        
->>>>>>> 07e84e8b
 
         cli = bittensor.cli(config)
         cli.run()
@@ -524,11 +452,6 @@
         config.no_prompt = True
         config.all = False
         config.netuid = [] # Don't set, so it tries all networks.
-<<<<<<< HEAD
-
-=======
-        
->>>>>>> 07e84e8b
 
         cli = bittensor.cli(config)
         cli.run()
@@ -538,11 +461,6 @@
         config.command = "overview"
         config.no_prompt = True
         config.netuid = [] # Don't set, so it tries all networks.
-<<<<<<< HEAD
-
-=======
-        
->>>>>>> 07e84e8b
 
         config.all = True
         cli = bittensor.cli(config)
@@ -1997,7 +1915,6 @@
 
         class MockException(Exception):
             pass
-<<<<<<< HEAD
 
         with patch('bittensor.wallet', return_value=mock_wallet) as mock_create_wallet:
             with patch('bittensor._subtensor.extrinsics.registration.POWSolution.is_stale', side_effect=MockException) as mock_is_stale:
@@ -2010,20 +1927,6 @@
 
                 self.assertEqual( mock_is_stale.call_count, 1 )
 
-=======
-        
-        with patch('bittensor.wallet', return_value=mock_wallet) as mock_create_wallet:
-            with patch('bittensor._subtensor.extrinsics.registration.POWSolution.is_stale', side_effect=MockException) as mock_is_stale:
-                mock_is_stale.return_value = False
-
-                with pytest.raises(MockException):
-                    cli = bittensor.cli(config)
-                    cli.run()
-                    mock_create_wallet.assert_called_once()
-                
-                self.assertEqual( mock_is_stale.call_count, 1 )
-      
->>>>>>> 07e84e8b
     def test_recycle_register( self ):
         config = self.config
         config.command = "recycle_register"
@@ -2101,11 +2004,7 @@
         # Add some neurons to the metagraph
         mock_nn = []
         for i in range(5):
-<<<<<<< HEAD
             mock_nn.append(
-=======
-            mock_nn.append( 
->>>>>>> 07e84e8b
                 SimpleNamespace(
                     hotkey = get_mock_keypair(i + 100, self.id()).ss58_address,
                     coldkey = get_mock_keypair(i, self.id()).ss58_address,
@@ -2212,7 +2111,6 @@
                     )
 
         # SHOULD NOT BE REGISTERED
-<<<<<<< HEAD
         self.assertFalse(_subtensor_mock.is_hotkey_registered(
             hotkey_ss58 = get_mock_keypair(0, self.id()).ss58_address,
             netuid = 1
@@ -2245,40 +2143,6 @@
         with patch('bittensor.neurons.core_server.neuron', MagicMock(side_effect=MockException("should exit early"))) as mock_neuron:
             with patch('bittensor.Wallet.is_registered', MagicMock(return_value=True)): # mock registered
                 with patch('bittensor.Config.to_defaults', MagicMock(return_value=True)):
-=======
-        self.assertFalse(_subtensor_mock.is_hotkey_registered( 
-            hotkey_ss58 = get_mock_keypair(0, self.id()).ss58_address,
-            netuid = 1
-        ), "Wallet should not be registered before test")
-        
-        with patch('bittensor.wallet', return_value=mock_wallet) as mock_create_wallet:
-            with patch('bittensor.Subtensor.register', MagicMock(side_effect=Exception("shouldn't register during test"))):
-                with pytest.raises(SystemExit):
-                    cli = bittensor.cli(args=[
-                        'run',
-                        '--netuid', '1',
-                        '--wallet.name', 'mock',
-                        '--wallet.hotkey', 'mock_hotkey',
-                        '--wallet._mock', 'True',
-                        '--subtensor.network', 'mock', # Mock network
-                        '--no_prompt',
-                        '--wallet.reregister', 'False' # Don't reregister
-                    ])
-                    cli.run()
-
-    def test_run_synapse_all(self):
-        """
-        Verify that setting --synapse All works
-        """
-
-        class MockException(Exception):
-            """Raised by mocked function to exit early"""
-            pass
-
-        with patch('bittensor.neurons.core_server.neuron', MagicMock(side_effect=MockException("should exit early"))) as mock_neuron:
-            with patch('bittensor.Wallet.is_registered', MagicMock(return_value=True)): # mock registered
-                with patch('bittensor.Config.to_defaults', MagicMock(return_value=True)): 
->>>>>>> 07e84e8b
                     with pytest.raises(MockException):
                         cli = bittensor.cli(args=[
                             'run',
