#![allow(clippy::arithmetic_side_effects, clippy::unwrap_used)]

use core::num::NonZeroU64;

use frame_support::PalletId;
use frame_support::derive_impl;
use frame_support::dispatch::DispatchResultWithPostInfo;
use frame_support::traits::{Contains, Everything, InsideBoth};
use frame_support::weights::Weight;
use frame_support::weights::constants::RocksDbWeight;
use frame_support::{
    assert_ok, parameter_types,
    traits::{Hooks, PrivilegeCmp},
};
use frame_system as system;
use frame_system::{EnsureNever, EnsureRoot, RawOrigin, limits};
use pallet_collective::MemberCount;
use sp_core::{ConstU64, Get, H256, U256, offchain::KeyTypeId};
use sp_runtime::Perbill;
use sp_runtime::{
    BuildStorage,
    traits::{BlakeTwo256, IdentityLookup},
};
use sp_std::cmp::Ordering;
<<<<<<< HEAD
use subtensor_swap_interface::{OrderType, SwapHandler};
=======
use subtensor_runtime_common::NetUid;
>>>>>>> 1f41b5ec

use crate::utils::rate_limiting::TransactionType;
use crate::*;

type Block = frame_system::mocking::MockBlock<Test>;

// Configure a mock runtime to test the pallet.
frame_support::construct_runtime!(
    pub enum Test
    {
        System: frame_system::{Pallet, Call, Config<T>, Storage, Event<T>} = 1,
        Balances: pallet_balances::{Pallet, Call, Config<T>, Storage, Event<T>} = 2,
        Triumvirate: pallet_collective::<Instance1>::{Pallet, Call, Storage, Origin<T>, Event<T>, Config<T>} = 3,
        TriumvirateMembers: pallet_membership::<Instance1>::{Pallet, Call, Storage, Event<T>, Config<T>} = 4,
        Senate: pallet_collective::<Instance2>::{Pallet, Call, Storage, Origin<T>, Event<T>, Config<T>} = 5,
        SenateMembers: pallet_membership::<Instance2>::{Pallet, Call, Storage, Event<T>, Config<T>} = 6,
        SubtensorModule: crate::{Pallet, Call, Storage, Event<T>} = 7,
        Utility: pallet_utility::{Pallet, Call, Storage, Event} = 8,
        Scheduler: pallet_scheduler::{Pallet, Call, Storage, Event<T>} = 9,
        Preimage: pallet_preimage::{Pallet, Call, Storage, Event<T>} = 10,
        Drand: pallet_drand::{Pallet, Call, Storage, Event<T>} = 11,
        Swap: pallet_subtensor_swap::{Pallet, Call, Storage, Event<T>} = 12,
    }
);

#[allow(dead_code)]
pub type SubtensorCall = crate::Call<Test>;

#[allow(dead_code)]
pub type SubtensorEvent = crate::Event<Test>;

#[allow(dead_code)]
pub type BalanceCall = pallet_balances::Call<Test>;

#[allow(dead_code)]
pub type TestRuntimeCall = frame_system::Call<Test>;

pub type Index = u64;

pub const KEY_TYPE: KeyTypeId = KeyTypeId(*b"test");

#[allow(dead_code)]
pub type AccountId = U256;

// The address format for describing accounts.
#[allow(dead_code)]
pub type Address = AccountId;

// Balance of an account.
#[allow(dead_code)]
pub type Balance = u64;

// An index to a block.
#[allow(dead_code)]
pub type BlockNumber = u64;

#[derive_impl(pallet_balances::config_preludes::TestDefaultConfig)]
impl pallet_balances::Config for Test {
    type Balance = Balance;
    type RuntimeEvent = RuntimeEvent;
    type DustRemoval = ();
    type ExistentialDeposit = ExistentialDeposit;
    type AccountStore = System;
    type MaxLocks = ();
    type WeightInfo = ();
    type MaxReserves = ();
    type ReserveIdentifier = ();
    type RuntimeHoldReason = ();
    type FreezeIdentifier = ();
    type MaxFreezes = ();
}

pub struct NoNestingCallFilter;

impl Contains<RuntimeCall> for NoNestingCallFilter {
    fn contains(call: &RuntimeCall) -> bool {
        match call {
            RuntimeCall::Utility(inner) => {
                let calls = match inner {
                    pallet_utility::Call::force_batch { calls } => calls,
                    pallet_utility::Call::batch { calls } => calls,
                    pallet_utility::Call::batch_all { calls } => calls,
                    _ => &Vec::new(),
                };

                !calls.iter().any(|call| {
					matches!(call, RuntimeCall::Utility(inner) if matches!(inner, pallet_utility::Call::force_batch { .. } | pallet_utility::Call::batch_all { .. } | pallet_utility::Call::batch { .. }))
				})
            }
            _ => true,
        }
    }
}

#[derive_impl(frame_system::config_preludes::TestDefaultConfig)]
impl system::Config for Test {
    type BaseCallFilter = InsideBoth<Everything, NoNestingCallFilter>;
    type BlockWeights = BlockWeights;
    type BlockLength = ();
    type DbWeight = RocksDbWeight;
    type RuntimeOrigin = RuntimeOrigin;
    type RuntimeCall = RuntimeCall;
    type Hash = H256;
    type Hashing = BlakeTwo256;
    type AccountId = U256;
    type Lookup = IdentityLookup<Self::AccountId>;
    type RuntimeEvent = RuntimeEvent;
    type BlockHashCount = BlockHashCount;
    type Version = ();
    type PalletInfo = PalletInfo;
    type AccountData = pallet_balances::AccountData<u64>;
    type OnNewAccount = ();
    type OnKilledAccount = ();
    type SystemWeightInfo = ();
    type SS58Prefix = SS58Prefix;
    type OnSetCode = ();
    type MaxConsumers = frame_support::traits::ConstU32<16>;
    type Nonce = u64;
    type Block = Block;
}

parameter_types! {
    pub const BlockHashCount: u64 = 250;
    pub const SS58Prefix: u8 = 42;
}

parameter_types! {
    pub const InitialMinAllowedWeights: u16 = 0;
    pub const InitialEmissionValue: u16 = 0;
    pub const InitialMaxWeightsLimit: u16 = u16::MAX;
    pub BlockWeights: limits::BlockWeights = limits::BlockWeights::with_sensible_defaults(
        Weight::from_parts(2_000_000_000_000, u64::MAX),
        Perbill::from_percent(75),
    );
    pub const ExistentialDeposit: Balance = 1;
    pub const TransactionByteFee: Balance = 100;
    pub const SDebug:u64 = 1;
    pub const InitialRho: u16 = 30;
    pub const InitialAlphaSigmoidSteepness: u16 = 10;
    pub const InitialKappa: u16 = 32_767;
    pub const InitialTempo: u16 = 360;
    pub const SelfOwnership: u64 = 2;
    pub const InitialImmunityPeriod: u16 = 2;
    pub const InitialMaxAllowedUids: u16 = 2;
    pub const InitialBondsMovingAverage: u64 = 900_000;
    pub const InitialBondsPenalty:u16 = u16::MAX;
    pub const InitialBondsResetOn: bool = false;
    pub const InitialStakePruningMin: u16 = 0;
    pub const InitialFoundationDistribution: u64 = 0;
    pub const InitialDefaultDelegateTake: u16 = 11_796; // 18%, same as in production
    pub const InitialMinDelegateTake: u16 = 5_898; // 9%;
    pub const InitialDefaultChildKeyTake: u16 = 0 ;// 0 %
    pub const InitialMinChildKeyTake: u16 = 0; // 0 %;
    pub const InitialMaxChildKeyTake: u16 = 11_796; // 18 %;
    pub const InitialWeightsVersionKey: u16 = 0;
    pub const InitialServingRateLimit: u64 = 0; // No limit.
    pub const InitialTxRateLimit: u64 = 0; // Disable rate limit for testing
    pub const InitialTxDelegateTakeRateLimit: u64 = 1; // 1 block take rate limit for testing
    pub const InitialTxChildKeyTakeRateLimit: u64 = 1; // 1 block take rate limit for testing
    pub const InitialBurn: u64 = 0;
    pub const InitialMinBurn: u64 = 500_000;
    pub const InitialMaxBurn: u64 = 1_000_000_000;
    pub const InitialValidatorPruneLen: u64 = 0;
    pub const InitialScalingLawPower: u16 = 50;
    pub const InitialMaxAllowedValidators: u16 = 100;
    pub const InitialIssuance: u64 = 0;
    pub const InitialDifficulty: u64 = 10000;
    pub const InitialActivityCutoff: u16 = 5000;
    pub const InitialAdjustmentInterval: u16 = 100;
    pub const InitialAdjustmentAlpha: u64 = 0; // no weight to previous value.
    pub const InitialMaxRegistrationsPerBlock: u16 = 3;
    pub const InitialTargetRegistrationsPerInterval: u16 = 2;
    pub const InitialPruningScore : u16 = u16::MAX;
    pub const InitialRegistrationRequirement: u16 = u16::MAX; // Top 100%
    pub const InitialMinDifficulty: u64 = 1;
    pub const InitialMaxDifficulty: u64 = u64::MAX;
    pub const InitialRAORecycledForRegistration: u64 = 0;
    pub const InitialSenateRequiredStakePercentage: u64 = 2; // 2 percent of total stake
    pub const InitialNetworkImmunityPeriod: u64 = 7200 * 7;
    pub const InitialNetworkMinAllowedUids: u16 = 128;
    pub const InitialNetworkMinLockCost: u64 = 100_000_000_000;
    pub const InitialSubnetOwnerCut: u16 = 0; // 0%. 100% of rewards go to validators + miners.
    pub const InitialNetworkLockReductionInterval: u64 = 2; // 2 blocks.
    pub const InitialNetworkRateLimit: u64 = 0;
    pub const InitialKeySwapCost: u64 = 1_000_000_000;
    pub const InitialAlphaHigh: u16 = 58982; // Represents 0.9 as per the production default
    pub const InitialAlphaLow: u16 = 45875; // Represents 0.7 as per the production default
    pub const InitialLiquidAlphaOn: bool = false; // Default value for LiquidAlphaOn
    pub const InitialYuma3On: bool = false; // Default value for Yuma3On
    // pub const InitialNetworkMaxStake: u64 = u64::MAX; // (DEPRECATED)
    pub const InitialColdkeySwapScheduleDuration: u64 =  5 * 24 * 60 * 60 / 12; // Default as 5 days
    pub const InitialColdkeySwapRescheduleDuration: u64 = 24 * 60 * 60 / 12; // Default as 1 day
    pub const InitialDissolveNetworkScheduleDuration: u64 =  5 * 24 * 60 * 60 / 12; // Default as 5 days
    pub const InitialTaoWeight: u64 = 0; // 100% global weight.
    pub const InitialEmaPriceHalvingPeriod: u64 = 201_600_u64; // 4 weeks
    pub const DurationOfStartCall: u64 =  7 * 24 * 60 * 60 / 12; // Default as 7 days
    pub const InitialKeySwapOnSubnetCost: u64 = 10_000_000;
    pub const HotkeySwapOnSubnetInterval: u64 = 15; // 15 block, should be bigger than subnet number, then trigger clean up for all subnets

}

// Configure collective pallet for council
parameter_types! {
    pub const CouncilMotionDuration: BlockNumber = 100;
    pub const CouncilMaxProposals: u32 = 10;
    pub const CouncilMaxMembers: u32 = 3;
}

// Configure collective pallet for Senate
parameter_types! {
    pub const SenateMaxMembers: u32 = 12;
}

use pallet_collective::{CanPropose, CanVote, GetVotingMembers};
pub struct CanProposeToTriumvirate;
impl CanPropose<AccountId> for CanProposeToTriumvirate {
    fn can_propose(account: &AccountId) -> bool {
        Triumvirate::is_member(account)
    }
}

pub struct CanVoteToTriumvirate;
impl CanVote<AccountId> for CanVoteToTriumvirate {
    fn can_vote(_: &AccountId) -> bool {
        //Senate::is_member(account)
        false // Disable voting from pallet_collective::vote
    }
}

use crate::{CollectiveInterface, MemberManagement, StakeThreshold};
pub struct ManageSenateMembers;
impl MemberManagement<AccountId> for ManageSenateMembers {
    fn add_member(account: &AccountId) -> DispatchResultWithPostInfo {
        let who = *account;
        SenateMembers::add_member(RawOrigin::Root.into(), who)
    }

    fn remove_member(account: &AccountId) -> DispatchResultWithPostInfo {
        let who = *account;
        SenateMembers::remove_member(RawOrigin::Root.into(), who)
    }

    fn swap_member(rm: &AccountId, add: &AccountId) -> DispatchResultWithPostInfo {
        let remove = *rm;
        let add = *add;

        Triumvirate::remove_votes(rm)?;
        SenateMembers::swap_member(RawOrigin::Root.into(), remove, add)
    }

    fn is_member(account: &AccountId) -> bool {
        SenateMembers::members().contains(account)
    }

    fn members() -> Vec<AccountId> {
        SenateMembers::members().into()
    }

    fn max_members() -> u32 {
        SenateMaxMembers::get()
    }
}

pub struct GetSenateMemberCount;
impl GetVotingMembers<MemberCount> for GetSenateMemberCount {
    fn get_count() -> MemberCount {
        Senate::members().len() as u32
    }
}
impl Get<MemberCount> for GetSenateMemberCount {
    fn get() -> MemberCount {
        SenateMaxMembers::get()
    }
}

pub struct TriumvirateVotes;
impl CollectiveInterface<AccountId, H256, u32> for TriumvirateVotes {
    fn remove_votes(hotkey: &AccountId) -> Result<bool, sp_runtime::DispatchError> {
        Triumvirate::remove_votes(hotkey)
    }

    fn add_vote(
        hotkey: &AccountId,
        proposal: H256,
        index: u32,
        approve: bool,
    ) -> Result<bool, sp_runtime::DispatchError> {
        Triumvirate::do_vote(*hotkey, proposal, index, approve)
    }
}

// We call pallet_collective TriumvirateCollective
#[allow(dead_code)]
type TriumvirateCollective = pallet_collective::Instance1;
impl pallet_collective::Config<TriumvirateCollective> for Test {
    type RuntimeOrigin = RuntimeOrigin;
    type Proposal = RuntimeCall;
    type RuntimeEvent = RuntimeEvent;
    type MotionDuration = CouncilMotionDuration;
    type MaxProposals = CouncilMaxProposals;
    type MaxMembers = GetSenateMemberCount;
    type DefaultVote = pallet_collective::PrimeDefaultVote;
    type WeightInfo = pallet_collective::weights::SubstrateWeight<Test>;
    type SetMembersOrigin = EnsureNever<AccountId>;
    type CanPropose = CanProposeToTriumvirate;
    type CanVote = CanVoteToTriumvirate;
    type GetVotingMembers = GetSenateMemberCount;
}

// We call council members Triumvirate
#[allow(dead_code)]
type TriumvirateMembership = pallet_membership::Instance1;
impl pallet_membership::Config<TriumvirateMembership> for Test {
    type RuntimeEvent = RuntimeEvent;
    type AddOrigin = EnsureRoot<AccountId>;
    type RemoveOrigin = EnsureRoot<AccountId>;
    type SwapOrigin = EnsureRoot<AccountId>;
    type ResetOrigin = EnsureRoot<AccountId>;
    type PrimeOrigin = EnsureRoot<AccountId>;
    type MembershipInitialized = Triumvirate;
    type MembershipChanged = Triumvirate;
    type MaxMembers = CouncilMaxMembers;
    type WeightInfo = pallet_membership::weights::SubstrateWeight<Test>;
}

// This is a dummy collective instance for managing senate members
// Probably not the best solution, but fastest implementation
#[allow(dead_code)]
type SenateCollective = pallet_collective::Instance2;
impl pallet_collective::Config<SenateCollective> for Test {
    type RuntimeOrigin = RuntimeOrigin;
    type Proposal = RuntimeCall;
    type RuntimeEvent = RuntimeEvent;
    type MotionDuration = CouncilMotionDuration;
    type MaxProposals = CouncilMaxProposals;
    type MaxMembers = SenateMaxMembers;
    type DefaultVote = pallet_collective::PrimeDefaultVote;
    type WeightInfo = pallet_collective::weights::SubstrateWeight<Test>;
    type SetMembersOrigin = EnsureNever<AccountId>;
    type CanPropose = ();
    type CanVote = ();
    type GetVotingMembers = ();
}

// We call our top K delegates membership Senate
#[allow(dead_code)]
type SenateMembership = pallet_membership::Instance2;
impl pallet_membership::Config<SenateMembership> for Test {
    type RuntimeEvent = RuntimeEvent;
    type AddOrigin = EnsureRoot<AccountId>;
    type RemoveOrigin = EnsureRoot<AccountId>;
    type SwapOrigin = EnsureRoot<AccountId>;
    type ResetOrigin = EnsureRoot<AccountId>;
    type PrimeOrigin = EnsureRoot<AccountId>;
    type MembershipInitialized = Senate;
    type MembershipChanged = Senate;
    type MaxMembers = SenateMaxMembers;
    type WeightInfo = pallet_membership::weights::SubstrateWeight<Test>;
}

impl crate::Config for Test {
    type RuntimeEvent = RuntimeEvent;
    type RuntimeCall = RuntimeCall;
    type Currency = Balances;
    type InitialIssuance = InitialIssuance;
    type SudoRuntimeCall = TestRuntimeCall;
    type CouncilOrigin = frame_system::EnsureSigned<AccountId>;
    type SenateMembers = ManageSenateMembers;
    type TriumvirateInterface = TriumvirateVotes;
    type Scheduler = Scheduler;
    type InitialMinAllowedWeights = InitialMinAllowedWeights;
    type InitialEmissionValue = InitialEmissionValue;
    type InitialMaxWeightsLimit = InitialMaxWeightsLimit;
    type InitialTempo = InitialTempo;
    type InitialDifficulty = InitialDifficulty;
    type InitialAdjustmentInterval = InitialAdjustmentInterval;
    type InitialAdjustmentAlpha = InitialAdjustmentAlpha;
    type InitialTargetRegistrationsPerInterval = InitialTargetRegistrationsPerInterval;
    type InitialRho = InitialRho;
    type InitialAlphaSigmoidSteepness = InitialAlphaSigmoidSteepness;
    type InitialKappa = InitialKappa;
    type InitialMaxAllowedUids = InitialMaxAllowedUids;
    type InitialValidatorPruneLen = InitialValidatorPruneLen;
    type InitialScalingLawPower = InitialScalingLawPower;
    type InitialImmunityPeriod = InitialImmunityPeriod;
    type InitialActivityCutoff = InitialActivityCutoff;
    type InitialMaxRegistrationsPerBlock = InitialMaxRegistrationsPerBlock;
    type InitialPruningScore = InitialPruningScore;
    type InitialBondsMovingAverage = InitialBondsMovingAverage;
    type InitialBondsPenalty = InitialBondsPenalty;
    type InitialBondsResetOn = InitialBondsResetOn;
    type InitialMaxAllowedValidators = InitialMaxAllowedValidators;
    type InitialDefaultDelegateTake = InitialDefaultDelegateTake;
    type InitialMinDelegateTake = InitialMinDelegateTake;
    type InitialDefaultChildKeyTake = InitialDefaultChildKeyTake;
    type InitialMinChildKeyTake = InitialMinChildKeyTake;
    type InitialMaxChildKeyTake = InitialMaxChildKeyTake;
    type InitialTxChildKeyTakeRateLimit = InitialTxChildKeyTakeRateLimit;
    type InitialWeightsVersionKey = InitialWeightsVersionKey;
    type InitialMaxDifficulty = InitialMaxDifficulty;
    type InitialMinDifficulty = InitialMinDifficulty;
    type InitialServingRateLimit = InitialServingRateLimit;
    type InitialTxRateLimit = InitialTxRateLimit;
    type InitialTxDelegateTakeRateLimit = InitialTxDelegateTakeRateLimit;
    type InitialBurn = InitialBurn;
    type InitialMaxBurn = InitialMaxBurn;
    type InitialMinBurn = InitialMinBurn;
    type InitialRAORecycledForRegistration = InitialRAORecycledForRegistration;
    type InitialSenateRequiredStakePercentage = InitialSenateRequiredStakePercentage;
    type InitialNetworkImmunityPeriod = InitialNetworkImmunityPeriod;
    type InitialNetworkMinAllowedUids = InitialNetworkMinAllowedUids;
    type InitialNetworkMinLockCost = InitialNetworkMinLockCost;
    type InitialSubnetOwnerCut = InitialSubnetOwnerCut;
    type InitialNetworkLockReductionInterval = InitialNetworkLockReductionInterval;
    type InitialNetworkRateLimit = InitialNetworkRateLimit;
    type KeySwapCost = InitialKeySwapCost;
    type AlphaHigh = InitialAlphaHigh;
    type AlphaLow = InitialAlphaLow;
    type LiquidAlphaOn = InitialLiquidAlphaOn;
    type Yuma3On = InitialYuma3On;
    type Preimages = Preimage;
    type InitialColdkeySwapScheduleDuration = InitialColdkeySwapScheduleDuration;
    type InitialColdkeySwapRescheduleDuration = InitialColdkeySwapRescheduleDuration;
    type InitialDissolveNetworkScheduleDuration = InitialDissolveNetworkScheduleDuration;
    type InitialTaoWeight = InitialTaoWeight;
    type InitialEmaPriceHalvingPeriod = InitialEmaPriceHalvingPeriod;
    type DurationOfStartCall = DurationOfStartCall;
    type SwapInterface = Swap;
    type KeySwapOnSubnetCost = InitialKeySwapOnSubnetCost;
    type HotkeySwapOnSubnetInterval = HotkeySwapOnSubnetInterval;
}

// Swap-related parameter types
parameter_types! {
    pub const SwapProtocolId: PalletId = PalletId(*b"ten/swap");
    pub const SwapMaxFeeRate: u16 = 10000; // 15.26%
    pub const SwapMaxPositions: u32 = 100;
    pub const SwapMinimumLiquidity: u64 = 1_000;
    pub const SwapMinimumReserve: NonZeroU64 = NonZeroU64::new(100).unwrap();
}

impl pallet_subtensor_swap::Config for Test {
    type RuntimeEvent = RuntimeEvent;
    type SubnetInfo = SubtensorModule;
    type BalanceOps = SubtensorModule;
    type ProtocolId = SwapProtocolId;
    type MaxFeeRate = SwapMaxFeeRate;
    type MaxPositions = SwapMaxPositions;
    type MinimumLiquidity = SwapMinimumLiquidity;
    type MinimumReserve = SwapMinimumReserve;
    type WeightInfo = ();
}

pub struct OriginPrivilegeCmp;

impl PrivilegeCmp<OriginCaller> for OriginPrivilegeCmp {
    fn cmp_privilege(_left: &OriginCaller, _right: &OriginCaller) -> Option<Ordering> {
        Some(Ordering::Less)
    }
}

parameter_types! {
    pub MaximumSchedulerWeight: Weight = Perbill::from_percent(80) *
        BlockWeights::get().max_block;
    pub const MaxScheduledPerBlock: u32 = 50;
    pub const NoPreimagePostponement: Option<u32> = Some(10);
}

impl pallet_scheduler::Config for Test {
    type RuntimeOrigin = RuntimeOrigin;
    type RuntimeEvent = RuntimeEvent;
    type PalletsOrigin = OriginCaller;
    type RuntimeCall = RuntimeCall;
    type MaximumWeight = MaximumSchedulerWeight;
    type ScheduleOrigin = EnsureRoot<AccountId>;
    type MaxScheduledPerBlock = MaxScheduledPerBlock;
    type WeightInfo = pallet_scheduler::weights::SubstrateWeight<Test>;
    type OriginPrivilegeCmp = OriginPrivilegeCmp;
    type Preimages = Preimage;
}

impl pallet_utility::Config for Test {
    type RuntimeEvent = RuntimeEvent;
    type RuntimeCall = RuntimeCall;
    type PalletsOrigin = OriginCaller;
    type WeightInfo = pallet_utility::weights::SubstrateWeight<Test>;
}

parameter_types! {
    pub const PreimageMaxSize: u32 = 4096 * 1024;
    pub const PreimageBaseDeposit: Balance = 1;
    pub const PreimageByteDeposit: Balance = 1;
}

impl pallet_preimage::Config for Test {
    type WeightInfo = pallet_preimage::weights::SubstrateWeight<Test>;
    type RuntimeEvent = RuntimeEvent;
    type Currency = Balances;
    type ManagerOrigin = EnsureRoot<AccountId>;
    type Consideration = ();
}

mod test_crypto {
    use super::KEY_TYPE;
    use sp_core::{
        U256,
        sr25519::{Public as Sr25519Public, Signature as Sr25519Signature},
    };
    use sp_runtime::{
        app_crypto::{app_crypto, sr25519},
        traits::IdentifyAccount,
    };

    app_crypto!(sr25519, KEY_TYPE);

    pub struct TestAuthId;

    impl frame_system::offchain::AppCrypto<Public, Signature> for TestAuthId {
        type RuntimeAppPublic = Public;
        type GenericSignature = Sr25519Signature;
        type GenericPublic = Sr25519Public;
    }

    impl IdentifyAccount for Public {
        type AccountId = U256;

        fn into_account(self) -> U256 {
            let mut bytes = [0u8; 32];
            bytes.copy_from_slice(self.as_ref());
            U256::from_big_endian(&bytes)
        }
    }
}

pub type TestAuthId = test_crypto::TestAuthId;

impl<C> frame_system::offchain::SendTransactionTypes<C> for Test
where
    RuntimeCall: From<C>,
{
    type Extrinsic = UncheckedExtrinsic;
    type OverarchingCall = RuntimeCall;
}

impl pallet_drand::Config for Test {
    type RuntimeEvent = RuntimeEvent;
    type AuthorityId = TestAuthId;
    type Verifier = pallet_drand::verifier::QuicknetVerifier;
    type UnsignedPriority = ConstU64<{ 1 << 20 }>;
    type HttpFetchTimeout = ConstU64<1_000>;
}

impl frame_system::offchain::SigningTypes for Test {
    type Public = test_crypto::Public;
    type Signature = test_crypto::Signature;
}

pub type UncheckedExtrinsic = sp_runtime::testing::TestXt<RuntimeCall, ()>;

impl frame_system::offchain::CreateSignedTransaction<pallet_drand::Call<Test>> for Test {
    fn create_transaction<C: frame_system::offchain::AppCrypto<Self::Public, Self::Signature>>(
        call: RuntimeCall,
        _public: Self::Public,
        _account: Self::AccountId,
        nonce: Index,
    ) -> Option<(
        RuntimeCall,
        <UncheckedExtrinsic as sp_runtime::traits::Extrinsic>::SignaturePayload,
    )> {
        Some((call, (nonce, ())))
    }
}

#[allow(dead_code)]
// Build genesis storage according to the mock runtime.
pub fn new_test_ext(block_number: BlockNumber) -> sp_io::TestExternalities {
    sp_tracing::try_init_simple();
    let t = frame_system::GenesisConfig::<Test>::default()
        .build_storage()
        .unwrap();
    let mut ext = sp_io::TestExternalities::new(t);
    ext.execute_with(|| System::set_block_number(block_number));
    ext
}

#[allow(dead_code)]
pub fn test_ext_with_balances(balances: Vec<(U256, u128)>) -> sp_io::TestExternalities {
    sp_tracing::try_init_simple();
    let mut t = frame_system::GenesisConfig::<Test>::default()
        .build_storage()
        .unwrap();

    pallet_balances::GenesisConfig::<Test> {
        balances: balances
            .iter()
            .map(|(a, b)| (*a, *b as u64))
            .collect::<Vec<(U256, u64)>>(),
    }
    .assimilate_storage(&mut t)
    .unwrap();

    t.into()
}

#[allow(dead_code)]
pub(crate) fn step_block(n: u16) {
    for _ in 0..n {
        Scheduler::on_finalize(System::block_number());
        SubtensorModule::on_finalize(System::block_number());
        System::on_finalize(System::block_number());
        System::set_block_number(System::block_number() + 1);
        System::on_initialize(System::block_number());
        SubtensorModule::on_initialize(System::block_number());
        Scheduler::on_initialize(System::block_number());
    }
}

#[allow(dead_code)]
pub(crate) fn run_to_block(n: u64) {
    run_to_block_ext(n, false)
}

#[allow(dead_code)]
pub(crate) fn run_to_block_ext(n: u64, enable_events: bool) {
    while System::block_number() < n {
        Scheduler::on_finalize(System::block_number());
        SubtensorModule::on_finalize(System::block_number());
        System::on_finalize(System::block_number());
        System::set_block_number(System::block_number() + 1);
        System::on_initialize(System::block_number());
        if !enable_events {
            System::events().iter().for_each(|event| {
                log::info!("Event: {:?}", event.event);
            });
            System::reset_events();
        }
        SubtensorModule::on_initialize(System::block_number());
        Scheduler::on_initialize(System::block_number());
    }
}

#[allow(dead_code)]
pub(crate) fn next_block_no_epoch(netuid: NetUid) -> u64 {
    // high tempo to skip automatic epochs in on_initialize
    let high_tempo: u16 = u16::MAX - 1;
    let old_tempo: u16 = SubtensorModule::get_tempo(netuid);

    SubtensorModule::set_tempo(netuid, high_tempo);
    let new_block = next_block();
    SubtensorModule::set_tempo(netuid, old_tempo);

    new_block
}

#[allow(dead_code)]
pub(crate) fn run_to_block_no_epoch(netuid: NetUid, n: u64) {
    // high tempo to skip automatic epochs in on_initialize
    let high_tempo: u16 = u16::MAX - 1;
    let old_tempo: u16 = SubtensorModule::get_tempo(netuid);

    SubtensorModule::set_tempo(netuid, high_tempo);
    run_to_block(n);
    SubtensorModule::set_tempo(netuid, old_tempo);
}

#[allow(dead_code)]
pub(crate) fn step_epochs(count: u16, netuid: NetUid) {
    for _ in 0..count {
        let blocks_to_next_epoch = SubtensorModule::blocks_until_next_epoch(
            netuid,
            SubtensorModule::get_tempo(netuid),
            SubtensorModule::get_current_block_as_u64(),
        );
        log::info!("Blocks to next epoch: {:?}", blocks_to_next_epoch);
        step_block(blocks_to_next_epoch as u16);

        assert!(SubtensorModule::should_run_epoch(
            netuid,
            SubtensorModule::get_current_block_as_u64()
        ));
        step_block(1);
    }
}

/// Increments current block by 1, running all hooks associated with doing so, and asserts
/// that the block number was in fact incremented.
///
/// Returns the new block number.
#[allow(dead_code)]
#[cfg(test)]
pub(crate) fn next_block() -> u64 {
    let mut block = System::block_number();
    block += 1;
    run_to_block(block);
    assert_eq!(System::block_number(), block);
    block
}

#[allow(dead_code)]
pub fn register_ok_neuron(
    netuid: NetUid,
    hotkey_account_id: U256,
    coldkey_account_id: U256,
    start_nonce: u64,
) {
    let block_number: u64 = SubtensorModule::get_current_block_as_u64();
    let (nonce, work): (u64, Vec<u8>) = SubtensorModule::create_work_for_block_number(
        netuid,
        block_number,
        start_nonce,
        &hotkey_account_id,
    );
    let result = SubtensorModule::register(
        <<Test as frame_system::Config>::RuntimeOrigin>::signed(hotkey_account_id),
        netuid,
        block_number,
        nonce,
        work,
        hotkey_account_id,
        coldkey_account_id,
    );
    assert_ok!(result);
    log::info!(
        "Register ok neuron: netuid: {:?}, coldkey: {:?}, hotkey: {:?}",
        netuid,
        hotkey_account_id,
        coldkey_account_id
    );
}

#[allow(dead_code)]
pub fn add_network(netuid: NetUid, tempo: u16, _modality: u16) {
    SubtensorModule::init_new_network(netuid, tempo);
    SubtensorModule::set_network_registration_allowed(netuid, true);
    SubtensorModule::set_network_pow_registration_allowed(netuid, true);
    FirstEmissionBlockNumber::<Test>::insert(netuid, 1);
    SubtokenEnabled::<Test>::insert(netuid, true);
}

#[allow(dead_code)]
pub fn add_network_without_emission_block(netuid: NetUid, tempo: u16, _modality: u16) {
    SubtensorModule::init_new_network(netuid, tempo);
    SubtensorModule::set_network_registration_allowed(netuid, true);
    SubtensorModule::set_network_pow_registration_allowed(netuid, true);
}

#[allow(dead_code)]
pub fn add_network_disable_subtoken(netuid: NetUid, tempo: u16, _modality: u16) {
    SubtensorModule::init_new_network(netuid, tempo);
    SubtensorModule::set_network_registration_allowed(netuid, true);
    SubtensorModule::set_network_pow_registration_allowed(netuid, true);
    SubtokenEnabled::<Test>::insert(netuid, false);
}

#[allow(dead_code)]
pub fn add_dynamic_network(hotkey: &U256, coldkey: &U256) -> NetUid {
    let netuid = SubtensorModule::get_next_netuid();
    let lock_cost = SubtensorModule::get_network_lock_cost();
    SubtensorModule::add_balance_to_coldkey_account(coldkey, lock_cost);

    assert_ok!(SubtensorModule::register_network(
        RawOrigin::Signed(*coldkey).into(),
        *hotkey
    ));
    NetworkRegistrationAllowed::<Test>::insert(netuid, true);
    NetworkPowRegistrationAllowed::<Test>::insert(netuid, true);
    FirstEmissionBlockNumber::<Test>::insert(netuid, 0);
    SubtokenEnabled::<Test>::insert(netuid, true);
    netuid
}

#[allow(dead_code)]
pub fn add_dynamic_network_without_emission_block(hotkey: &U256, coldkey: &U256) -> NetUid {
    let netuid = SubtensorModule::get_next_netuid();
    let lock_cost = SubtensorModule::get_network_lock_cost();
    SubtensorModule::add_balance_to_coldkey_account(coldkey, lock_cost);

    assert_ok!(SubtensorModule::register_network(
        RawOrigin::Signed(*coldkey).into(),
        *hotkey
    ));
    NetworkRegistrationAllowed::<Test>::insert(netuid, true);
    NetworkPowRegistrationAllowed::<Test>::insert(netuid, true);
    netuid
}

// Helper function to set up a neuron with stake
#[allow(dead_code)]
pub fn setup_neuron_with_stake(netuid: NetUid, hotkey: U256, coldkey: U256, stake: u64) {
    register_ok_neuron(netuid, hotkey, coldkey, stake);
    increase_stake_on_coldkey_hotkey_account(&coldkey, &hotkey, stake, netuid);
}

#[allow(dead_code)]
pub fn wait_set_pending_children_cooldown(netuid: NetUid) {
    let cooldown = DefaultPendingCooldown::<Test>::get();
    step_block(cooldown as u16); // Wait for cooldown to pass
    step_epochs(1, netuid); // Run next epoch
}

#[allow(dead_code)]
pub fn wait_and_set_pending_children(netuid: NetUid) {
    let original_block = System::block_number();
    wait_set_pending_children_cooldown(netuid);
    SubtensorModule::do_set_pending_children(netuid);
    System::set_block_number(original_block);
}

#[allow(dead_code)]
pub fn mock_schedule_children(
    coldkey: &U256,
    parent: &U256,
    netuid: NetUid,
    child_vec: &[(u64, U256)],
) {
    // Set minimum stake for setting children
    StakeThreshold::<Test>::put(0);

    // Set initial parent-child relationship
    assert_ok!(SubtensorModule::do_schedule_children(
        RuntimeOrigin::signed(*coldkey),
        *parent,
        netuid,
        child_vec.to_vec()
    ));
}

#[allow(dead_code)]
pub fn mock_set_children(coldkey: &U256, parent: &U256, netuid: NetUid, child_vec: &[(u64, U256)]) {
    mock_schedule_children(coldkey, parent, netuid, child_vec);
    wait_and_set_pending_children(netuid);
}

#[allow(dead_code)]
pub fn mock_set_children_no_epochs(netuid: NetUid, parent: &U256, child_vec: &[(u64, U256)]) {
    let backup_block = SubtensorModule::get_current_block_as_u64();
    PendingChildKeys::<Test>::insert(netuid, parent, (child_vec, 0));
    System::set_block_number(1);
    SubtensorModule::do_set_pending_children(netuid);
    System::set_block_number(backup_block);
}

// Helper function to wait for the rate limit
#[allow(dead_code)]
pub fn step_rate_limit(transaction_type: &TransactionType, netuid: NetUid) {
    // Check rate limit
    let limit = SubtensorModule::get_rate_limit_on_subnet(transaction_type, netuid);

    // Step that many blocks
    step_block(limit as u16);
}

/// Helper function to mock now missing increase_stake_on_coldkey_hotkey_account with
/// minimal changes
#[allow(dead_code)]
pub fn increase_stake_on_coldkey_hotkey_account(
    coldkey: &U256,
    hotkey: &U256,
    tao_staked: u64,
    netuid: NetUid,
) {
    SubtensorModule::stake_into_subnet(
        hotkey,
        coldkey,
        netuid,
        tao_staked,
        <Test as Config>::SwapInterface::max_price(),
    )
    .unwrap();
}

/// Increases the stake on the hotkey account under its owning coldkey.
///
/// # Arguments
/// * `hotkey` - The hotkey account ID.
/// * `increment` - The amount to be incremented.
#[allow(dead_code)]
pub fn increase_stake_on_hotkey_account(hotkey: &U256, increment: u64, netuid: NetUid) {
    increase_stake_on_coldkey_hotkey_account(
        &SubtensorModule::get_owning_coldkey_for_hotkey(hotkey),
        hotkey,
        increment,
        netuid,
    );
}

pub(crate) fn setup_reserves(netuid: u16, tao: u64, alpha: u64) {
    SubnetTAO::<Test>::set(netuid, tao);
    SubnetAlphaIn::<Test>::set(netuid, alpha);
}

pub(crate) fn swap_tao_to_alpha(netuid: u16, tao: u64) -> (u64, u64) {
    match netuid {
        0 => (tao, 0),
        _ => {
            let result = <Test as pallet::Config>::SwapInterface::swap(
                netuid.into(),
                OrderType::Buy,
                tao,
                <Test as pallet::Config>::SwapInterface::max_price(),
                true,
            );

            assert_ok!(&result);

            let result = result.unwrap();

            // we don't want to have silent 0 comparissons in tests
            assert!(result.amount_paid_out > 0);

            (result.amount_paid_out, result.fee_paid)
        }
    }
}

pub(crate) fn swap_alpha_to_tao(netuid: u16, alpha: u64) -> (u64, u64) {
    match netuid {
        0 => (alpha, 0),
        _ => {
            println!(
                "<Test as pallet::Config>::SwapInterface::min_price() = {:?}",
                <Test as pallet::Config>::SwapInterface::min_price()
            );

            let result = <Test as pallet::Config>::SwapInterface::swap(
                netuid.into(),
                OrderType::Sell,
                alpha,
                <Test as pallet::Config>::SwapInterface::min_price(),
                true,
            );

            assert_ok!(&result);

            let result = result.unwrap();

            // we don't want to have silent 0 comparissons in tests
            assert!(result.amount_paid_out > 0);

            (result.amount_paid_out, result.fee_paid)
        }
    }
}<|MERGE_RESOLUTION|>--- conflicted
+++ resolved
@@ -22,11 +22,8 @@
     traits::{BlakeTwo256, IdentityLookup},
 };
 use sp_std::cmp::Ordering;
-<<<<<<< HEAD
+use subtensor_runtime_common::NetUid;
 use subtensor_swap_interface::{OrderType, SwapHandler};
-=======
-use subtensor_runtime_common::NetUid;
->>>>>>> 1f41b5ec
 
 use crate::utils::rate_limiting::TransactionType;
 use crate::*;
@@ -913,60 +910,58 @@
     );
 }
 
-pub(crate) fn setup_reserves(netuid: u16, tao: u64, alpha: u64) {
+pub(crate) fn setup_reserves(netuid: NetUid, tao: u64, alpha: u64) {
     SubnetTAO::<Test>::set(netuid, tao);
     SubnetAlphaIn::<Test>::set(netuid, alpha);
 }
 
-pub(crate) fn swap_tao_to_alpha(netuid: u16, tao: u64) -> (u64, u64) {
-    match netuid {
-        0 => (tao, 0),
-        _ => {
-            let result = <Test as pallet::Config>::SwapInterface::swap(
-                netuid.into(),
-                OrderType::Buy,
-                tao,
-                <Test as pallet::Config>::SwapInterface::max_price(),
-                true,
-            );
-
-            assert_ok!(&result);
-
-            let result = result.unwrap();
-
-            // we don't want to have silent 0 comparissons in tests
-            assert!(result.amount_paid_out > 0);
-
-            (result.amount_paid_out, result.fee_paid)
-        }
-    }
-}
-
-pub(crate) fn swap_alpha_to_tao(netuid: u16, alpha: u64) -> (u64, u64) {
-    match netuid {
-        0 => (alpha, 0),
-        _ => {
-            println!(
-                "<Test as pallet::Config>::SwapInterface::min_price() = {:?}",
-                <Test as pallet::Config>::SwapInterface::min_price()
-            );
-
-            let result = <Test as pallet::Config>::SwapInterface::swap(
-                netuid.into(),
-                OrderType::Sell,
-                alpha,
-                <Test as pallet::Config>::SwapInterface::min_price(),
-                true,
-            );
-
-            assert_ok!(&result);
-
-            let result = result.unwrap();
-
-            // we don't want to have silent 0 comparissons in tests
-            assert!(result.amount_paid_out > 0);
-
-            (result.amount_paid_out, result.fee_paid)
-        }
-    }
+pub(crate) fn swap_tao_to_alpha(netuid: NetUid, tao: u64) -> (u64, u64) {
+    if netuid.is_root() {
+        return (tao, 0);
+    }
+
+    let result = <Test as pallet::Config>::SwapInterface::swap(
+        netuid.into(),
+        OrderType::Buy,
+        tao,
+        <Test as pallet::Config>::SwapInterface::max_price(),
+        true,
+    );
+
+    assert_ok!(&result);
+
+    let result = result.unwrap();
+
+    // we don't want to have silent 0 comparissons in tests
+    assert!(result.amount_paid_out > 0);
+
+    (result.amount_paid_out, result.fee_paid)
+}
+
+pub(crate) fn swap_alpha_to_tao(netuid: NetUid, alpha: u64) -> (u64, u64) {
+    if netuid.is_root() {
+        return (alpha, 0);
+    }
+
+    println!(
+        "<Test as pallet::Config>::SwapInterface::min_price() = {:?}",
+        <Test as pallet::Config>::SwapInterface::min_price()
+    );
+
+    let result = <Test as pallet::Config>::SwapInterface::swap(
+        netuid.into(),
+        OrderType::Sell,
+        alpha,
+        <Test as pallet::Config>::SwapInterface::min_price(),
+        true,
+    );
+
+    assert_ok!(&result);
+
+    let result = result.unwrap();
+
+    // we don't want to have silent 0 comparissons in tests
+    assert!(result.amount_paid_out > 0);
+
+    (result.amount_paid_out, result.fee_paid)
 }