--- conflicted
+++ resolved
@@ -229,7 +229,6 @@
         }
         // Start with the initial consensus type asked.
         None => {
-<<<<<<< HEAD
             let cli = Cli::from_args();
             match cli.initial_consensus.unwrap_or_default() {
                 InitialConsensus::Babe => run_babe(),
@@ -243,7 +242,7 @@
     let cli = Cli::from_args();
     let runner = cli.create_runner(&cli.run)?;
     match runner.run_node_until_exit(|config| async move {
-        let config = override_default_heap_pages(config, 60_000);
+        let config = customise_config(&cli, config);
         service::build_full(config, cli.eth, cli.sealing).await
     }) {
         Ok(_) => Ok(()),
@@ -276,7 +275,7 @@
     let babe_switch = Arc::new(AtomicBool::new(false));
     let babe_switch_clone = babe_switch.clone();
     match runner.run_node_until_exit(|config| async move {
-        let config = override_default_heap_pages(config, 60_000);
+        let config = customise_config(&cli, config);
         aura_service::build_full(config, cli.eth, cli.sealing, babe_switch_clone).await
     }) {
         Ok(()) => Ok(()),
@@ -286,22 +285,19 @@
             } else {
                 Err(e.into())
             }
-=======
-            let runner = cli.create_runner(&cli.run)?;
-            runner.run_node_until_exit(|config| async move {
-                let mut config = override_default_heap_pages(config, 60_000);
-
-                // If the operator did **not** supply `--rpc-rate-limit`, disable the limiter.
-                if cli.run.rpc_params.rpc_rate_limit.is_none() {
-                    config.rpc.rate_limit = None;
-                }
-                service::build_full(config, cli.eth, cli.sealing)
-                    .map_err(Into::into)
-                    .await
-            })
->>>>>>> f813dade
-        }
-    }
+        }
+    }
+}
+
+fn customise_config(cli: &Cli, config: Configuration) -> Configuration {
+    let mut config = override_default_heap_pages(config, 60_000);
+
+    // If the operator did **not** supply `--rpc-rate-limit`, disable the limiter.
+    if cli.run.rpc_params.rpc_rate_limit.is_none() {
+        config.rpc.rate_limit = None;
+    }
+
+    config
 }
 
 /// Override default heap pages
