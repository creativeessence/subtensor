--- conflicted
+++ resolved
@@ -41,14 +41,9 @@
 
 # Used for sudo decentralization
 pallet-collective = { version = "4.0.0-dev", default-features = false, path = "../collective" }
-<<<<<<< HEAD
-pallet-membership = { version = "4.0.0-dev", default-features = false, git = "https://github.com/paritytech/substrate.git", branch = "polkadot-v1.0.0" }
-hex-literal = "0.4.1"
-num-traits = { version = "0.2.19", default-features = false, features = ["libm"] }
-=======
 pallet-membership = { workspace = true }
 hex-literal = { workspace = true }
->>>>>>> 54d186c5
+num-traits = { version = "0.2.19", default-features = false, features = ["libm"] }
 
 [dev-dependencies]
 pallet-balances = { workspace = true, features = ["std"] }
