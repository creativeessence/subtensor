#![allow(clippy::crate_in_macro_def)]
use frame_support::pallet_macros::pallet_section;

/// A [`pallet_section`] that defines the errors for a pallet.
/// This can later be imported into the pallet using [`import_section`].
#[pallet_section]
mod dispatches {
    use crate::subnets::leasing::SubnetLeasingWeightInfo;
    use frame_support::traits::schedule::DispatchTime;
    use frame_support::traits::schedule::v3::Anon as ScheduleAnon;
    use frame_system::pallet_prelude::BlockNumberFor;
    use sp_core::ecdsa::Signature;
    use sp_runtime::{Percent, traits::Saturating};

    use crate::MAX_CRV3_COMMIT_SIZE_BYTES;
    /// Dispatchable functions allow users to interact with the pallet and invoke state changes.
    /// These functions materialize as "extrinsics", which are often compared to transactions.
    /// Dispatchable functions must be annotated with a weight and must return a DispatchResult.
    #[pallet::call]
    impl<T: Config> Pallet<T> {
        /// --- Sets the caller weights for the incentive mechanism. The call can be
        /// made from the hotkey account so is potentially insecure, however, the damage
        /// of changing weights is minimal if caught early. This function includes all the
        /// checks that the passed weights meet the requirements. Stored as u16s they represent
        /// rational values in the range [0,1] which sum to 1 and can be interpreted as
        /// probabilities. The specific weights determine how inflation propagates outward
        /// from this peer.
        ///
        /// Note: The 16 bit integers weights should represent 1.0 as the max u16.
        /// However, the function normalizes all integers to u16_max anyway. This means that if the sum of all
        /// elements is larger or smaller than the amount of elements * u16_max, all elements
        /// will be corrected for this deviation.
        ///
        /// # Args:
        /// * `origin`: (<T as frame_system::Config>Origin):
        ///     - The caller, a hotkey who wishes to set their weights.
        ///
        /// * `netuid` (u16):
        /// 	- The network uid we are setting these weights on.
        ///
        /// * `dests` (Vec<u16>):
        /// 	- The edge endpoint for the weight, i.e. j for w_ij.
        ///
        /// * 'weights' (Vec<u16>):
        /// 	- The u16 integer encoded weights. Interpreted as rational
        /// 		values in the range [0,1]. They must sum to in32::MAX.
        ///
        /// * 'version_key' ( u64 ):
        /// 	- The network version key to check if the validator is up to date.
        ///
        /// # Event:
        /// * WeightsSet;
        /// 	- On successfully setting the weights on chain.
        ///
        /// # Raises:
        /// * 'SubNetworkDoesNotExist':
        /// 	- Attempting to set weights on a non-existent network.
        ///
        /// * 'NotRegistered':
        /// 	- Attempting to set weights from a non registered account.
        ///
        /// * 'WeightVecNotEqualSize':
        /// 	- Attempting to set weights with uids not of same length.
        ///
        /// * 'DuplicateUids':
        /// 	- Attempting to set weights with duplicate uids.
        ///
        ///     * 'UidsLengthExceedUidsInSubNet':
        /// 	- Attempting to set weights above the max allowed uids.
        ///
        /// * 'UidVecContainInvalidOne':
        /// 	- Attempting to set weights with invalid uids.
        ///
        /// * 'WeightVecLengthIsLow':
        /// 	- Attempting to set weights with fewer weights than min.
        ///
        /// * 'MaxWeightExceeded':
        /// 	- Attempting to set weights with max value exceeding limit.
        #[pallet::call_index(0)]
        #[pallet::weight((Weight::from_parts(20_730_000_000, 0)
        .saturating_add(T::DbWeight::get().reads(4111))
        .saturating_add(T::DbWeight::get().writes(2)), DispatchClass::Normal, Pays::No))]
        pub fn set_weights(
            origin: OriginFor<T>,
            netuid: NetUid,
            dests: Vec<u16>,
            weights: Vec<u16>,
            version_key: u64,
        ) -> DispatchResult {
            if Self::get_commit_reveal_weights_enabled(netuid) {
                Err(Error::<T>::CommitRevealEnabled.into())
            } else {
                Self::do_set_weights(origin, netuid, dests, weights, version_key)
            }
        }

        /// --- Allows a hotkey to set weights for multiple netuids as a batch.
        ///
        /// # Args:
        /// * `origin`: (<T as frame_system::Config>Origin):
        ///     - The caller, a hotkey who wishes to set their weights.
        ///
        /// * `netuids` (Vec<Compact<u16>>):
        /// 	- The network uids we are setting these weights on.
        ///
        /// * `weights` (Vec<Vec<(Compact<u16>, Compact<u16>)>):
        /// 	- The weights to set for each network. [(uid, weight), ...]
        ///
        /// * `version_keys` (Vec<Compact<u64>>):
        /// 	- The network version keys to check if the validator is up to date.
        ///
        /// # Event:
        /// * WeightsSet;
        /// 	- On successfully setting the weights on chain.
        /// * BatchWeightsCompleted;
        /// 	- On success of the batch.
        /// * BatchCompletedWithErrors;
        /// 	- On failure of any of the weights in the batch.
        /// * BatchWeightItemFailed;
        /// 	- On failure for each failed item in the batch.
        ///
        #[pallet::call_index(80)]
        #[pallet::weight((Weight::from_parts(105_100_000, 0)
        .saturating_add(T::DbWeight::get().reads(14))
        .saturating_add(T::DbWeight::get().writes(2)), DispatchClass::Normal, Pays::No))]
        pub fn batch_set_weights(
            origin: OriginFor<T>,
            netuids: Vec<Compact<NetUid>>,
            weights: Vec<Vec<(Compact<u16>, Compact<u16>)>>,
            version_keys: Vec<Compact<u64>>,
        ) -> DispatchResult {
            Self::do_batch_set_weights(origin, netuids, weights, version_keys)
        }

        /// ---- Used to commit a hash of your weight values to later be revealed.
        ///
        /// # Args:
        /// * `origin`: (`<T as frame_system::Config>::RuntimeOrigin`):
        ///   - The signature of the committing hotkey.
        ///
        /// * `netuid` (`u16`):
        ///   - The u16 network identifier.
        ///
        /// * `commit_hash` (`H256`):
        ///   - The hash representing the committed weights.
        ///
        /// # Raises:
        /// * `CommitRevealDisabled`:
        ///   - Attempting to commit when the commit-reveal mechanism is disabled.
        ///
        /// * `TooManyUnrevealedCommits`:
        ///   - Attempting to commit when the user has more than the allowed limit of unrevealed commits.
        ///
        #[pallet::call_index(96)]
        #[pallet::weight((Weight::from_parts(72_300_000, 0)
		.saturating_add(T::DbWeight::get().reads(7))
		.saturating_add(T::DbWeight::get().writes(2)), DispatchClass::Normal, Pays::No))]
        pub fn commit_weights(
            origin: T::RuntimeOrigin,
            netuid: NetUid,
            commit_hash: H256,
        ) -> DispatchResult {
            Self::do_commit_weights(origin, netuid, commit_hash)
        }

        /// --- Allows a hotkey to commit weight hashes for multiple netuids as a batch.
        ///
        /// # Args:
        /// * `origin`: (<T as frame_system::Config>Origin):
        ///     - The caller, a hotkey who wishes to set their weights.
        ///
        /// * `netuids` (Vec<Compact<u16>>):
        /// 	- The network uids we are setting these weights on.
        ///
        /// * `commit_hashes` (Vec<H256>):
        /// 	- The commit hashes to commit.
        ///
        /// # Event:
        /// * WeightsSet;
        /// 	- On successfully setting the weights on chain.
        /// * BatchWeightsCompleted;
        /// 	- On success of the batch.
        /// * BatchCompletedWithErrors;
        /// 	- On failure of any of the weights in the batch.
        /// * BatchWeightItemFailed;
        /// 	- On failure for each failed item in the batch.
        ///
        #[pallet::call_index(100)]
        #[pallet::weight((Weight::from_parts(89_380_000, 0)
        .saturating_add(T::DbWeight::get().reads(8))
        .saturating_add(T::DbWeight::get().writes(2)), DispatchClass::Normal, Pays::No))]
        pub fn batch_commit_weights(
            origin: OriginFor<T>,
            netuids: Vec<Compact<NetUid>>,
            commit_hashes: Vec<H256>,
        ) -> DispatchResult {
            Self::do_batch_commit_weights(origin, netuids, commit_hashes)
        }

        /// ---- Used to reveal the weights for a previously committed hash.
        ///
        /// # Args:
        /// * `origin`: (`<T as frame_system::Config>::RuntimeOrigin`):
        ///   - The signature of the revealing hotkey.
        ///
        /// * `netuid` (`u16`):
        ///   - The u16 network identifier.
        ///
        /// * `uids` (`Vec<u16>`):
        ///   - The uids for the weights being revealed.
        ///
        /// * `values` (`Vec<u16>`):
        ///   - The values of the weights being revealed.
        ///
        /// * `salt` (`Vec<u16>`):
        ///   - The salt used to generate the commit hash.
        ///
        /// * `version_key` (`u64`):
        ///   - The network version key.
        ///
        /// # Raises:
        /// * `CommitRevealDisabled`:
        ///   - Attempting to reveal weights when the commit-reveal mechanism is disabled.
        ///
        /// * `NoWeightsCommitFound`:
        ///   - Attempting to reveal weights without an existing commit.
        ///
        /// * `ExpiredWeightCommit`:
        ///   - Attempting to reveal a weight commit that has expired.
        ///
        /// * `RevealTooEarly`:
        ///   - Attempting to reveal weights outside the valid reveal period.
        ///
        /// * `InvalidRevealCommitHashNotMatch`:
        ///   - The revealed hash does not match any committed hash.
        ///
        #[pallet::call_index(97)]
        #[pallet::weight((Weight::from_parts(122_000_000, 0)
		.saturating_add(T::DbWeight::get().reads(16))
		.saturating_add(T::DbWeight::get().writes(2)), DispatchClass::Normal, Pays::No))]
        pub fn reveal_weights(
            origin: T::RuntimeOrigin,
            netuid: NetUid,
            uids: Vec<u16>,
            values: Vec<u16>,
            salt: Vec<u16>,
            version_key: u64,
        ) -> DispatchResult {
            Self::do_reveal_weights(origin, netuid, uids, values, salt, version_key)
        }

        /// ---- Used to commit encrypted commit-reveal v3 weight values to later be revealed.
        ///
        /// # Args:
        /// * `origin`: (`<T as frame_system::Config>::RuntimeOrigin`):
        ///   - The committing hotkey.
        ///
        /// * `netuid` (`u16`):
        ///   - The u16 network identifier.
        ///
        /// * `commit` (`Vec<u8>`):
        ///   - The encrypted compressed commit.
        ///     The steps for this are:
        ///     1. Instantiate [`WeightsTlockPayload`]
        ///     2. Serialize it using the `parity_scale_codec::Encode` trait
        ///     3. Encrypt it following the steps (here)[https://github.com/ideal-lab5/tle/blob/f8e6019f0fb02c380ebfa6b30efb61786dede07b/timelock/src/tlock.rs#L283-L336]
        ///        to produce a [`TLECiphertext<TinyBLS381>`] type.
        ///     4. Serialize and compress using the `ark-serialize` `CanonicalSerialize` trait.
        ///
        /// * reveal_round (`u64`):
        ///    - The drand reveal round which will be avaliable during epoch `n+1` from the current
        ///      epoch.
        ///
        /// # Raises:
        /// * `CommitRevealV3Disabled`:
        ///   - Attempting to commit when the commit-reveal mechanism is disabled.
        ///
        /// * `TooManyUnrevealedCommits`:
        ///   - Attempting to commit when the user has more than the allowed limit of unrevealed commits.
        ///
        #[pallet::call_index(99)]
        #[pallet::weight((Weight::from_parts(73_750_000, 0)
		.saturating_add(T::DbWeight::get().reads(6_u64))
		.saturating_add(T::DbWeight::get().writes(2)), DispatchClass::Normal, Pays::No))]
        pub fn commit_crv3_weights(
            origin: T::RuntimeOrigin,
            netuid: NetUid,
            commit: BoundedVec<u8, ConstU32<MAX_CRV3_COMMIT_SIZE_BYTES>>,
            reveal_round: u64,
        ) -> DispatchResult {
            Self::do_commit_crv3_weights(origin, netuid, commit, reveal_round)
        }

        /// ---- The implementation for batch revealing committed weights.
        ///
        /// # Args:
        /// * `origin`: (`<T as frame_system::Config>::RuntimeOrigin`):
        ///   - The signature of the revealing hotkey.
        ///
        /// * `netuid` (`u16`):
        ///   - The u16 network identifier.
        ///
        /// * `uids_list` (`Vec<Vec<u16>>`):
        ///   - A list of uids for each set of weights being revealed.
        ///
        /// * `values_list` (`Vec<Vec<u16>>`):
        ///   - A list of values for each set of weights being revealed.
        ///
        /// * `salts_list` (`Vec<Vec<u16>>`):
        ///   - A list of salts used to generate the commit hashes.
        ///
        /// * `version_keys` (`Vec<u64>`):
        ///   - A list of network version keys.
        ///
        /// # Raises:
        /// * `CommitRevealDisabled`:
        ///   - Attempting to reveal weights when the commit-reveal mechanism is disabled.
        ///
        /// * `NoWeightsCommitFound`:
        ///   - Attempting to reveal weights without an existing commit.
        ///
        /// * `ExpiredWeightCommit`:
        ///   - Attempting to reveal a weight commit that has expired.
        ///
        /// * `RevealTooEarly`:
        ///   - Attempting to reveal weights outside the valid reveal period.
        ///
        /// * `InvalidRevealCommitHashNotMatch`:
        ///   - The revealed hash does not match any committed hash.
        ///
        /// * `InvalidInputLengths`:
        ///   - The input vectors are of mismatched lengths.
        #[pallet::call_index(98)]
        #[pallet::weight((Weight::from_parts(420_500_000, 0)
		.saturating_add(T::DbWeight::get().reads(16))
		.saturating_add(T::DbWeight::get().writes(2_u64)), DispatchClass::Normal, Pays::No))]
        pub fn batch_reveal_weights(
            origin: T::RuntimeOrigin,
            netuid: NetUid,
            uids_list: Vec<Vec<u16>>,
            values_list: Vec<Vec<u16>>,
            salts_list: Vec<Vec<u16>>,
            version_keys: Vec<u64>,
        ) -> DispatchResult {
            Self::do_batch_reveal_weights(
                origin,
                netuid,
                uids_list,
                values_list,
                salts_list,
                version_keys,
            )
        }

        /// # Args:
        /// * `origin`: (<T as frame_system::Config>Origin):
        /// 	- The caller, a hotkey who wishes to set their weights.
        ///
        /// * `netuid` (u16):
        /// 	- The network uid we are setting these weights on.
        ///
        /// * `hotkey` (T::AccountId):
        /// 	- The hotkey associated with the operation and the calling coldkey.
        ///
        /// * `dests` (Vec<u16>):
        /// 	- The edge endpoint for the weight, i.e. j for w_ij.
        ///
        /// * 'weights' (Vec<u16>):
        /// 	- The u16 integer encoded weights. Interpreted as rational
        /// 		values in the range [0,1]. They must sum to in32::MAX.
        ///
        /// * 'version_key' ( u64 ):
        /// 	- The network version key to check if the validator is up to date.
        ///
        /// # Event:
        ///
        /// * WeightsSet;
        /// 	- On successfully setting the weights on chain.
        ///
        /// # Raises:
        ///
        /// * NonAssociatedColdKey;
        /// 	- Attempting to set weights on a non-associated cold key.
        ///
        /// * 'SubNetworkDoesNotExist':
        /// 	- Attempting to set weights on a non-existent network.
        ///
        /// * 'NotRootSubnet':
        /// 	- Attempting to set weights on a subnet that is not the root network.
        ///
        /// * 'WeightVecNotEqualSize':
        /// 	- Attempting to set weights with uids not of same length.
        ///
        /// * 'UidVecContainInvalidOne':
        /// 	- Attempting to set weights with invalid uids.
        ///
        /// * 'NotRegistered':
        /// 	- Attempting to set weights from a non registered account.
        ///
        /// * 'WeightVecLengthIsLow':
        /// 	- Attempting to set weights with fewer weights than min.
        ///
        ///  * 'IncorrectWeightVersionKey':
        ///      - Attempting to set weights with the incorrect network version key.
        ///
        ///  * 'SettingWeightsTooFast':
        ///      - Attempting to set weights too fast.
        ///
        /// * 'WeightVecLengthIsLow':
        /// 	- Attempting to set weights with fewer weights than min.
        ///
        /// * 'MaxWeightExceeded':
        /// 	- Attempting to set weights with max value exceeding limit.
        ///
        #[pallet::call_index(8)]
        #[pallet::weight((Weight::from_parts(3_757_000, 0)
		.saturating_add(T::DbWeight::get().reads(0_u64))
		.saturating_add(T::DbWeight::get().writes(0_u64)), DispatchClass::Normal, Pays::No))]
        pub fn set_tao_weights(
            _origin: OriginFor<T>,
            _netuid: NetUid,
            _hotkey: T::AccountId,
            _dests: Vec<u16>,
            _weights: Vec<u16>,
            _version_key: u64,
        ) -> DispatchResult {
            // DEPRECATED
            // Self::do_set_root_weights(origin, netuid, hotkey, dests, weights, version_key)
            // Self::do_set_tao_weights(origin, netuid, hotkey, dests, weights, version_key)
            Ok(())
        }

        /// --- Sets the key as a delegate.
        ///
        /// # Args:
        /// * 'origin': (<T as frame_system::Config>Origin):
        /// 	- The signature of the caller's coldkey.
        ///
        /// * 'hotkey' (T::AccountId):
        /// 	- The hotkey we are delegating (must be owned by the coldkey.)
        ///
        /// * 'take' (u64):
        /// 	- The stake proportion that this hotkey takes from delegations.
        ///
        /// # Event:
        /// * DelegateAdded;
        /// 	- On successfully setting a hotkey as a delegate.
        ///
        /// # Raises:
        /// * 'NotRegistered':
        /// 	- The hotkey we are delegating is not registered on the network.
        ///
        /// * 'NonAssociatedColdKey':
        /// 	- The hotkey we are delegating is not owned by the calling coldket.
        ///
        #[pallet::call_index(1)]
        #[pallet::weight((Weight::from_parts(3_657_000, 0)
		.saturating_add(T::DbWeight::get().reads(0))
		.saturating_add(T::DbWeight::get().writes(0)), DispatchClass::Normal, Pays::No))]
        pub fn become_delegate(_origin: OriginFor<T>, _hotkey: T::AccountId) -> DispatchResult {
            // DEPRECATED
            // Self::do_become_delegate(origin, hotkey, Self::get_default_delegate_take())

            Ok(())
        }

        /// --- Allows delegates to decrease its take value.
        ///
        /// # Args:
        /// * 'origin': (<T as frame_system::Config>::Origin):
        /// 	- The signature of the caller's coldkey.
        ///
        /// * 'hotkey' (T::AccountId):
        /// 	- The hotkey we are delegating (must be owned by the coldkey.)
        ///
        /// * 'netuid' (u16):
        /// 	- Subnet ID to decrease take for
        ///
        /// * 'take' (u16):
        /// 	- The new stake proportion that this hotkey takes from delegations.
        ///        The new value can be between 0 and 11_796 and should be strictly
        ///        lower than the previous value. It T is the new value (rational number),
        ///        the the parameter is calculated as [65535 * T]. For example, 1% would be
        ///        [0.01 * 65535] = [655.35] = 655
        ///
        /// # Event:
        /// * TakeDecreased;
        /// 	- On successfully setting a decreased take for this hotkey.
        ///
        /// # Raises:
        /// * 'NotRegistered':
        /// 	- The hotkey we are delegating is not registered on the network.
        ///
        /// * 'NonAssociatedColdKey':
        /// 	- The hotkey we are delegating is not owned by the calling coldkey.
        ///
        /// * 'DelegateTakeTooLow':
        /// 	- The delegate is setting a take which is not lower than the previous.
        ///
        #[pallet::call_index(65)]
        #[pallet::weight((Weight::from_parts(37_380_000, 0)
		.saturating_add(T::DbWeight::get().reads(3))
		.saturating_add(T::DbWeight::get().writes(2)), DispatchClass::Normal, Pays::No))]
        pub fn decrease_take(
            origin: OriginFor<T>,
            hotkey: T::AccountId,
            take: u16,
        ) -> DispatchResult {
            Self::do_decrease_take(origin, hotkey, take)
        }

        /// --- Allows delegates to increase its take value. This call is rate-limited.
        ///
        /// # Args:
        /// * 'origin': (<T as frame_system::Config>::Origin):
        /// 	- The signature of the caller's coldkey.
        ///
        /// * 'hotkey' (T::AccountId):
        /// 	- The hotkey we are delegating (must be owned by the coldkey.)
        ///
        /// * 'take' (u16):
        /// 	- The new stake proportion that this hotkey takes from delegations.
        ///        The new value can be between 0 and 11_796 and should be strictly
        ///        greater than the previous value. T is the new value (rational number),
        ///        the the parameter is calculated as [65535 * T]. For example, 1% would be
        ///        [0.01 * 65535] = [655.35] = 655
        ///
        /// # Event:
        /// * TakeIncreased;
        /// 	- On successfully setting a increased take for this hotkey.
        ///
        /// # Raises:
        /// * 'NotRegistered':
        /// 	- The hotkey we are delegating is not registered on the network.
        ///
        /// * 'NonAssociatedColdKey':
        /// 	- The hotkey we are delegating is not owned by the calling coldkey.
        ///
        /// * 'DelegateTakeTooHigh':
        /// 	- The delegate is setting a take which is not greater than the previous.
        ///
        #[pallet::call_index(66)]
        #[pallet::weight((Weight::from_parts(44_630_000, 0)
		.saturating_add(T::DbWeight::get().reads(5))
		.saturating_add(T::DbWeight::get().writes(2)), DispatchClass::Normal, Pays::No))]
        pub fn increase_take(
            origin: OriginFor<T>,
            hotkey: T::AccountId,
            take: u16,
        ) -> DispatchResult {
            Self::do_increase_take(origin, hotkey, take)
        }

        /// --- Adds stake to a hotkey. The call is made from a coldkey account.
        /// This delegates stake to the hotkey.
        ///
        /// Note: the coldkey account may own the hotkey, in which case they are
        /// delegating to themselves.
        ///
        /// # Args:
        ///  * 'origin': (<T as frame_system::Config>Origin):
        /// 	- The signature of the caller's coldkey.
        ///
        ///  * 'hotkey' (T::AccountId):
        /// 	- The associated hotkey account.
        ///
        /// * 'netuid' (u16):
        ///     - Subnetwork UID
        ///
        ///  * 'amount_staked' (u64):
        /// 	- The amount of stake to be added to the hotkey staking account.
        ///
        /// # Event:
        ///  * StakeAdded;
        /// 	- On the successfully adding stake to a global account.
        ///
        /// # Raises:
        ///  * 'NotEnoughBalanceToStake':
        /// 	- Not enough balance on the coldkey to add onto the global account.
        ///
        ///  * 'NonAssociatedColdKey':
        /// 	- The calling coldkey is not associated with this hotkey.
        ///
        ///  * 'BalanceWithdrawalError':
        ///  	- Errors stemming from transaction pallet.
        ///
        #[pallet::call_index(2)]
        #[pallet::weight((Weight::from_parts(345_500_000, 0)
		.saturating_add(T::DbWeight::get().reads(26))
		.saturating_add(T::DbWeight::get().writes(15)), DispatchClass::Normal, Pays::No))]
        pub fn add_stake(
            origin: OriginFor<T>,
            hotkey: T::AccountId,
            netuid: NetUid,
            amount_staked: u64,
        ) -> DispatchResult {
            Self::do_add_stake(origin, hotkey, netuid, amount_staked)
        }

        /// Remove stake from the staking account. The call must be made
        /// from the coldkey account attached to the neuron metadata. Only this key
        /// has permission to make staking and unstaking requests.
        ///
        /// # Args:
        /// * 'origin': (<T as frame_system::Config>Origin):
        /// 	- The signature of the caller's coldkey.
        ///
        /// * 'hotkey' (T::AccountId):
        /// 	- The associated hotkey account.
        ///
        /// * 'netuid' (u16):
        ///     - Subnetwork UID
        ///
        /// * 'amount_unstaked' (u64):
        /// 	- The amount of stake to be added to the hotkey staking account.
        ///
        /// # Event:
        /// * StakeRemoved;
        /// 	- On the successfully removing stake from the hotkey account.
        ///
        /// # Raises:
        /// * 'NotRegistered':
        /// 	- Thrown if the account we are attempting to unstake from is non existent.
        ///
        /// * 'NonAssociatedColdKey':
        /// 	- Thrown if the coldkey does not own the hotkey we are unstaking from.
        ///
        /// * 'NotEnoughStakeToWithdraw':
        /// 	- Thrown if there is not enough stake on the hotkey to withdwraw this amount.
        ///
        #[pallet::call_index(3)]
        #[pallet::weight((Weight::from_parts(196_800_000, 0)
		.saturating_add(T::DbWeight::get().reads(19))
		.saturating_add(T::DbWeight::get().writes(10)), DispatchClass::Normal, Pays::No))]
        pub fn remove_stake(
            origin: OriginFor<T>,
            hotkey: T::AccountId,
            netuid: NetUid,
            amount_unstaked: u64,
        ) -> DispatchResult {
            Self::do_remove_stake(origin, hotkey, netuid, amount_unstaked)
        }

        /// Serves or updates axon /prometheus information for the neuron associated with the caller. If the caller is
        /// already registered the metadata is updated. If the caller is not registered this call throws NotRegistered.
        ///
        /// # Args:
        /// * 'origin': (<T as frame_system::Config>Origin):
        /// 	- The signature of the caller.
        ///
        /// * 'netuid' (u16):
        /// 	- The u16 network identifier.
        ///
        /// * 'version' (u64):
        /// 	- The bittensor version identifier.
        ///
        /// * 'ip' (u64):
        /// 	- The endpoint ip information as a u128 encoded integer.
        ///
        /// * 'port' (u16):
        /// 	- The endpoint port information as a u16 encoded integer.
        ///
        /// * 'ip_type' (u8):
        /// 	- The endpoint ip version as a u8, 4 or 6.
        ///
        /// * 'protocol' (u8):
        /// 	- UDP:1 or TCP:0
        ///
        /// * 'placeholder1' (u8):
        /// 	- Placeholder for further extra params.
        ///
        /// * 'placeholder2' (u8):
        /// 	- Placeholder for further extra params.
        ///
        /// # Event:
        /// * AxonServed;
        /// 	- On successfully serving the axon info.
        ///
        /// # Raises:
        /// * 'SubNetworkDoesNotExist':
        /// 	- Attempting to set weights on a non-existent network.
        ///
        /// * 'NotRegistered':
        /// 	- Attempting to set weights from a non registered account.
        ///
        /// * 'InvalidIpType':
        /// 	- The ip type is not 4 or 6.
        ///
        /// * 'InvalidIpAddress':
        /// 	- The numerically encoded ip address does not resolve to a proper ip.
        ///
        /// * 'ServingRateLimitExceeded':
        /// 	- Attempting to set prometheus information withing the rate limit min.
        ///
        #[pallet::call_index(4)]
        #[pallet::weight((Weight::from_parts(35_670_000, 0)
		.saturating_add(T::DbWeight::get().reads(4))
		.saturating_add(T::DbWeight::get().writes(1)), DispatchClass::Normal, Pays::No))]
        pub fn serve_axon(
            origin: OriginFor<T>,
            netuid: NetUid,
            version: u32,
            ip: u128,
            port: u16,
            ip_type: u8,
            protocol: u8,
            placeholder1: u8,
            placeholder2: u8,
        ) -> DispatchResult {
            Self::do_serve_axon(
                origin,
                netuid,
                version,
                ip,
                port,
                ip_type,
                protocol,
                placeholder1,
                placeholder2,
                None,
            )
        }

        /// Same as `serve_axon` but takes a certificate as an extra optional argument.
        /// Serves or updates axon /prometheus information for the neuron associated with the caller. If the caller is
        /// already registered the metadata is updated. If the caller is not registered this call throws NotRegistered.
        ///
        /// # Args:
        /// * 'origin': (<T as frame_system::Config>Origin):
        /// 	- The signature of the caller.
        ///
        /// * 'netuid' (u16):
        /// 	- The u16 network identifier.
        ///
        /// * 'version' (u64):
        /// 	- The bittensor version identifier.
        ///
        /// * 'ip' (u64):
        /// 	- The endpoint ip information as a u128 encoded integer.
        ///
        /// * 'port' (u16):
        /// 	- The endpoint port information as a u16 encoded integer.
        ///
        /// * 'ip_type' (u8):
        /// 	- The endpoint ip version as a u8, 4 or 6.
        ///
        /// * 'protocol' (u8):
        /// 	- UDP:1 or TCP:0
        ///
        /// * 'placeholder1' (u8):
        /// 	- Placeholder for further extra params.
        ///
        /// * 'placeholder2' (u8):
        /// 	- Placeholder for further extra params.
        ///
        /// * 'certificate' (Vec<u8>):
        ///     - TLS certificate for inter neuron communitation.
        ///
        /// # Event:
        /// * AxonServed;
        /// 	- On successfully serving the axon info.
        ///
        /// # Raises:
        /// * 'SubNetworkDoesNotExist':
        /// 	- Attempting to set weights on a non-existent network.
        ///
        /// * 'NotRegistered':
        /// 	- Attempting to set weights from a non registered account.
        ///
        /// * 'InvalidIpType':
        /// 	- The ip type is not 4 or 6.
        ///
        /// * 'InvalidIpAddress':
        /// 	- The numerically encoded ip address does not resolve to a proper ip.
        ///
        /// * 'ServingRateLimitExceeded':
        /// 	- Attempting to set prometheus information withing the rate limit min.
        ///
        #[pallet::call_index(40)]
        #[pallet::weight((Weight::from_parts(33_890_000, 0)
		.saturating_add(T::DbWeight::get().reads(4))
		.saturating_add(T::DbWeight::get().writes(1)), DispatchClass::Normal, Pays::No))]
        pub fn serve_axon_tls(
            origin: OriginFor<T>,
            netuid: NetUid,
            version: u32,
            ip: u128,
            port: u16,
            ip_type: u8,
            protocol: u8,
            placeholder1: u8,
            placeholder2: u8,
            certificate: Vec<u8>,
        ) -> DispatchResult {
            Self::do_serve_axon(
                origin,
                netuid,
                version,
                ip,
                port,
                ip_type,
                protocol,
                placeholder1,
                placeholder2,
                Some(certificate),
            )
        }

        /// ---- Set prometheus information for the neuron.
        /// # Args:
        /// * 'origin': (<T as frame_system::Config>Origin):
        /// 	- The signature of the calling hotkey.
        ///
        /// * 'netuid' (u16):
        /// 	- The u16 network identifier.
        ///
        /// * 'version' (u16):
        /// 	-  The bittensor version identifier.
        ///
        /// * 'ip' (u128):
        /// 	- The prometheus ip information as a u128 encoded integer.
        ///
        /// * 'port' (u16):
        /// 	- The prometheus port information as a u16 encoded integer.
        ///
        /// * 'ip_type' (u8):
        /// 	- The ip type v4 or v6.
        ///
        #[pallet::call_index(5)]
        #[pallet::weight((Weight::from_parts(31_170_000, 0)
		.saturating_add(T::DbWeight::get().reads(4))
		.saturating_add(T::DbWeight::get().writes(1)), DispatchClass::Normal, Pays::No))]
        pub fn serve_prometheus(
            origin: OriginFor<T>,
            netuid: NetUid,
            version: u32,
            ip: u128,
            port: u16,
            ip_type: u8,
        ) -> DispatchResult {
            Self::do_serve_prometheus(origin, netuid, version, ip, port, ip_type)
        }

        /// ---- Registers a new neuron to the subnetwork.
        ///
        /// # Args:
        /// * 'origin': (<T as frame_system::Config>Origin):
        /// 	- The signature of the calling hotkey.
        ///
        /// * 'netuid' (u16):
        /// 	- The u16 network identifier.
        ///
        /// * 'block_number' ( u64 ):
        /// 	- Block hash used to prove work done.
        ///
        /// * 'nonce' ( u64 ):
        /// 	- Positive integer nonce used in POW.
        ///
        /// * 'work' ( Vec<u8> ):
        /// 	- Vector encoded bytes representing work done.
        ///
        /// * 'hotkey' ( T::AccountId ):
        /// 	- Hotkey to be registered to the network.
        ///
        /// * 'coldkey' ( T::AccountId ):
        /// 	- Associated coldkey account.
        ///
        /// # Event:
        /// * NeuronRegistered;
        /// 	- On successfully registering a uid to a neuron slot on a subnetwork.
        ///
        /// # Raises:
        /// * 'SubNetworkDoesNotExist':
        /// 	- Attempting to register to a non existent network.
        ///
        /// * 'TooManyRegistrationsThisBlock':
        /// 	- This registration exceeds the total allowed on this network this block.
        ///
        /// * 'HotKeyAlreadyRegisteredInSubNet':
        /// 	- The hotkey is already registered on this network.
        ///
        /// * 'InvalidWorkBlock':
        /// 	- The work has been performed on a stale, future, or non existent block.
        ///
        /// * 'InvalidDifficulty':
        /// 	- The work does not match the difficulty.
        ///
        /// * 'InvalidSeal':
        /// 	- The seal is incorrect.
        ///
        #[pallet::call_index(6)]
        #[pallet::weight((Weight::from_parts(216_200_000, 0)
		.saturating_add(T::DbWeight::get().reads(26))
		.saturating_add(T::DbWeight::get().writes(23)), DispatchClass::Normal, Pays::No))]
        pub fn register(
            origin: OriginFor<T>,
            netuid: NetUid,
            block_number: u64,
            nonce: u64,
            work: Vec<u8>,
            hotkey: T::AccountId,
            coldkey: T::AccountId,
        ) -> DispatchResult {
            Self::do_registration(origin, netuid, block_number, nonce, work, hotkey, coldkey)
        }

        /// Register the hotkey to root network
        #[pallet::call_index(62)]
        #[pallet::weight((Weight::from_parts(145_500_000, 0)
		.saturating_add(T::DbWeight::get().reads(23))
		.saturating_add(T::DbWeight::get().writes(20)), DispatchClass::Normal, Pays::No))]
        pub fn root_register(origin: OriginFor<T>, hotkey: T::AccountId) -> DispatchResult {
            Self::do_root_register(origin, hotkey)
        }

        /// Attempt to adjust the senate membership to include a hotkey
        #[pallet::call_index(63)]
        #[pallet::weight((Weight::from_parts(68_100_000, 0)
		.saturating_add(T::DbWeight::get().reads(7))
		.saturating_add(T::DbWeight::get().writes(4)), DispatchClass::Normal, Pays::Yes))]
        pub fn adjust_senate(origin: OriginFor<T>, hotkey: T::AccountId) -> DispatchResult {
            Self::do_adjust_senate(origin, hotkey)
        }

        /// User register a new subnetwork via burning token
        #[pallet::call_index(7)]
        #[pallet::weight((Weight::from_parts(354_400_000, 0)
		.saturating_add(T::DbWeight::get().reads(49))
		.saturating_add(T::DbWeight::get().writes(43)), DispatchClass::Normal, Pays::No))]
        pub fn burned_register(
            origin: OriginFor<T>,
            netuid: NetUid,
            hotkey: T::AccountId,
        ) -> DispatchResult {
            Self::do_burned_registration(origin, netuid, hotkey)
        }

        /// The extrinsic for user to change its hotkey in subnet or all subnets.
        #[pallet::call_index(70)]
        #[pallet::weight((Weight::from_parts(285_900_000, 0)
        .saturating_add(T::DbWeight::get().reads(47))
        .saturating_add(T::DbWeight::get().writes(37)), DispatchClass::Operational, Pays::No))]
        pub fn swap_hotkey(
            origin: OriginFor<T>,
            hotkey: T::AccountId,
            new_hotkey: T::AccountId,
            netuid: Option<NetUid>,
        ) -> DispatchResultWithPostInfo {
            Self::do_swap_hotkey(origin, &hotkey, &new_hotkey, netuid)
        }

        /// The extrinsic for user to change the coldkey associated with their account.
        ///
        /// # Arguments
        ///
        /// * `origin` - The origin of the call, must be signed by the old coldkey.
        /// * `old_coldkey` - The current coldkey associated with the account.
        /// * `new_coldkey` - The new coldkey to be associated with the account.
        ///
        /// # Returns
        ///
        /// Returns a `DispatchResultWithPostInfo` indicating success or failure of the operation.
        ///
        /// # Weight
        ///
        /// Weight is calculated based on the number of database reads and writes.
        #[pallet::call_index(71)]
        #[pallet::weight((Weight::from_parts(208600000, 0)
        .saturating_add(T::DbWeight::get().reads(14))
        .saturating_add(T::DbWeight::get().writes(9)), DispatchClass::Operational, Pays::No))]
        pub fn swap_coldkey(
            origin: OriginFor<T>,
            old_coldkey: T::AccountId,
            new_coldkey: T::AccountId,
            swap_cost: u64,
        ) -> DispatchResultWithPostInfo {
            // Ensure it's called with root privileges (scheduler has root privileges)
            ensure_root(origin)?;
            log::debug!("swap_coldkey: {:?} -> {:?}", old_coldkey, new_coldkey);

            Self::do_swap_coldkey(&old_coldkey, &new_coldkey, swap_cost)
        }

        /// Sets the childkey take for a given hotkey.
        ///
        /// This function allows a coldkey to set the childkey take for a given hotkey.
        /// The childkey take determines the proportion of stake that the hotkey keeps for itself
        /// when distributing stake to its children.
        ///
        /// # Arguments:
        /// * `origin` (<T as frame_system::Config>::RuntimeOrigin):
        ///     - The signature of the calling coldkey. Setting childkey take can only be done by the coldkey.
        ///
        /// * `hotkey` (T::AccountId):
        ///     - The hotkey for which the childkey take will be set.
        ///
        /// * `take` (u16):
        ///     - The new childkey take value. This is a percentage represented as a value between 0 and 10000,
        ///       where 10000 represents 100%.
        ///
        /// # Events:
        /// * `ChildkeyTakeSet`:
        ///     - On successfully setting the childkey take for a hotkey.
        ///
        /// # Errors:
        /// * `NonAssociatedColdKey`:
        ///     - The coldkey does not own the hotkey.
        /// * `InvalidChildkeyTake`:
        ///     - The provided take value is invalid (greater than the maximum allowed take).
        /// * `TxChildkeyTakeRateLimitExceeded`:
        ///     - The rate limit for changing childkey take has been exceeded.
        ///
        #[pallet::call_index(75)]
        #[pallet::weight((
            Weight::from_parts(46_330_000, 0)
            .saturating_add(T::DbWeight::get().reads(5))
            .saturating_add(T::DbWeight::get().writes(2)),
    DispatchClass::Normal,
    Pays::Yes
))]
        pub fn set_childkey_take(
            origin: OriginFor<T>,
            hotkey: T::AccountId,
            netuid: NetUid,
            take: u16,
        ) -> DispatchResult {
            let coldkey = ensure_signed(origin)?;

            // Call the utility function to set the childkey take
            Self::do_set_childkey_take(coldkey, hotkey, netuid, take)
        }

        // ---- SUDO ONLY FUNCTIONS ------------------------------------------------------------

        /// Sets the transaction rate limit for changing childkey take.
        ///
        /// This function can only be called by the root origin.
        ///
        /// # Arguments:
        /// * `origin` - The origin of the call, must be root.
        /// * `tx_rate_limit` - The new rate limit in blocks.
        ///
        /// # Errors:
        /// * `BadOrigin` - If the origin is not root.
        ///
        #[pallet::call_index(69)]
        #[pallet::weight((
            Weight::from_parts(5_760_000, 0)
        .saturating_add(T::DbWeight::get().reads(0))
        .saturating_add(T::DbWeight::get().writes(1)),
    DispatchClass::Operational,
    Pays::No
))]
        pub fn sudo_set_tx_childkey_take_rate_limit(
            origin: OriginFor<T>,
            tx_rate_limit: u64,
        ) -> DispatchResult {
            ensure_root(origin)?;
            Self::set_tx_childkey_take_rate_limit(tx_rate_limit);
            Ok(())
        }

        /// Sets the minimum allowed childkey take.
        ///
        /// This function can only be called by the root origin.
        ///
        /// # Arguments:
        /// * `origin` - The origin of the call, must be root.
        /// * `take` - The new minimum childkey take value.
        ///
        /// # Errors:
        /// * `BadOrigin` - If the origin is not root.
        ///
        #[pallet::call_index(76)]
        #[pallet::weight((
            Weight::from_parts(6_000, 0)
            .saturating_add(T::DbWeight::get().reads(1))
            .saturating_add(T::DbWeight::get().writes(1)),
            DispatchClass::Operational,
            Pays::No
        ))]
        pub fn sudo_set_min_childkey_take(origin: OriginFor<T>, take: u16) -> DispatchResult {
            ensure_root(origin)?;
            Self::set_min_childkey_take(take);
            Ok(())
        }

        /// Sets the maximum allowed childkey take.
        ///
        /// This function can only be called by the root origin.
        ///
        /// # Arguments:
        /// * `origin` - The origin of the call, must be root.
        /// * `take` - The new maximum childkey take value.
        ///
        /// # Errors:
        /// * `BadOrigin` - If the origin is not root.
        ///
        #[pallet::call_index(77)]
        #[pallet::weight((
            Weight::from_parts(6_000, 0)
            .saturating_add(T::DbWeight::get().reads(1))
            .saturating_add(T::DbWeight::get().writes(1)),
            DispatchClass::Operational,
            Pays::No
        ))]
        pub fn sudo_set_max_childkey_take(origin: OriginFor<T>, take: u16) -> DispatchResult {
            ensure_root(origin)?;
            Self::set_max_childkey_take(take);
            Ok(())
        }
        // ==================================
        // ==== Parameter Sudo calls ========
        // ==================================
        // Each function sets the corresponding hyper paramter on the specified network
        // Args:
        // 	* 'origin': (<T as frame_system::Config>Origin):
        // 		- The caller, must be sudo.
        //
        // 	* `netuid` (u16):
        // 		- The network identifier.
        //
        // 	* `hyperparameter value` (u16):
        // 		- The value of the hyper parameter.
        //

        /// Authenticates a council proposal and dispatches a function call with `Root` origin.
        ///
        /// The dispatch origin for this call must be a council majority.
        ///
        /// ## Complexity
        /// - O(1).
        #[pallet::call_index(51)]
        #[pallet::weight((Weight::from_parts(111_100_000, 0), DispatchClass::Operational, Pays::No))]
        pub fn sudo(
            origin: OriginFor<T>,
            call: Box<T::SudoRuntimeCall>,
        ) -> DispatchResultWithPostInfo {
            // This is a public call, so we ensure that the origin is a council majority.
            T::CouncilOrigin::ensure_origin(origin)?;

            let result = call.dispatch_bypass_filter(frame_system::RawOrigin::Root.into());
            let error = result.map(|_| ()).map_err(|e| e.error);
            Self::deposit_event(Event::Sudid(error));

            return result;
        }

        /// Authenticates a council proposal and dispatches a function call with `Root` origin.
        /// This function does not check the weight of the call, and instead allows the
        /// user to specify the weight of the call.
        ///
        /// The dispatch origin for this call must be a council majority.
        ///
        /// ## Complexity
        /// - O(1).
        #[allow(deprecated)]
        #[pallet::call_index(52)]
        #[pallet::weight((*weight, call.get_dispatch_info().class, Pays::No))]
        pub fn sudo_unchecked_weight(
            origin: OriginFor<T>,
            call: Box<T::SudoRuntimeCall>,
            weight: Weight,
        ) -> DispatchResultWithPostInfo {
            // We dont need to check the weight witness, suppress warning.
            // See https://github.com/paritytech/polkadot-sdk/pull/1818.
            let _ = weight;

            // This is a public call, so we ensure that the origin is a council majority.
            T::CouncilOrigin::ensure_origin(origin)?;

            let result = call.dispatch_bypass_filter(frame_system::RawOrigin::Root.into());
            let error = result.map(|_| ()).map_err(|e| e.error);
            Self::deposit_event(Event::Sudid(error));

            return result;
        }

        /// User vote on a proposal
        #[pallet::call_index(55)]
        #[pallet::weight((Weight::from_parts(111_100_000, 0)
		.saturating_add(T::DbWeight::get().reads(0))
		.saturating_add(T::DbWeight::get().writes(0)), DispatchClass::Operational))]
        pub fn vote(
            origin: OriginFor<T>,
            hotkey: T::AccountId,
            proposal: T::Hash,
            #[pallet::compact] index: u32,
            approve: bool,
        ) -> DispatchResultWithPostInfo {
            Self::do_vote_root(origin, &hotkey, proposal, index, approve)
        }

        /// User register a new subnetwork
        #[pallet::call_index(59)]
        #[pallet::weight((Weight::from_parts(260_500_000, 0)
		.saturating_add(T::DbWeight::get().reads(36))
<<<<<<< HEAD
		.saturating_add(T::DbWeight::get().writes(52_u64)), DispatchClass::Operational, Pays::No))]
=======
		.saturating_add(T::DbWeight::get().writes(52)), DispatchClass::Operational, Pays::No))]
>>>>>>> 2112d584
        pub fn register_network(origin: OriginFor<T>, hotkey: T::AccountId) -> DispatchResult {
            Self::do_register_network(origin, &hotkey, 1, None)
        }

        /// Facility extrinsic for user to get taken from faucet
        /// It is only available when pow-faucet feature enabled
        /// Just deployed in testnet and devnet for testing purpose
        #[pallet::call_index(60)]
        #[pallet::weight((Weight::from_parts(91_000_000, 0)
        .saturating_add(T::DbWeight::get().reads(27))
		.saturating_add(T::DbWeight::get().writes(22)), DispatchClass::Normal, Pays::No))]
        pub fn faucet(
            origin: OriginFor<T>,
            block_number: u64,
            nonce: u64,
            work: Vec<u8>,
        ) -> DispatchResult {
            if cfg!(feature = "pow-faucet") {
                return Self::do_faucet(origin, block_number, nonce, work);
            }

            Err(Error::<T>::FaucetDisabled.into())
        }

        /// Remove a user's subnetwork
        /// The caller must be the owner of the network
        #[pallet::call_index(61)]
        #[pallet::weight((Weight::from_parts(119_000_000, 0)
		.saturating_add(T::DbWeight::get().reads(6))
		.saturating_add(T::DbWeight::get().writes(31)), DispatchClass::Operational, Pays::No))]
        pub fn dissolve_network(
            origin: OriginFor<T>,
            coldkey: T::AccountId,
            netuid: NetUid,
        ) -> DispatchResult {
            ensure_root(origin)?;
            Self::user_remove_network(coldkey, netuid)
        }

        /// Set a single child for a given hotkey on a specified network.
        ///
        /// This function allows a coldkey to set a single child for a given hotkey on a specified network.
        /// The proportion of the hotkey's stake to be allocated to the child is also specified.
        ///
        /// # Arguments:
        /// * `origin` (<T as frame_system::Config>::RuntimeOrigin):
        ///     - The signature of the calling coldkey. Setting a hotkey child can only be done by the coldkey.
        ///
        /// * `hotkey` (T::AccountId):
        ///     - The hotkey which will be assigned the child.
        ///
        /// * `child` (T::AccountId):
        ///     - The child which will be assigned to the hotkey.
        ///
        /// * `netuid` (u16):
        ///     - The u16 network identifier where the childkey will exist.
        ///
        /// * `proportion` (u64):
        ///     - Proportion of the hotkey's stake to be given to the child, the value must be u64 normalized.
        ///
        /// # Events:
        /// * `ChildAddedSingular`:
        ///     - On successfully registering a child to a hotkey.
        ///
        /// # Errors:
        /// * `SubNetworkDoesNotExist`:
        ///     - Attempting to register to a non-existent network.
        /// * `RegistrationNotPermittedOnRootSubnet`:
        ///     - Attempting to register a child on the root network.
        /// * `NonAssociatedColdKey`:
        ///     - The coldkey does not own the hotkey or the child is the same as the hotkey.
        /// * `HotKeyAccountNotExists`:
        ///     - The hotkey account does not exist.
        ///
        /// # Detailed Explanation of Checks:
        /// 1. **Signature Verification**: Ensures that the caller has signed the transaction, verifying the coldkey.
        /// 2. **Root Network Check**: Ensures that the delegation is not on the root network, as child hotkeys are not valid on the root.
        /// 3. **Network Existence Check**: Ensures that the specified network exists.
        /// 4. **Ownership Verification**: Ensures that the coldkey owns the hotkey.
        /// 5. **Hotkey Account Existence Check**: Ensures that the hotkey account already exists.
        /// 6. **Child-Hotkey Distinction**: Ensures that the child is not the same as the hotkey.
        /// 7. **Old Children Cleanup**: Removes the hotkey from the parent list of its old children.
        /// 8. **New Children Assignment**: Assigns the new child to the hotkey and updates the parent list for the new child.
        // TODO: Benchmark this call
        #[pallet::call_index(67)]
        #[pallet::weight((Weight::from_parts(119_000_000, 0)
		.saturating_add(T::DbWeight::get().reads(6))
		.saturating_add(T::DbWeight::get().writes(31)), DispatchClass::Operational, Pays::Yes))]
        pub fn set_children(
            origin: T::RuntimeOrigin,
            hotkey: T::AccountId,
            netuid: NetUid,
            children: Vec<(u64, T::AccountId)>,
        ) -> DispatchResultWithPostInfo {
            Self::do_schedule_children(origin, hotkey, netuid, children)?;
            Ok(().into())
        }

        /// Schedules a coldkey swap operation to be executed at a future block.
        ///
        /// This function allows a user to schedule the swapping of their coldkey to a new one
        /// at a specified future block. The swap is not executed immediately but is scheduled
        /// to occur at the specified block number.
        ///
        /// # Arguments
        ///
        /// * `origin` - The origin of the call, which should be signed by the current coldkey owner.
        /// * `new_coldkey` - The account ID of the new coldkey that will replace the current one.
        /// * `when` - The block number at which the coldkey swap should be executed.
        ///
        /// # Returns
        ///
        /// Returns a `DispatchResultWithPostInfo` indicating whether the scheduling was successful.
        ///
        /// # Errors
        ///
        /// This function may return an error if:
        /// * The origin is not signed.
        /// * The scheduling fails due to conflicts or system constraints.
        ///
        /// # Notes
        ///
        /// - The actual swap is not performed by this function. It merely schedules the swap operation.
        /// - The weight of this call is set to a fixed value and may need adjustment based on benchmarking.
        ///
        /// # TODO
        ///
        /// - Implement proper weight calculation based on the complexity of the operation.
        /// - Consider adding checks to prevent scheduling too far into the future.
        /// TODO: Benchmark this call
        #[pallet::call_index(73)]
        #[pallet::weight((Weight::from_parts(44_520_000, 0)
		.saturating_add(T::DbWeight::get().reads(4))
		.saturating_add(T::DbWeight::get().writes(2)), DispatchClass::Operational, Pays::Yes))]
        pub fn schedule_swap_coldkey(
            origin: OriginFor<T>,
            new_coldkey: T::AccountId,
        ) -> DispatchResultWithPostInfo {
            let who = ensure_signed(origin)?;
            let current_block = <frame_system::Pallet<T>>::block_number();

            // If the coldkey has a scheduled swap, check if we can reschedule it
            if ColdkeySwapScheduled::<T>::contains_key(&who) {
                let (scheduled_block, _scheduled_coldkey) = ColdkeySwapScheduled::<T>::get(&who);
                let reschedule_duration = ColdkeySwapRescheduleDuration::<T>::get();
                let redo_when = scheduled_block.saturating_add(reschedule_duration);
                ensure!(redo_when <= current_block, Error::<T>::SwapAlreadyScheduled);
            }

            // Calculate the swap cost and ensure sufficient balance
            let swap_cost = Self::get_key_swap_cost();
            ensure!(
                Self::can_remove_balance_from_coldkey_account(&who, swap_cost),
                Error::<T>::NotEnoughBalanceToPaySwapColdKey
            );

            let current_block: BlockNumberFor<T> = <frame_system::Pallet<T>>::block_number();
            let duration: BlockNumberFor<T> = ColdkeySwapScheduleDuration::<T>::get();
            let when: BlockNumberFor<T> = current_block.saturating_add(duration);

            let call = Call::<T>::swap_coldkey {
                old_coldkey: who.clone(),
                new_coldkey: new_coldkey.clone(),
                swap_cost,
            };

            let bound_call = <T as Config>::Preimages::bound(LocalCallOf::<T>::from(call.clone()))
                .map_err(|_| Error::<T>::FailedToSchedule)?;

            T::Scheduler::schedule(
                DispatchTime::At(when),
                None,
                63,
                frame_system::RawOrigin::Root.into(),
                bound_call,
            )
            .map_err(|_| Error::<T>::FailedToSchedule)?;

            ColdkeySwapScheduled::<T>::insert(&who, (when, new_coldkey.clone()));
            // Emit the SwapScheduled event
            Self::deposit_event(Event::ColdkeySwapScheduled {
                old_coldkey: who.clone(),
                new_coldkey: new_coldkey.clone(),
                execution_block: when,
                swap_cost,
            });

            Ok(().into())
        }

        /// Schedule the dissolution of a network at a specified block number.
        ///
        /// # Arguments
        ///
        /// * `origin` - The origin of the call, must be signed by the sender.
        /// * `netuid` - The u16 network identifier to be dissolved.
        ///
        /// # Returns
        ///
        /// Returns a `DispatchResultWithPostInfo` indicating success or failure of the operation.
        ///
        /// # Weight
        ///
        /// Weight is calculated based on the number of database reads and writes.

        #[pallet::call_index(74)]
        #[pallet::weight((Weight::from_parts(119_000_000, 0)
		.saturating_add(T::DbWeight::get().reads(6))
		.saturating_add(T::DbWeight::get().writes(31)), DispatchClass::Operational, Pays::Yes))]
        pub fn schedule_dissolve_network(
            _origin: OriginFor<T>,
            _netuid: NetUid,
        ) -> DispatchResultWithPostInfo {
            Err(Error::<T>::CallDisabled.into())

            // let who = ensure_signed(origin)?;

            // let current_block: BlockNumberFor<T> = <frame_system::Pallet<T>>::block_number();
            // let duration: BlockNumberFor<T> = DissolveNetworkScheduleDuration::<T>::get();
            // let when: BlockNumberFor<T> = current_block.saturating_add(duration);

            // let call = Call::<T>::dissolve_network {
            //     coldkey: who.clone(),
            //     netuid,
            // };

            // let bound_call = T::Preimages::bound(LocalCallOf::<T>::from(call.clone()))
            //     .map_err(|_| Error::<T>::FailedToSchedule)?;

            // T::Scheduler::schedule(
            //     DispatchTime::At(when),
            //     None,
            //     63,
            //     frame_system::RawOrigin::Root.into(),
            //     bound_call,
            // )
            // .map_err(|_| Error::<T>::FailedToSchedule)?;

            // // Emit the SwapScheduled event
            // Self::deposit_event(Event::DissolveNetworkScheduled {
            //     account: who.clone(),
            //     netuid,
            //     execution_block: when,
            // });

            // Ok(().into())
        }

        /// ---- Set prometheus information for the neuron.
        /// # Args:
        /// * 'origin': (<T as frame_system::Config>Origin):
        /// 	- The signature of the calling hotkey.
        ///
        /// * 'netuid' (u16):
        /// 	- The u16 network identifier.
        ///
        /// * 'version' (u16):
        /// 	-  The bittensor version identifier.
        ///
        /// * 'ip' (u128):
        /// 	- The prometheus ip information as a u128 encoded integer.
        ///
        /// * 'port' (u16):
        /// 	- The prometheus port information as a u16 encoded integer.
        ///
        /// * 'ip_type' (u8):
        /// 	- The ip type v4 or v6.
        ///
        #[pallet::call_index(68)]
        #[pallet::weight((Weight::from_parts(31_780_000, 0)
		.saturating_add(T::DbWeight::get().reads(3))
		.saturating_add(T::DbWeight::get().writes(1)), DispatchClass::Normal, Pays::Yes))]
        pub fn set_identity(
            origin: OriginFor<T>,
            name: Vec<u8>,
            url: Vec<u8>,
            github_repo: Vec<u8>,
            image: Vec<u8>,
            discord: Vec<u8>,
            description: Vec<u8>,
            additional: Vec<u8>,
        ) -> DispatchResult {
            Self::do_set_identity(
                origin,
                name,
                url,
                github_repo,
                image,
                discord,
                description,
                additional,
            )
        }

        /// ---- Set the identity information for a subnet.
        /// # Args:
        /// * `origin` - (<T as frame_system::Config>::Origin):
        ///     - The signature of the calling coldkey, which must be the owner of the subnet.
        ///
        /// * `netuid` (u16):
        ///     - The unique network identifier of the subnet.
        ///
        /// * `subnet_name` (Vec<u8>):
        ///     - The name of the subnet.
        ///
        /// * `github_repo` (Vec<u8>):
        ///     - The GitHub repository associated with the subnet identity.
        ///
        /// * `subnet_contact` (Vec<u8>):
        ///     - The contact information for the subnet.
        #[pallet::call_index(78)]
        #[pallet::weight((Weight::from_parts(23_080_000, 0)
		.saturating_add(T::DbWeight::get().reads(1))
		.saturating_add(T::DbWeight::get().writes(1)), DispatchClass::Normal, Pays::Yes))]
        pub fn set_subnet_identity(
            origin: OriginFor<T>,
            netuid: NetUid,
            subnet_name: Vec<u8>,
            github_repo: Vec<u8>,
            subnet_contact: Vec<u8>,
            subnet_url: Vec<u8>,
            discord: Vec<u8>,
            description: Vec<u8>,
            logo_url: Vec<u8>,
            additional: Vec<u8>,
        ) -> DispatchResult {
            Self::do_set_subnet_identity(
                origin,
                netuid,
                subnet_name,
                github_repo,
                subnet_contact,
                subnet_url,
                discord,
                description,
                logo_url,
                additional,
            )
        }

        /// User register a new subnetwork
        #[pallet::call_index(79)]
        #[pallet::weight((Weight::from_parts(239_700_000, 0)
                .saturating_add(T::DbWeight::get().reads(35))
<<<<<<< HEAD
                .saturating_add(T::DbWeight::get().writes(51_u64)), DispatchClass::Operational, Pays::No))]
=======
                .saturating_add(T::DbWeight::get().writes(51)), DispatchClass::Operational, Pays::No))]
>>>>>>> 2112d584
        pub fn register_network_with_identity(
            origin: OriginFor<T>,
            hotkey: T::AccountId,
            identity: Option<SubnetIdentityOfV3>,
        ) -> DispatchResult {
            Self::do_register_network(origin, &hotkey, 1, identity)
        }

        /// ---- The implementation for the extrinsic unstake_all: Removes all stake from a hotkey account across all subnets and adds it onto a coldkey.
        ///
        /// # Args:
        /// * `origin` - (<T as frame_system::Config>::Origin):
        ///     - The signature of the caller's coldkey.
        ///
        /// * `hotkey` (T::AccountId):
        ///     - The associated hotkey account.
        ///
        /// # Event:
        /// * StakeRemoved;
        ///     - On the successfully removing stake from the hotkey account.
        ///
        /// # Raises:
        /// * `NotRegistered`:
        ///     - Thrown if the account we are attempting to unstake from is non existent.
        ///
        /// * `NonAssociatedColdKey`:
        ///     - Thrown if the coldkey does not own the hotkey we are unstaking from.
        ///
        /// * `NotEnoughStakeToWithdraw`:
        ///     - Thrown if there is not enough stake on the hotkey to withdraw this amount.
        ///
        /// * `TxRateLimitExceeded`:
        ///     - Thrown if key has hit transaction rate limit
        #[pallet::call_index(83)]
        #[pallet::weight((Weight::from_parts(30_190_000, 0)
        .saturating_add(T::DbWeight::get().reads(6))
        .saturating_add(T::DbWeight::get().writes(0)), DispatchClass::Operational, Pays::No))]
        pub fn unstake_all(origin: OriginFor<T>, hotkey: T::AccountId) -> DispatchResult {
            Self::do_unstake_all(origin, hotkey)
        }

        /// ---- The implementation for the extrinsic unstake_all: Removes all stake from a hotkey account across all subnets and adds it onto a coldkey.
        ///
        /// # Args:
        /// * `origin` - (<T as frame_system::Config>::Origin):
        ///     - The signature of the caller's coldkey.
        ///
        /// * `hotkey` (T::AccountId):
        ///     - The associated hotkey account.
        ///
        /// # Event:
        /// * StakeRemoved;
        ///     - On the successfully removing stake from the hotkey account.
        ///
        /// # Raises:
        /// * `NotRegistered`:
        ///     - Thrown if the account we are attempting to unstake from is non existent.
        ///
        /// * `NonAssociatedColdKey`:
        ///     - Thrown if the coldkey does not own the hotkey we are unstaking from.
        ///
        /// * `NotEnoughStakeToWithdraw`:
        ///     - Thrown if there is not enough stake on the hotkey to withdraw this amount.
        ///
        /// * `TxRateLimitExceeded`:
        ///     - Thrown if key has hit transaction rate limit
        #[pallet::call_index(84)]
        #[pallet::weight((Weight::from_parts(369_500_000, 0)
        .saturating_add(T::DbWeight::get().reads(33))
        .saturating_add(T::DbWeight::get().writes(16)), DispatchClass::Operational, Pays::No))]
        pub fn unstake_all_alpha(origin: OriginFor<T>, hotkey: T::AccountId) -> DispatchResult {
            Self::do_unstake_all_alpha(origin, hotkey)
        }

        /// ---- The implementation for the extrinsic move_stake: Moves specified amount of stake from a hotkey to another across subnets.
        ///
        /// # Args:
        /// * `origin` - (<T as frame_system::Config>::Origin):
        ///     - The signature of the caller's coldkey.
        ///
        /// * `origin_hotkey` (T::AccountId):
        ///     - The hotkey account to move stake from.
        ///
        /// * `destination_hotkey` (T::AccountId):
        ///     - The hotkey account to move stake to.
        ///
        /// * `origin_netuid` (T::AccountId):
        ///     - The subnet ID to move stake from.
        ///
        /// * `destination_netuid` (T::AccountId):
        ///     - The subnet ID to move stake to.
        ///
        /// * `alpha_amount` (T::AccountId):
        ///     - The alpha stake amount to move.
        ///
        #[pallet::call_index(85)]
        #[pallet::weight((Weight::from_parts(419_500_000, 0)
        .saturating_add(T::DbWeight::get().reads(32))
        .saturating_add(T::DbWeight::get().writes(20)), DispatchClass::Operational, Pays::No))]
        pub fn move_stake(
            origin: T::RuntimeOrigin,
            origin_hotkey: T::AccountId,
            destination_hotkey: T::AccountId,
            origin_netuid: NetUid,
            destination_netuid: NetUid,
            alpha_amount: u64,
        ) -> DispatchResult {
            Self::do_move_stake(
                origin,
                origin_hotkey,
                destination_hotkey,
                origin_netuid,
                destination_netuid,
                alpha_amount,
            )
        }

        /// Transfers a specified amount of stake from one coldkey to another, optionally across subnets,
        /// while keeping the same hotkey.
        ///
        /// # Arguments
        /// * `origin` - The origin of the transaction, which must be signed by the `origin_coldkey`.
        /// * `destination_coldkey` - The coldkey to which the stake is transferred.
        /// * `hotkey` - The hotkey associated with the stake.
        /// * `origin_netuid` - The network/subnet ID to move stake from.
        /// * `destination_netuid` - The network/subnet ID to move stake to (for cross-subnet transfer).
        /// * `alpha_amount` - The amount of stake to transfer.
        ///
        /// # Errors
        /// Returns an error if:
        /// * The origin is not signed by the correct coldkey.
        /// * Either subnet does not exist.
        /// * The hotkey does not exist.
        /// * There is insufficient stake on `(origin_coldkey, hotkey, origin_netuid)`.
        /// * The transfer amount is below the minimum stake requirement.
        ///
        /// # Events
        /// May emit a `StakeTransferred` event on success.
        #[pallet::call_index(86)]
        #[pallet::weight((Weight::from_parts(432_600_000, 0)
        .saturating_add(T::DbWeight::get().reads(31))
        .saturating_add(T::DbWeight::get().writes(19)), DispatchClass::Operational, Pays::No))]
        pub fn transfer_stake(
            origin: T::RuntimeOrigin,
            destination_coldkey: T::AccountId,
            hotkey: T::AccountId,
            origin_netuid: NetUid,
            destination_netuid: NetUid,
            alpha_amount: u64,
        ) -> DispatchResult {
            Self::do_transfer_stake(
                origin,
                destination_coldkey,
                hotkey,
                origin_netuid,
                destination_netuid,
                alpha_amount,
            )
        }

        /// Swaps a specified amount of stake from one subnet to another, while keeping the same coldkey and hotkey.
        ///
        /// # Arguments
        /// * `origin` - The origin of the transaction, which must be signed by the coldkey that owns the `hotkey`.
        /// * `hotkey` - The hotkey whose stake is being swapped.
        /// * `origin_netuid` - The network/subnet ID from which stake is removed.
        /// * `destination_netuid` - The network/subnet ID to which stake is added.
        /// * `alpha_amount` - The amount of stake to swap.
        ///
        /// # Errors
        /// Returns an error if:
        /// * The transaction is not signed by the correct coldkey (i.e., `coldkey_owns_hotkey` fails).
        /// * Either `origin_netuid` or `destination_netuid` does not exist.
        /// * The hotkey does not exist.
        /// * There is insufficient stake on `(coldkey, hotkey, origin_netuid)`.
        /// * The swap amount is below the minimum stake requirement.
        ///
        /// # Events
        /// May emit a `StakeSwapped` event on success.
        #[pallet::call_index(87)]
        #[pallet::weight((
            Weight::from_parts(351_300_000, 0)
            .saturating_add(T::DbWeight::get().reads(32))
            .saturating_add(T::DbWeight::get().writes(17)),
            DispatchClass::Operational,
            Pays::No
        ))]
        pub fn swap_stake(
            origin: T::RuntimeOrigin,
            hotkey: T::AccountId,
            origin_netuid: NetUid,
            destination_netuid: NetUid,
            alpha_amount: u64,
        ) -> DispatchResult {
            Self::do_swap_stake(
                origin,
                hotkey,
                origin_netuid,
                destination_netuid,
                alpha_amount,
            )
        }

        /// --- Adds stake to a hotkey on a subnet with a price limit.
        /// This extrinsic allows to specify the limit price for alpha token
        /// at which or better (lower) the staking should execute.
        ///
        /// In case if slippage occurs and the price shall move beyond the limit
        /// price, the staking order may execute only partially or not execute
        /// at all.
        ///
        /// # Args:
        ///  * 'origin': (<T as frame_system::Config>Origin):
        /// 	- The signature of the caller's coldkey.
        ///
        ///  * 'hotkey' (T::AccountId):
        /// 	- The associated hotkey account.
        ///
        /// * 'netuid' (u16):
        ///     - Subnetwork UID
        ///
        ///  * 'amount_staked' (u64):
        /// 	- The amount of stake to be added to the hotkey staking account.
        ///
        ///  * 'limit_price' (u64):
        /// 	- The limit price expressed in units of RAO per one Alpha.
        ///
        ///  * 'allow_partial' (bool):
        /// 	- Allows partial execution of the amount. If set to false, this becomes
        ///       fill or kill type or order.
        ///
        /// # Event:
        ///  * StakeAdded;
        /// 	- On the successfully adding stake to a global account.
        ///
        /// # Raises:
        ///  * 'NotEnoughBalanceToStake':
        /// 	- Not enough balance on the coldkey to add onto the global account.
        ///
        ///  * 'NonAssociatedColdKey':
        /// 	- The calling coldkey is not associated with this hotkey.
        ///
        ///  * 'BalanceWithdrawalError':
        ///  	- Errors stemming from transaction pallet.
        ///
        #[pallet::call_index(88)]
        #[pallet::weight((Weight::from_parts(402_800_000, 0)
		.saturating_add(T::DbWeight::get().reads(26))
		.saturating_add(T::DbWeight::get().writes(15)), DispatchClass::Normal, Pays::No))]
        pub fn add_stake_limit(
            origin: OriginFor<T>,
            hotkey: T::AccountId,
            netuid: NetUid,
            amount_staked: u64,
            limit_price: u64,
            allow_partial: bool,
        ) -> DispatchResult {
            Self::do_add_stake_limit(
                origin,
                hotkey,
                netuid,
                amount_staked,
                limit_price,
                allow_partial,
            )
        }

        /// --- Removes stake from a hotkey on a subnet with a price limit.
        /// This extrinsic allows to specify the limit price for alpha token
        /// at which or better (higher) the staking should execute.
        ///
        /// In case if slippage occurs and the price shall move beyond the limit
        /// price, the staking order may execute only partially or not execute
        /// at all.
        ///
        /// # Args:
        /// * 'origin': (<T as frame_system::Config>Origin):
        /// 	- The signature of the caller's coldkey.
        ///
        /// * 'hotkey' (T::AccountId):
        /// 	- The associated hotkey account.
        ///
        /// * 'netuid' (u16):
        ///     - Subnetwork UID
        ///
        /// * 'amount_unstaked' (u64):
        /// 	- The amount of stake to be added to the hotkey staking account.
        ///
        ///  * 'limit_price' (u64):
        ///     - The limit price expressed in units of RAO per one Alpha.
        ///
        ///  * 'allow_partial' (bool):
        ///     - Allows partial execution of the amount. If set to false, this becomes
        ///       fill or kill type or order.
        ///
        /// # Event:
        /// * StakeRemoved;
        /// 	- On the successfully removing stake from the hotkey account.
        ///
        /// # Raises:
        /// * 'NotRegistered':
        /// 	- Thrown if the account we are attempting to unstake from is non existent.
        ///
        /// * 'NonAssociatedColdKey':
        /// 	- Thrown if the coldkey does not own the hotkey we are unstaking from.
        ///
        /// * 'NotEnoughStakeToWithdraw':
        /// 	- Thrown if there is not enough stake on the hotkey to withdwraw this amount.
        ///
        #[pallet::call_index(89)]
        #[pallet::weight((Weight::from_parts(403_800_000, 0)
		.saturating_add(T::DbWeight::get().reads(30))
		.saturating_add(T::DbWeight::get().writes(14)), DispatchClass::Normal, Pays::No))]
        pub fn remove_stake_limit(
            origin: OriginFor<T>,
            hotkey: T::AccountId,
            netuid: NetUid,
            amount_unstaked: u64,
            limit_price: u64,
            allow_partial: bool,
        ) -> DispatchResult {
            Self::do_remove_stake_limit(
                origin,
                hotkey,
                netuid,
                amount_unstaked,
                limit_price,
                allow_partial,
            )
        }

        /// Swaps a specified amount of stake from one subnet to another, while keeping the same coldkey and hotkey.
        ///
        /// # Arguments
        /// * `origin` - The origin of the transaction, which must be signed by the coldkey that owns the `hotkey`.
        /// * `hotkey` - The hotkey whose stake is being swapped.
        /// * `origin_netuid` - The network/subnet ID from which stake is removed.
        /// * `destination_netuid` - The network/subnet ID to which stake is added.
        /// * `alpha_amount` - The amount of stake to swap.
        /// * `limit_price` - The limit price expressed in units of RAO per one Alpha.
        /// * `allow_partial` - Allows partial execution of the amount. If set to false, this becomes fill or kill type or order.
        ///
        /// # Errors
        /// Returns an error if:
        /// * The transaction is not signed by the correct coldkey (i.e., `coldkey_owns_hotkey` fails).
        /// * Either `origin_netuid` or `destination_netuid` does not exist.
        /// * The hotkey does not exist.
        /// * There is insufficient stake on `(coldkey, hotkey, origin_netuid)`.
        /// * The swap amount is below the minimum stake requirement.
        ///
        /// # Events
        /// May emit a `StakeSwapped` event on success.
        #[pallet::call_index(90)]
        #[pallet::weight((
            Weight::from_parts(426_500_000, 0)
            .saturating_add(T::DbWeight::get().reads(32))
            .saturating_add(T::DbWeight::get().writes(17)),
            DispatchClass::Operational,
            Pays::No
        ))]
        pub fn swap_stake_limit(
            origin: T::RuntimeOrigin,
            hotkey: T::AccountId,
            origin_netuid: NetUid,
            destination_netuid: NetUid,
            alpha_amount: u64,
            limit_price: u64,
            allow_partial: bool,
        ) -> DispatchResult {
            Self::do_swap_stake_limit(
                origin,
                hotkey,
                origin_netuid,
                destination_netuid,
                alpha_amount,
                limit_price,
                allow_partial,
            )
        }

        /// Attempts to associate a hotkey with a coldkey.
        ///
        /// # Arguments
        /// * `origin` - The origin of the transaction, which must be signed by the coldkey that owns the `hotkey`.
        /// * `hotkey` - The hotkey to associate with the coldkey.
        ///
        /// # Note
        /// Will charge based on the weight even if the hotkey is already associated with a coldkey.
        #[pallet::call_index(91)]
        #[pallet::weight((
            Weight::from_parts(32_560_000, 0).saturating_add(T::DbWeight::get().reads_writes(3, 3)),
            DispatchClass::Operational,
            Pays::Yes
        ))]
        pub fn try_associate_hotkey(
            origin: T::RuntimeOrigin,
            hotkey: T::AccountId,
        ) -> DispatchResult {
            let coldkey = ensure_signed(origin)?;

            let _ = Self::do_try_associate_hotkey(&coldkey, &hotkey);

            Ok(())
        }

        /// Initiates a call on a subnet.
        ///
        /// # Arguments
        /// * `origin` - The origin of the call, which must be signed by the subnet owner.
        /// * `netuid` - The unique identifier of the subnet on which the call is being initiated.
        ///
        /// # Events
        /// Emits a `FirstEmissionBlockNumberSet` event on success.
        #[pallet::call_index(92)]
        #[pallet::weight((
            Weight::from_parts(35_770_000, 0).saturating_add(T::DbWeight::get().reads_writes(4, 2)),
            DispatchClass::Operational,
            Pays::Yes
        ))]
        pub fn start_call(origin: T::RuntimeOrigin, netuid: NetUid) -> DispatchResult {
            Self::do_start_call(origin, netuid)?;
            Ok(())
        }

        /// Attempts to associate a hotkey with an EVM key.
        ///
        /// The signature will be checked to see if the recovered public key matches the `evm_key` provided.
        ///
        /// The EVM key is expected to sign the message according to this formula to produce the signature:
        /// ```text
        /// keccak_256(hotkey ++ keccak_256(block_number))
        /// ```
        ///
        /// # Arguments
        /// * `origin` - The origin of the transaction, which must be signed by the coldkey that owns the `hotkey`.
        /// * `netuid` - The netuid that the `hotkey` belongs to.
        /// * `hotkey` - The hotkey associated with the `origin`.
        /// * `evm_key` - The EVM key to associate with the `hotkey`.
        /// * `block_number` - The block number used in the `signature`.
        /// * `signature` - A signed message by the `evm_key` containing the `hotkey` and the hashed `block_number`.
        ///
        /// # Errors
        /// Returns an error if:
        /// * The transaction is not signed.
        /// * The hotkey is not owned by the origin coldkey.
        /// * The hotkey does not belong to the subnet identified by the netuid.
        /// * The EVM key cannot be recovered from the signature.
        /// * The EVM key recovered from the signature does not match the given EVM key.
        ///
        /// # Events
        /// May emit a `EvmKeyAssociated` event on success
        #[pallet::call_index(93)]
        #[pallet::weight((
            Weight::from_parts(3_000_000, 0).saturating_add(T::DbWeight::get().reads_writes(2, 1)),
            DispatchClass::Operational,
            Pays::No
        ))]
        pub fn associate_evm_key(
            origin: T::RuntimeOrigin,
            netuid: NetUid,
            evm_key: H160,
            block_number: u64,
            signature: Signature,
        ) -> DispatchResult {
            Self::do_associate_evm_key(origin, netuid, evm_key, block_number, signature)
        }

        /// Recycles alpha from a cold/hot key pair, reducing AlphaOut on a subnet
        ///
        /// # Arguments
        /// * `origin` - The origin of the call (must be signed by the coldkey)
        /// * `hotkey` - The hotkey account
        /// * `amount` - The amount of alpha to recycle
        /// * `netuid` - The subnet ID
        ///
        /// # Events
        /// Emits a `TokensRecycled` event on success.
        #[pallet::call_index(101)]
        #[pallet::weight((
            Weight::from_parts(101_000_000, 0).saturating_add(T::DbWeight::get().reads_writes(7, 4)),
            DispatchClass::Operational,
            Pays::Yes
        ))]
        pub fn recycle_alpha(
            origin: T::RuntimeOrigin,
            hotkey: T::AccountId,
            amount: u64,
            netuid: NetUid,
        ) -> DispatchResult {
            Self::do_recycle_alpha(origin, hotkey, amount, netuid)
        }

        /// Burns alpha from a cold/hot key pair without reducing `AlphaOut`
        ///
        /// # Arguments
        /// * `origin` - The origin of the call (must be signed by the coldkey)
        /// * `hotkey` - The hotkey account
        /// * `amount` - The amount of alpha to burn
        /// * `netuid` - The subnet ID
        ///
        /// # Events
        /// Emits a `TokensBurned` event on success.
        #[pallet::call_index(102)]
        #[pallet::weight((
            Weight::from_parts(98_010_000, 0).saturating_add(T::DbWeight::get().reads_writes(7, 3)),
            DispatchClass::Operational,
            Pays::Yes
        ))]
        pub fn burn_alpha(
            origin: T::RuntimeOrigin,
            hotkey: T::AccountId,
            amount: u64,
            netuid: NetUid,
        ) -> DispatchResult {
            Self::do_burn_alpha(origin, hotkey, amount, netuid)
        }

        /// Sets the pending childkey cooldown (in blocks). Root only.
        #[pallet::call_index(109)]
        #[pallet::weight((Weight::from_parts(10_000, 0), DispatchClass::Operational, Pays::No))]
        pub fn set_pending_childkey_cooldown(
            origin: OriginFor<T>,
            cooldown: u64,
        ) -> DispatchResult {
            ensure_root(origin)?;
            PendingChildKeyCooldown::<T>::put(cooldown);
            Ok(())
        }

        /// Removes all stake from a hotkey on a subnet with a price limit.
        /// This extrinsic allows to specify the limit price for alpha token
        /// at which or better (higher) the staking should execute.
        /// Without limit_price it remove all the stake similar to `remove_stake` extrinsic
        #[pallet::call_index(103)]
        #[pallet::weight((Weight::from_parts(398_000_000, 10142)
			.saturating_add(T::DbWeight::get().reads(30_u64))
			.saturating_add(T::DbWeight::get().writes(14_u64)), DispatchClass::Normal, Pays::No))]
        pub fn remove_stake_full_limit(
            origin: T::RuntimeOrigin,
            hotkey: T::AccountId,
            netuid: NetUid,
            limit_price: Option<u64>,
        ) -> DispatchResult {
            Self::do_remove_stake_full_limit(origin, hotkey, netuid, limit_price)
        }

        /// Register a new leased network.
        ///
        /// The crowdloan's contributions are used to compute the share of the emissions that the contributors
        /// will receive as dividends.
        ///
        /// The leftover cap is refunded to the contributors and the beneficiary.
        ///
        /// # Args:
        /// * `origin` - (<T as frame_system::Config>::Origin):
        ///     - The signature of the caller's coldkey.
        ///
        /// * `emissions_share` (Percent):
        ///     - The share of the emissions that the contributors will receive as dividends.
        ///
        /// * `end_block` (Option<BlockNumberFor<T>>):
        ///     - The block at which the lease will end. If not defined, the lease is perpetual.
        #[pallet::call_index(110)]
        #[pallet::weight(SubnetLeasingWeightInfo::<T>::do_register_leased_network(T::MaxContributors::get()))]
        pub fn register_leased_network(
            origin: T::RuntimeOrigin,
            emissions_share: Percent,
            end_block: Option<BlockNumberFor<T>>,
        ) -> DispatchResultWithPostInfo {
            Self::do_register_leased_network(origin, emissions_share, end_block)
        }

        /// Terminate a lease.
        ///
        /// The beneficiary can terminate the lease after the end block has passed and get the subnet ownership.
        /// The subnet is transferred to the beneficiary and the lease is removed from storage.
        ///
        /// **The hotkey must be owned by the beneficiary coldkey.**
        ///
        /// # Args:
        /// * `origin` - (<T as frame_system::Config>::Origin):
        ///     - The signature of the caller's coldkey.
        ///
        /// * `lease_id` (LeaseId):
        ///     - The ID of the lease to terminate.
        ///
        /// * `hotkey` (T::AccountId):
        ///     - The hotkey of the beneficiary to mark as subnet owner hotkey.
        #[pallet::call_index(111)]
        #[pallet::weight(SubnetLeasingWeightInfo::<T>::do_terminate_lease(T::MaxContributors::get()))]
        pub fn terminate_lease(
            origin: T::RuntimeOrigin,
            lease_id: LeaseId,
            hotkey: T::AccountId,
        ) -> DispatchResultWithPostInfo {
            Self::do_terminate_lease(origin, lease_id, hotkey)
        }

        /// Updates the symbol for a subnet.
        ///
        /// # Arguments
        /// * `origin` - The origin of the call, which must be the subnet owner or root.
        /// * `netuid` - The unique identifier of the subnet on which the symbol is being set.
        /// * `symbol` - The symbol to set for the subnet.
        ///
        /// # Errors
        /// Returns an error if:
        /// * The transaction is not signed by the subnet owner.
        /// * The symbol does not exist.
        /// * The symbol is already in use by another subnet.
        ///
        /// # Events
        /// Emits a `SymbolUpdated` event on success.
        #[pallet::call_index(112)]
        #[pallet::weight((
            Weight::from_parts(28_840_000, 0).saturating_add(T::DbWeight::get().reads_writes(4, 1)),
            DispatchClass::Operational,
            Pays::Yes
        ))]
        pub fn update_symbol(
            origin: OriginFor<T>,
            netuid: NetUid,
            symbol: Vec<u8>,
        ) -> DispatchResult {
            Self::ensure_subnet_owner_or_root(origin, netuid)?;

            Self::ensure_symbol_exists(&symbol)?;
            Self::ensure_symbol_available(&symbol)?;

            TokenSymbol::<T>::insert(netuid, symbol.clone());

            Self::deposit_event(Event::SymbolUpdated { netuid, symbol });
            Ok(())
        }
    }
}<|MERGE_RESOLUTION|>--- conflicted
+++ resolved
@@ -1195,11 +1195,7 @@
         #[pallet::call_index(59)]
         #[pallet::weight((Weight::from_parts(260_500_000, 0)
 		.saturating_add(T::DbWeight::get().reads(36))
-<<<<<<< HEAD
-		.saturating_add(T::DbWeight::get().writes(52_u64)), DispatchClass::Operational, Pays::No))]
-=======
 		.saturating_add(T::DbWeight::get().writes(52)), DispatchClass::Operational, Pays::No))]
->>>>>>> 2112d584
         pub fn register_network(origin: OriginFor<T>, hotkey: T::AccountId) -> DispatchResult {
             Self::do_register_network(origin, &hotkey, 1, None)
         }
@@ -1544,11 +1540,7 @@
         #[pallet::call_index(79)]
         #[pallet::weight((Weight::from_parts(239_700_000, 0)
                 .saturating_add(T::DbWeight::get().reads(35))
-<<<<<<< HEAD
-                .saturating_add(T::DbWeight::get().writes(51_u64)), DispatchClass::Operational, Pays::No))]
-=======
                 .saturating_add(T::DbWeight::get().writes(51)), DispatchClass::Operational, Pays::No))]
->>>>>>> 2112d584
         pub fn register_network_with_identity(
             origin: OriginFor<T>,
             hotkey: T::AccountId,
