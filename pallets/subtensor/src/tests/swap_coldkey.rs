--- conflicted
+++ resolved
@@ -438,12 +438,7 @@
         let new_coldkey = U256::from(2);
         let hotkey = U256::from(3);
         let stake = DefaultMinStake::<Test>::get() * 10;
-<<<<<<< HEAD
-        let netuid = 1u16;
-=======
-        let netuid = NetUid::from(1u16);
-        let fee = DefaultStakingFee::<Test>::get();
->>>>>>> 1f41b5ec
+        let netuid = NetUid::from(1);
 
         add_network(netuid, 1, 0);
         register_ok_neuron(netuid, hotkey, old_coldkey, 1001000);
@@ -1084,12 +1079,7 @@
         let stake_amount1 = DefaultMinStake::<Test>::get() * 10;
         let stake_amount2 = DefaultMinStake::<Test>::get() * 20;
         let mut weight = Weight::zero();
-<<<<<<< HEAD
-        let netuid = 1u16;
-=======
-        let netuid = NetUid::from(1u16);
-        let fee = DefaultStakingFee::<Test>::get();
->>>>>>> 1f41b5ec
+        let netuid = NetUid::from(1);
 
         // Setup initial state
         add_network(netuid, 1, 0);
