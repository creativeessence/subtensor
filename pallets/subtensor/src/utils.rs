--- conflicted
+++ resolved
@@ -1,7 +1,5 @@
 use super::*;
 use crate::system::{ensure_root, ensure_signed_or_root};
-use frame_support::inherent::Vec;
-use frame_support::pallet_prelude::DispatchResult;
 use sp_core::U256;
 
 impl<T: Config> Pallet<T> {
@@ -12,7 +10,7 @@
         let coldkey = ensure_signed_or_root(o);
         match coldkey {
             Ok(Some(who)) if SubnetOwner::<T>::get(netuid) == who => Ok(()),
-            Ok(Some(_)) => Err(DispatchError::BadOrigin.into()),
+            Ok(Some(_)) => Err(DispatchError::BadOrigin),
             Ok(None) => Ok(()),
             Err(x) => Err(x.into()),
         }
@@ -147,101 +145,23 @@
     pub fn set_target_stakes_per_interval(target_stakes_per_interval: u64) {
         TargetStakesPerInterval::<T>::set(target_stakes_per_interval)
     }
-    pub fn set_stakes_this_interval_for_coldkey_hotkey(coldkey: &T::AccountId, hotkey: &T::AccountId, stakes_this_interval: u64, last_staked_block_number: u64) {
-        TotalHotkeyColdkeyStakesThisInterval::<T>::insert(coldkey, hotkey, (stakes_this_interval, last_staked_block_number));
+    pub fn set_stakes_this_interval_for_coldkey_hotkey(
+        coldkey: &T::AccountId,
+        hotkey: &T::AccountId,
+        stakes_this_interval: u64,
+        last_staked_block_number: u64,
+    ) {
+        TotalHotkeyColdkeyStakesThisInterval::<T>::insert(
+            coldkey,
+            hotkey,
+            (stakes_this_interval, last_staked_block_number),
+        );
     }
     pub fn set_stake_interval(block: u64) {
         StakeInterval::<T>::set(block);
     }
     pub fn get_rank_for_uid(netuid: u16, uid: u16) -> u16 {
         let vec = Rank::<T>::get(netuid);
-<<<<<<< HEAD
-        if (uid as usize) < vec.len() {
-            return vec[uid as usize];
-        } else {
-            return 0;
-        }
-    }
-    pub fn get_trust_for_uid(netuid: u16, uid: u16) -> u16 {
-        let vec = Trust::<T>::get(netuid);
-        if (uid as usize) < vec.len() {
-            return vec[uid as usize];
-        } else {
-            return 0;
-        }
-    }
-    pub fn get_emission_for_uid(netuid: u16, uid: u16) -> u64 {
-        let vec = Emission::<T>::get(netuid);
-        if (uid as usize) < vec.len() {
-            return vec[uid as usize];
-        } else {
-            return 0;
-        }
-    }
-    pub fn get_active_for_uid(netuid: u16, uid: u16) -> bool {
-        let vec = Active::<T>::get(netuid);
-        if (uid as usize) < vec.len() {
-            return vec[uid as usize];
-        } else {
-            return false;
-        }
-    }
-    pub fn get_consensus_for_uid(netuid: u16, uid: u16) -> u16 {
-        let vec = Consensus::<T>::get(netuid);
-        if (uid as usize) < vec.len() {
-            return vec[uid as usize];
-        } else {
-            return 0;
-        }
-    }
-    pub fn get_incentive_for_uid(netuid: u16, uid: u16) -> u16 {
-        let vec = Incentive::<T>::get(netuid);
-        if (uid as usize) < vec.len() {
-            return vec[uid as usize];
-        } else {
-            return 0;
-        }
-    }
-    pub fn get_dividends_for_uid(netuid: u16, uid: u16) -> u16 {
-        let vec = Dividends::<T>::get(netuid);
-        if (uid as usize) < vec.len() {
-            return vec[uid as usize];
-        } else {
-            return 0;
-        }
-    }
-    pub fn get_last_update_for_uid(netuid: u16, uid: u16) -> u64 {
-        let vec = LastUpdate::<T>::get(netuid);
-        if (uid as usize) < vec.len() {
-            return vec[uid as usize];
-        } else {
-            return 0;
-        }
-    }
-    pub fn get_pruning_score_for_uid(netuid: u16, uid: u16) -> u16 {
-        let vec = PruningScores::<T>::get(netuid);
-        if (uid as usize) < vec.len() {
-            return vec[uid as usize];
-        } else {
-            return u16::MAX;
-        }
-    }
-    pub fn get_validator_trust_for_uid(netuid: u16, uid: u16) -> u16 {
-        let vec = ValidatorTrust::<T>::get(netuid);
-        if (uid as usize) < vec.len() {
-            return vec[uid as usize];
-        } else {
-            return 0;
-        }
-    }
-    pub fn get_validator_permit_for_uid(netuid: u16, uid: u16) -> bool {
-        let vec = ValidatorPermit::<T>::get(netuid);
-        if (uid as usize) < vec.len() {
-            return vec[uid as usize];
-        } else {
-            return false;
-        }
-=======
         vec.get(uid as usize).copied().unwrap_or(0)
     }
     pub fn get_trust_for_uid(netuid: u16, uid: u16) -> u16 {
@@ -283,7 +203,6 @@
     pub fn get_validator_permit_for_uid(netuid: u16, uid: u16) -> bool {
         let vec = ValidatorPermit::<T>::get(netuid);
         vec.get(uid as usize).copied().unwrap_or(false)
->>>>>>> f6169aa2
     }
     pub fn get_weights_min_stake() -> u64 {
         WeightsMinStake::<T>::get()
@@ -369,7 +288,7 @@
             return false;
         }
 
-        return current_block - prev_tx_block <= rate_limit;
+        current_block - prev_tx_block <= rate_limit
     }
     pub fn exceeds_tx_delegate_take_rate_limit(prev_tx_block: u64, current_block: u64) -> bool {
         let rate_limit: u64 = Self::get_tx_delegate_take_rate_limit();
@@ -386,7 +305,7 @@
     pub fn burn_tokens(amount: u64) {
         TotalIssuance::<T>::put(TotalIssuance::<T>::get().saturating_sub(amount));
     }
-    pub fn coinbase(amount: u64 ){
+    pub fn coinbase(amount: u64) {
         TotalIssuance::<T>::put(TotalIssuance::<T>::get().saturating_add(amount));
     }
     pub fn get_default_take() -> u16 {
