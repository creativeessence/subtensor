// This file is part of Substrate.

// Copyright (C) Parity Technologies (UK) Ltd.
// SPDX-License-Identifier: Apache-2.0

// Licensed under the Apache License, Version 2.0 (the "License");
// you may not use this file except in compliance with the License.
// You may obtain a copy of the License at
//
// 	http://www.apache.org/licenses/LICENSE-2.0
//
// Unless required by applicable law or agreed to in writing, software
// distributed under the License is distributed on an "AS IS" BASIS,
// WITHOUT WARRANTIES OR CONDITIONS OF ANY KIND, either express or implied.
// See the License for the specific language governing permissions and
// limitations under the License.

//! Collective system: Members of a set of account IDs can make their collective feelings known
//! through dispatched calls from one of two specialized origins.
//!
//! The membership can be provided in one of two ways: either directly, using the Root-dispatchable
//! function `set_members`, or indirectly, through implementing the `ChangeMembers`.
//! The pallet assumes that the amount of members stays at or below `MaxMembers` for its weight
//! calculations, but enforces this neither in `set_members` nor in `change_members_sorted`.
//!
//! A "prime" member may be set to help determine the default vote behavior based on chain
//! config. If `PrimeDefaultVote` is used, the prime vote acts as the default vote in case of any
//! abstentions after the voting period. If `MoreThanMajorityThenPrimeDefaultVote` is used, then
//! abstentions will first follow the majority of the collective voting, and then the prime
//! member.
//!
//! Voting happens through motions comprising a proposal (i.e. a curried dispatchable) plus a
//! number of approvals required for it to pass and be called. Motions are open for members to
//! vote on for a minimum period given by `MotionDuration`. As soon as the needed number of
//! approvals is given, the motion is closed and executed. If the number of approvals is not reached
//! during the voting period, then `close` may be called by any account in order to force the end
//! the motion explicitly. If a prime member is defined then their vote is used in place of any
//! abstentions and the proposal is executed if there are enough approvals counting the new votes.
//!
//! If there are not, or if no prime is set, then the motion is dropped without being executed.

#![cfg_attr(not(feature = "std"), no_std)]
#![recursion_limit = "128"]

use frame_support::{
    dispatch::{DispatchResultWithPostInfo, GetDispatchInfo, Pays, PostDispatchInfo},
    ensure,
    pallet_prelude::*,
    traits::{
        Backing, ChangeMembers, EnsureOrigin, Get, GetBacking, InitializeMembers, StorageVersion,
    },
    weights::Weight,
};
use scale_info::TypeInfo;
use sp_io::storage;
use sp_runtime::traits::Dispatchable;
use sp_runtime::{traits::Hash, RuntimeDebug, Saturating};
use sp_std::{marker::PhantomData, prelude::*, result};

#[cfg(test)]
mod tests;

#[cfg(feature = "runtime-benchmarks")]
mod benchmarking;
pub mod weights;

pub use pallet::*;
use subtensor_macros::freeze_struct;
pub use weights::WeightInfo;

const LOG_TARGET: &str = "runtime::collective";

/// Simple index type for proposal counting.
pub type ProposalIndex = u32;

/// A number of members.
///
/// This also serves as a number of voting members, and since for motions, each member may
/// vote exactly once, therefore also the number of votes for any given motion.
pub type MemberCount = u32;

/// Default voting strategy when a member is inactive.
pub trait DefaultVote {
    /// Get the default voting strategy, given:
    ///
    /// - Whether the prime member voted Aye.
    /// - Raw number of yes votes.
    /// - Raw number of no votes.
    /// - Total number of member count.
    fn default_vote(
        prime_vote: Option<bool>,
        yes_votes: MemberCount,
        no_votes: MemberCount,
        len: MemberCount,
    ) -> bool;
}

/// Set the prime member's vote as the default vote.
pub struct PrimeDefaultVote;

impl DefaultVote for PrimeDefaultVote {
    fn default_vote(
        prime_vote: Option<bool>,
        _yes_votes: MemberCount,
        _no_votes: MemberCount,
        _len: MemberCount,
    ) -> bool {
        prime_vote.unwrap_or(false)
    }
}

/// First see if yes vote are over majority of the whole collective. If so, set the default vote
/// as yes. Otherwise, use the prime member's vote as the default vote.
pub struct MoreThanMajorityThenPrimeDefaultVote;

impl DefaultVote for MoreThanMajorityThenPrimeDefaultVote {
    fn default_vote(
        prime_vote: Option<bool>,
        yes_votes: MemberCount,
        _no_votes: MemberCount,
        len: MemberCount,
    ) -> bool {
        let more_than_majority = yes_votes.saturating_mul(2) > len;
        more_than_majority || prime_vote.unwrap_or(false)
    }
}

/// Origin for the collective module.
#[derive(PartialEq, Eq, Clone, RuntimeDebug, Encode, Decode, TypeInfo, MaxEncodedLen)]
#[scale_info(skip_type_params(I))]
#[codec(mel_bound(AccountId: MaxEncodedLen))]
pub enum RawOrigin<AccountId, I> {
    /// It has been condoned by a given number of members of the collective from a given total.
    Members(MemberCount, MemberCount),
    /// It has been condoned by a single member of the collective.
    Member(AccountId),
    /// Dummy to manage the fact we have instancing.
    _Phantom(PhantomData<I>),
}

impl<AccountId, I> GetBacking for RawOrigin<AccountId, I> {
    fn get_backing(&self) -> Option<Backing> {
        match self {
            RawOrigin::Members(n, d) => Some(Backing {
                approvals: *n,
                eligible: *d,
            }),
            _ => None,
        }
    }
}

/// Info for keeping track of a motion being voted on.
#[freeze_struct("a8e7b0b34ad52b17")]
#[derive(PartialEq, Eq, Clone, Encode, Decode, RuntimeDebug, TypeInfo)]
pub struct Votes<AccountId, BlockNumber> {
    /// The proposal's unique index.
    index: ProposalIndex,
    /// The number of approval votes that are needed to pass the motion.
    threshold: MemberCount,
    /// The current set of voters that approved it.
    ayes: Vec<AccountId>,
    /// The current set of voters that rejected it.
    nays: Vec<AccountId>,
    /// The hard end time of this vote.
    end: BlockNumber,
}
#[deny(missing_docs)]
#[frame_support::pallet]
pub mod pallet {
    use super::*;
    use frame_system::pallet_prelude::*;

    /// The current storage version.
    const STORAGE_VERSION: StorageVersion = StorageVersion::new(4);

    #[pallet::pallet]
    #[pallet::storage_version(STORAGE_VERSION)]
    #[pallet::without_storage_info]
    pub struct Pallet<T, I = ()>(PhantomData<(T, I)>);

    #[pallet::config]
    pub trait Config<I: 'static = ()>: frame_system::Config {
        /// The runtime origin type.
        type RuntimeOrigin: From<RawOrigin<Self::AccountId, I>>;

        /// The runtime call dispatch type.
        type Proposal: Parameter
            + Dispatchable<
                RuntimeOrigin = <Self as Config<I>>::RuntimeOrigin,
                PostInfo = PostDispatchInfo,
            > + From<frame_system::Call<Self>>
            + GetDispatchInfo;

        /// The runtime event type.
        type RuntimeEvent: From<Event<Self, I>>
            + IsType<<Self as frame_system::Config>::RuntimeEvent>;

        /// The time-out for council motions.
        type MotionDuration: Get<BlockNumberFor<Self>>;

        /// Maximum number of proposals allowed to be active in parallel.
        type MaxProposals: Get<ProposalIndex>;

        /// The maximum number of members supported by the pallet. Used for weight estimation.
        ///
        /// NOTE:
        /// + Benchmarks will need to be re-run and weights adjusted if this changes.
        /// + This pallet assumes that dependents keep to the limit without enforcing it.
        type MaxMembers: Get<MemberCount>;

        /// Default vote strategy of this collective.
        type DefaultVote: DefaultVote;

        /// Weight information for extrinsics in this pallet.
        type WeightInfo: WeightInfo;

        /// Origin allowed to set collective members
        type SetMembersOrigin: EnsureOrigin<<Self as frame_system::Config>::RuntimeOrigin>;

        /// Origin allowed to propose
        type CanPropose: CanPropose<Self::AccountId>;

        /// Origin allowed to vote
        type CanVote: CanVote<Self::AccountId>;

        /// Members to expect in a vote
        type GetVotingMembers: GetVotingMembers<MemberCount>;
    }

    #[pallet::genesis_config]
    pub struct GenesisConfig<T: Config<I>, I: 'static = ()> {
        /// The phantom just for type place holder.
        pub phantom: PhantomData<I>,
        /// The initial members of the collective.
        pub members: Vec<T::AccountId>,
    }

    impl<T: Config<I>, I: 'static> Default for GenesisConfig<T, I> {
        fn default() -> Self {
            Self {
                phantom: Default::default(),
                members: Default::default(),
            }
        }
    }

    #[pallet::genesis_build]
    impl<T: Config<I>, I: 'static> BuildGenesisConfig for GenesisConfig<T, I> {
        fn build(&self) {
            use sp_std::collections::btree_set::BTreeSet;
            let members_set: BTreeSet<_> = self.members.iter().collect();
            assert_eq!(
                members_set.len(),
                self.members.len(),
                "Members cannot contain duplicate accounts."
            );

            Pallet::<T, I>::initialize_members(&self.members)
        }
    }

    /// Origin for the collective pallet.
    #[pallet::origin]
    pub type Origin<T, I = ()> = RawOrigin<<T as frame_system::Config>::AccountId, I>;

    /// The hashes of the active proposals.
    #[pallet::storage]
    #[pallet::getter(fn proposals)]
    pub type Proposals<T: Config<I>, I: 'static = ()> =
        StorageValue<_, BoundedVec<T::Hash, T::MaxProposals>, ValueQuery>;

    /// Actual proposal for a given hash, if it's current.
    #[pallet::storage]
    #[pallet::getter(fn proposal_of)]
    pub type ProposalOf<T: Config<I>, I: 'static = ()> =
        StorageMap<_, Identity, T::Hash, <T as Config<I>>::Proposal, OptionQuery>;

    /// Votes on a given proposal, if it is ongoing.
    #[pallet::storage]
    #[pallet::getter(fn voting)]
    pub type Voting<T: Config<I>, I: 'static = ()> =
        StorageMap<_, Identity, T::Hash, Votes<T::AccountId, BlockNumberFor<T>>, OptionQuery>;

    /// Proposals so far.
    #[pallet::storage]
    #[pallet::getter(fn proposal_count)]
    pub type ProposalCount<T: Config<I>, I: 'static = ()> = StorageValue<_, u32, ValueQuery>;

    /// The current members of the collective. This is stored sorted (just by value).
    #[pallet::storage]
    #[pallet::getter(fn members)]
    pub type Members<T: Config<I>, I: 'static = ()> =
        StorageValue<_, Vec<T::AccountId>, ValueQuery>;

    /// The prime member that helps determine the default vote behavior in case of absentations.
    #[pallet::storage]
    #[pallet::getter(fn prime)]
    pub type Prime<T: Config<I>, I: 'static = ()> = StorageValue<_, T::AccountId, OptionQuery>;

    #[pallet::event]
    #[pallet::generate_deposit(pub(super) fn deposit_event)]
    pub enum Event<T: Config<I>, I: 'static = ()> {
        /// A motion (given hash) has been proposed (by given account) with a threshold (given
        /// `MemberCount`).
        Proposed {
            /// The account that proposed the motion.
            account: T::AccountId,
            /// The index of the proposal.
            proposal_index: ProposalIndex,
            /// The hash of the proposal.
            proposal_hash: T::Hash,
            /// The threshold of member for the proposal.
            threshold: MemberCount,
        },
        /// A motion (given hash) has been voted on by given account, leaving
        /// a tally (yes votes and no votes given respectively as `MemberCount`).
        Voted {
            /// The account that voted.
            account: T::AccountId,
            /// The hash of the proposal.
            proposal_hash: T::Hash,
            /// Whether the account voted aye.
            voted: bool,
            /// The number of yes votes.
            yes: MemberCount,
            /// The number of no votes.
            no: MemberCount,
        },
        /// A motion was approved by the required threshold.
        Approved {
            /// The hash of the proposal.
            proposal_hash: T::Hash,
        },
        /// A motion was not approved by the required threshold.
        Disapproved {
            /// The hash of the proposal.
            proposal_hash: T::Hash,
        },
        /// A motion was executed; result will be `Ok` if it returned without error.
        Executed {
            /// The hash of the proposal.
            proposal_hash: T::Hash,
            /// The result of the execution.
            result: DispatchResult,
        },
        /// A single member did some action; result will be `Ok` if it returned without error.
        MemberExecuted {
            /// The hash of the proposal.
            proposal_hash: T::Hash,
            /// The result of the execution.
            result: DispatchResult,
        },
        /// A proposal was closed because its threshold was reached or after its duration was up.
        Closed {
            /// The hash of the proposal.
            proposal_hash: T::Hash,
            /// Whether the proposal was approved.
            yes: MemberCount,
            /// Whether the proposal was rejected.
            no: MemberCount,
        },
    }

    #[pallet::error]
    pub enum Error<T, I = ()> {
        /// Account is not a member of collective
        NotMember,
        /// Duplicate proposals not allowed
        DuplicateProposal,
        /// Proposal must exist
        ProposalNotExists,
        /// Index mismatched the proposal hash
        IndexMismatchProposalHash,
        /// Duplicate vote ignored
        DuplicateVote,
        /// The call to close the proposal was made too early, before the end of the voting
        TooEarlyToCloseProposal,
        /// There can only be a maximum of `MaxProposals` active proposals.
        TooManyActiveProposals,
        /// The given weight-bound for the proposal was too low.
        ProposalWeightLessThanDispatchCallWeight,
        /// The given length-bound for the proposal was too low.
        ProposalLengthBoundLessThanProposalLength,
        /// The given motion duration for the proposal was too low.
        DurationLowerThanConfiguredMotionDuration,
    }

    // Note that councillor operations are assigned to the operational class.
    #[pallet::call]
    impl<T: Config<I>, I: 'static> Pallet<T, I> {
        /// Set the collective's membership.
        ///
        /// - `new_members`: The new member list. Be nice to the chain and provide it sorted.
        /// - `prime`: The prime member whose vote sets the default.
        /// - `old_count`: The upper bound for the previous number of members in storage. Used for
        ///   weight estimation.
        ///
        /// The dispatch of this call must be `SetMembersOrigin`.
        ///
        /// NOTE: Does not enforce the expected `MaxMembers` limit on the amount of members, but
        ///       the weight estimations rely on it to estimate dispatchable weight.
        ///
        /// # WARNING:
        ///
        /// The `pallet-collective` can also be managed by logic outside of the pallet through the
        /// implementation of the trait [`ChangeMembers`].
        /// Any call to `set_members` must be careful that the member set doesn't get out of sync
        /// with other logic managing the member set.
        ///
        /// ## Complexity:
        /// - `O(MP + N)` where:
        ///   - `M` old-members-count (code- and governance-bounded)
        ///   - `N` new-members-count (code- and governance-bounded)
        ///   - `P` proposals-count (code-bounded)
        #[pallet::call_index(0)]
        #[pallet::weight((
			T::WeightInfo::set_members(
				*old_count, // M
				new_members.len() as u32, // N
				T::MaxProposals::get() // P
			),
			DispatchClass::Operational
		))]
        pub fn set_members(
            origin: OriginFor<T>,
            new_members: Vec<T::AccountId>,
            prime: Option<T::AccountId>,
            old_count: MemberCount,
        ) -> DispatchResultWithPostInfo {
            T::SetMembersOrigin::ensure_origin(origin)?;
            if new_members.len() > T::MaxMembers::get() as usize {
                log::error!(
                    target: LOG_TARGET,
                    "New members count ({}) exceeds maximum amount of members expected ({}).",
                    new_members.len(),
                    T::MaxMembers::get(),
                );
            }

            let old = Members::<T, I>::get();
            if old.len() > old_count as usize {
                log::warn!(
                    target: LOG_TARGET,
                    "Wrong count used to estimate set_members weight. expected ({}) vs actual ({})",
                    old_count,
                    old.len(),
                );
            }
            let mut new_members = new_members;
            new_members.sort();
            <Self as ChangeMembers<T::AccountId>>::set_members_sorted(&new_members, &old);
            Prime::<T, I>::set(prime);

            Ok(Some(T::WeightInfo::set_members(
                old.len() as u32,         // M
                new_members.len() as u32, // N
                T::MaxProposals::get(),   // P
            ))
            .into())
        }

        /// Dispatch a proposal from a member using the `Member` origin.
        ///
        /// Origin must be a member of the collective.
        ///
        /// ## Complexity:
        /// - `O(B + M + P)` where:
        /// - `B` is `proposal` size in bytes (length-fee-bounded)
        /// - `M` members-count (code-bounded)
        /// - `P` complexity of dispatching `proposal`
        #[pallet::call_index(1)]
        #[pallet::weight((
			T::WeightInfo::execute(
				*length_bound, // B
				T::MaxMembers::get(), // M
			).saturating_add(proposal.get_dispatch_info().weight), // P
			DispatchClass::Operational
		))]
        pub fn execute(
            origin: OriginFor<T>,
            proposal: Box<<T as Config<I>>::Proposal>,
            #[pallet::compact] length_bound: u32,
        ) -> DispatchResultWithPostInfo {
            let who = ensure_signed(origin)?;
            let members = Self::members();
            ensure!(members.contains(&who), Error::<T, I>::NotMember);

            let proposal_len = proposal.encoded_size();
            ensure!(
                proposal_len <= length_bound as usize,
                Error::<T, I>::ProposalLengthBoundLessThanProposalLength
            );

            let proposal_hash = T::Hashing::hash_of(&proposal);
            let result = proposal.dispatch(RawOrigin::Member(who).into());
            Self::deposit_event(Event::MemberExecuted {
                proposal_hash,
                result: result.map(|_| ()).map_err(|e| e.error),
            });

            Ok(get_result_weight(result)
                .map(|w| {
                    T::WeightInfo::execute(
                        proposal_len as u32,  // B
                        members.len() as u32, // M
                    )
                    .saturating_add(w) // P
                })
                .into())
        }

        /// Add a new proposal to either be voted on or executed directly.
        ///
        /// Requires the sender to be member.
        ///
        /// `threshold` determines whether `proposal` is executed directly (`threshold < 2`)
        /// or put up for voting.
        ///
        /// ## Complexity
        /// - `O(B + M + P1)` or `O(B + M + P2)` where:
        ///   - `B` is `proposal` size in bytes (length-fee-bounded)
        ///   - `M` is members-count (code- and governance-bounded)
        ///   - branching is influenced by `threshold` where:
        ///     - `P1` is proposal execution complexity (`threshold < 2`)
        ///     - `P2` is proposals-count (code-bounded) (`threshold >= 2`)
        #[pallet::call_index(2)]
        #[pallet::weight((
			T::WeightInfo::propose_proposed(
				*length_bound, // B
				T::MaxMembers::get(), // M
				T::MaxProposals::get(), // P2
			),
			DispatchClass::Operational
		))]
        pub fn propose(
            origin: OriginFor<T>,
            proposal: Box<<T as Config<I>>::Proposal>,
            #[pallet::compact] length_bound: u32,
            duration: BlockNumberFor<T>,
        ) -> DispatchResultWithPostInfo {
            let who = ensure_signed(origin.clone())?;
            ensure!(T::CanPropose::can_propose(&who), Error::<T, I>::NotMember);

            ensure!(
                duration >= T::MotionDuration::get(),
                Error::<T, I>::DurationLowerThanConfiguredMotionDuration
            );

            let threshold = T::GetVotingMembers::get_count()
                .saturating_div(2)
                .saturating_add(1);

            let members = Self::members();
            let (proposal_len, active_proposals) =
                Self::do_propose_proposed(who, threshold, proposal, length_bound, duration)?;

            Ok(Some(T::WeightInfo::propose_proposed(
                proposal_len,         // B
                members.len() as u32, // M
                active_proposals,     // P2
            ))
            .into())
        }

        /// Add an aye or nay vote for the sender to the given proposal.
        ///
        /// Requires the sender to be a member.
        ///
        /// Transaction fees will be waived if the member is voting on any particular proposal
        /// for the first time and the call is successful. Subsequent vote changes will charge a
        /// fee.
        /// ## Complexity
        /// - `O(M)` where `M` is members-count (code- and governance-bounded)
        #[pallet::call_index(3)]
        #[pallet::weight((T::WeightInfo::vote(T::MaxMembers::get()), DispatchClass::Operational))]
        pub fn vote(
            origin: OriginFor<T>,
            proposal: T::Hash,
            #[pallet::compact] index: ProposalIndex,
            approve: bool,
        ) -> DispatchResultWithPostInfo {
            let who = ensure_signed(origin.clone())?;
            ensure!(T::CanVote::can_vote(&who), Error::<T, I>::NotMember);

            let members = Self::members();
            // Detects first vote of the member in the motion
            let is_account_voting_first_time = Self::do_vote(who, proposal, index, approve)?;

            if is_account_voting_first_time {
                Ok((Some(T::WeightInfo::vote(members.len() as u32)), Pays::No).into())
            } else {
                Ok((Some(T::WeightInfo::vote(members.len() as u32)), Pays::Yes).into())
            }
        }

        // NOTE: call_index(4) was `close_old_weight` and was removed due to weights v1
        // deprecation

        /// Disapprove a proposal, close, and remove it from the system, regardless of its current
        /// state.
        ///
        /// Must be called by the Root origin.
        ///
        /// Parameters:
        /// * `proposal_hash`: The hash of the proposal that should be disapproved.
        ///
        /// ## Complexity
        /// O(P) where P is the number of max proposals
        #[pallet::call_index(5)]
        #[pallet::weight(T::WeightInfo::disapprove_proposal(T::MaxProposals::get()))]
        pub fn disapprove_proposal(
            origin: OriginFor<T>,
            proposal_hash: T::Hash,
        ) -> DispatchResultWithPostInfo {
            ensure_root(origin)?;
            let proposal_count = Self::do_disapprove_proposal(proposal_hash);
            Ok(Some(T::WeightInfo::disapprove_proposal(proposal_count)).into())
        }

        /// Close a vote that is either approved, disapproved or whose voting period has ended.
        ///
        /// May be called by any signed account in order to finish voting and close the proposal.
        ///
        /// If called before the end of the voting period it will only close the vote if it is
        /// has enough votes to be approved or disapproved.
        ///
        /// If called after the end of the voting period abstentions are counted as rejections
        /// unless there is a prime member set and the prime member cast an approval.
        ///
        /// If the close operation completes successfully with disapproval, the transaction fee will
        /// be waived. Otherwise execution of the approved operation will be charged to the caller.
        ///
        /// + `proposal_weight_bound`: The maximum amount of weight consumed by executing the closed
        /// proposal.
        /// + `length_bound`: The upper bound for the length of the proposal in storage. Checked via
        /// `storage::read` so it is `size_of::<u32>() == 4` larger than the pure length.
        ///
        /// ## Complexity
        /// - `O(B + M + P1 + P2)` where:
        ///   - `B` is `proposal` size in bytes (length-fee-bounded)
        ///   - `M` is members-count (code- and governance-bounded)
        ///   - `P1` is the complexity of `proposal` preimage.
        ///   - `P2` is proposal-count (code-bounded)
        #[pallet::call_index(6)]
        #[pallet::weight((
			{
				let b = *length_bound;
				let m = T::MaxMembers::get();
				let p1 = *proposal_weight_bound;
				let p2 = T::MaxProposals::get();
				T::WeightInfo::close_early_approved(b, m, p2)
					.max(T::WeightInfo::close_early_disapproved(m, p2))
					.max(T::WeightInfo::close_approved(b, m, p2))
					.max(T::WeightInfo::close_disapproved(m, p2))
					.saturating_add(p1)
			},
			DispatchClass::Operational
		))]
        pub fn close(
            origin: OriginFor<T>,
            proposal_hash: T::Hash,
            #[pallet::compact] index: ProposalIndex,
            proposal_weight_bound: Weight,
            #[pallet::compact] length_bound: u32,
        ) -> DispatchResultWithPostInfo {
            let _ = ensure_signed(origin)?;

            Self::do_close(proposal_hash, index, proposal_weight_bound, length_bound)
        }
    }
}

use frame_system::pallet_prelude::BlockNumberFor;

/// Return the weight of a dispatch call result as an `Option`.
///
/// Will return the weight regardless of what the state of the result is.
fn get_result_weight(result: DispatchResultWithPostInfo) -> Option<Weight> {
    match result {
        Ok(post_info) => post_info.actual_weight,
        Err(err) => err.post_info.actual_weight,
    }
}

impl<T: Config<I>, I: 'static> Pallet<T, I> {
    /// Check whether `who` is a member of the collective.
    pub fn is_member(who: &T::AccountId) -> bool {
        // Note: The dispatchables *do not* use this to check membership so make sure
        // to update those if this is changed.
        Self::members().contains(who)
    }

    /// Add a new proposal to be voted.
    pub fn do_propose_proposed(
        who: T::AccountId,
        threshold: MemberCount,
        proposal: Box<<T as Config<I>>::Proposal>,
        length_bound: MemberCount,
        duration: BlockNumberFor<T>,
    ) -> Result<(u32, u32), DispatchError> {
        let proposal_len = proposal.encoded_size();
        ensure!(
            proposal_len <= length_bound as usize,
            Error::<T, I>::ProposalLengthBoundLessThanProposalLength
        );

        let proposal_hash = T::Hashing::hash_of(&proposal);
        ensure!(
            !<ProposalOf<T, I>>::contains_key(proposal_hash),
            Error::<T, I>::DuplicateProposal
        );

        let active_proposals =
            <Proposals<T, I>>::try_mutate(|proposals| -> Result<usize, DispatchError> {
                proposals
                    .try_push(proposal_hash)
                    .map_err(|_| Error::<T, I>::TooManyActiveProposals)?;
                Ok(proposals.len())
            })?;

        let index = Self::proposal_count();
        <ProposalCount<T, I>>::try_mutate(|i| {
            *i = i
                .checked_add(1)
                .ok_or(Error::<T, I>::TooManyActiveProposals)?;
            Ok::<(), Error<T, I>>(())
        })?;
        <ProposalOf<T, I>>::insert(proposal_hash, proposal);
        let votes = {
            let end = frame_system::Pallet::<T>::block_number().saturating_add(duration);
            Votes {
                index,
                threshold,
                ayes: vec![],
                nays: vec![],
                end,
            }
        };
        <Voting<T, I>>::insert(proposal_hash, votes);

        Self::deposit_event(Event::Proposed {
            account: who,
            proposal_index: index,
            proposal_hash,
            threshold,
        });
        Ok((proposal_len as u32, active_proposals as u32))
    }

    /// Add an aye or nay vote for the member to the given proposal, returns true if it's the first
    /// vote of the member in the motion
    pub fn do_vote(
        who: T::AccountId,
        proposal: T::Hash,
        index: ProposalIndex,
        approve: bool,
    ) -> Result<bool, DispatchError> {
        let mut voting = Self::voting(proposal).ok_or(Error::<T, I>::ProposalNotExists)?;
        ensure!(
            voting.index == index,
            Error::<T, I>::IndexMismatchProposalHash
        );

        let position_yes = voting.ayes.iter().position(|a| a == &who);
        let position_no = voting.nays.iter().position(|a| a == &who);

        // Detects first vote of the member in the motion
        let is_account_voting_first_time = position_yes.is_none() && position_no.is_none();

        if approve {
            if position_yes.is_none() {
                voting.ayes.push(who.clone());
            } else {
                return Err(Error::<T, I>::DuplicateVote.into());
            }
            if let Some(pos) = position_no {
                voting.nays.swap_remove(pos);
            }
        } else {
            if position_no.is_none() {
                voting.nays.push(who.clone());
            } else {
                return Err(Error::<T, I>::DuplicateVote.into());
            }
            if let Some(pos) = position_yes {
                voting.ayes.swap_remove(pos);
            }
        }

        let yes_votes = voting.ayes.len() as MemberCount;
        let no_votes = voting.nays.len() as MemberCount;
        Self::deposit_event(Event::Voted {
            account: who,
            proposal_hash: proposal,
            voted: approve,
            yes: yes_votes,
            no: no_votes,
        });

        Voting::<T, I>::insert(proposal, voting);

        Ok(is_account_voting_first_time)
    }

    /// Close a vote that is either approved, disapproved or whose voting period has ended.
    pub fn do_close(
        proposal_hash: T::Hash,
        index: ProposalIndex,
        proposal_weight_bound: Weight,
        length_bound: u32,
    ) -> DispatchResultWithPostInfo {
        let voting = Self::voting(proposal_hash).ok_or(Error::<T, I>::ProposalNotExists)?;
        ensure!(
            voting.index == index,
            Error::<T, I>::IndexMismatchProposalHash
        );

        let mut no_votes = voting.nays.len() as MemberCount;
        let mut yes_votes = voting.ayes.len() as MemberCount;
        let seats = T::GetVotingMembers::get_count() as MemberCount;
        let approved = yes_votes >= voting.threshold;
        let disapproved = seats.saturating_sub(no_votes) < voting.threshold;
        // Allow (dis-)approving the proposal as soon as there are enough votes.
        if approved {
            let (proposal, len) = Self::validate_and_get_proposal(
                &proposal_hash,
                length_bound,
                proposal_weight_bound,
            )?;
            Self::deposit_event(Event::Closed {
                proposal_hash,
                yes: yes_votes,
                no: no_votes,
            });
            let (proposal_weight, proposal_count) =
                Self::do_approve_proposal(seats, yes_votes, proposal_hash, proposal);
            return Ok((
                Some(
                    T::WeightInfo::close_early_approved(len as u32, seats, proposal_count)
                        .saturating_add(proposal_weight),
                ),
                Pays::Yes,
            )
                .into());
        } else if disapproved {
            Self::deposit_event(Event::Closed {
                proposal_hash,
                yes: yes_votes,
                no: no_votes,
            });
            let proposal_count = Self::do_disapprove_proposal(proposal_hash);
            return Ok((
                Some(T::WeightInfo::close_early_disapproved(
                    seats,
                    proposal_count,
                )),
                Pays::No,
            )
                .into());
        }

        // Only allow actual closing of the proposal after the voting period has ended.
        ensure!(
            frame_system::Pallet::<T>::block_number() >= voting.end,
            Error::<T, I>::TooEarlyToCloseProposal
        );

        let prime_vote = Self::prime().map(|who| voting.ayes.iter().any(|a| a == &who));

        // default voting strategy.
        let default = T::DefaultVote::default_vote(prime_vote, yes_votes, no_votes, seats);

        let abstentions = seats.saturating_sub(yes_votes.saturating_add(no_votes));
        match default {
            true => yes_votes = yes_votes.saturating_add(abstentions),
            false => no_votes = no_votes.saturating_add(abstentions),
        }
        let approved = yes_votes >= voting.threshold;

        if approved {
            let (proposal, len) = Self::validate_and_get_proposal(
                &proposal_hash,
                length_bound,
                proposal_weight_bound,
            )?;
            Self::deposit_event(Event::Closed {
                proposal_hash,
                yes: yes_votes,
                no: no_votes,
            });
            let (proposal_weight, proposal_count) =
                Self::do_approve_proposal(seats, yes_votes, proposal_hash, proposal);
            Ok((
                Some(
                    T::WeightInfo::close_approved(len as u32, seats, proposal_count)
                        .saturating_add(proposal_weight),
                ),
                Pays::Yes,
            )
                .into())
        } else {
            Self::deposit_event(Event::Closed {
                proposal_hash,
                yes: yes_votes,
                no: no_votes,
            });
            let proposal_count = Self::do_disapprove_proposal(proposal_hash);
            Ok((
                Some(T::WeightInfo::close_disapproved(seats, proposal_count)),
                Pays::No,
            )
                .into())
        }
    }

    /// Ensure that the right proposal bounds were passed and get the proposal from storage.
    ///
    /// Checks the length in storage via `storage::read` which adds an extra `size_of::<u32>() == 4`
    /// to the length.
    fn validate_and_get_proposal(
        hash: &T::Hash,
        length_bound: u32,
        weight_bound: Weight,
    ) -> Result<(<T as Config<I>>::Proposal, usize), DispatchError> {
        let key = ProposalOf::<T, I>::hashed_key_for(hash);
        // read the length of the proposal storage entry directly
        let proposal_len =
            storage::read(&key, &mut [0; 0], 0).ok_or(Error::<T, I>::ProposalNotExists)?;
        ensure!(
            proposal_len <= length_bound,
            Error::<T, I>::ProposalLengthBoundLessThanProposalLength
        );
        let proposal = ProposalOf::<T, I>::get(hash).ok_or(Error::<T, I>::ProposalNotExists)?;
        let proposal_weight = proposal.get_dispatch_info().weight;
        ensure!(
            proposal_weight.all_lte(weight_bound),
            Error::<T, I>::ProposalWeightLessThanDispatchCallWeight
        );
        Ok((proposal, proposal_len as usize))
    }

    /// Weight:
    /// If `approved`:
    /// - the weight of `proposal` preimage.
    /// - two events deposited.
    /// - two removals, one mutation.
    /// - computation and i/o `O(P + L)` where:
    ///   - `P` is number of active proposals,
    ///   - `L` is the encoded length of `proposal` preimage.
    ///
    /// If not `approved`:
    /// - one event deposited.
<<<<<<< HEAD
    ///
    /// Two removals, one mutation.
    /// Computation and i/o `O(P)` where:
    /// - `P` is number of active proposals
=======
    /// - two removals, one mutation.
    /// - computation and i/o `O(P)` where:
    ///   - `P` is number of active proposals
>>>>>>> 83890882
    fn do_approve_proposal(
        seats: MemberCount,
        yes_votes: MemberCount,
        proposal_hash: T::Hash,
        proposal: <T as Config<I>>::Proposal,
    ) -> (Weight, u32) {
        Self::deposit_event(Event::Approved { proposal_hash });

        let dispatch_weight = proposal.get_dispatch_info().weight;
        let origin = RawOrigin::Members(yes_votes, seats).into();
        let result = proposal.dispatch(origin);
        Self::deposit_event(Event::Executed {
            proposal_hash,
            result: result.map(|_| ()).map_err(|e| e.error),
        });
        // default to the dispatch info weight for safety
        let proposal_weight = get_result_weight(result).unwrap_or(dispatch_weight); // P1

        let proposal_count = Self::remove_proposal(proposal_hash);
        (proposal_weight, proposal_count)
    }

    /// Removes a proposal from the pallet, and deposit the `Disapproved` event.
    pub fn do_disapprove_proposal(proposal_hash: T::Hash) -> u32 {
        // disapproved
        Self::deposit_event(Event::Disapproved { proposal_hash });
        Self::remove_proposal(proposal_hash)
    }

    // Removes a proposal from the pallet, cleaning up votes and the vector of proposals.
    fn remove_proposal(proposal_hash: T::Hash) -> u32 {
        // remove proposal and vote
        ProposalOf::<T, I>::remove(proposal_hash);
        Voting::<T, I>::remove(proposal_hash);
        let num_proposals = Proposals::<T, I>::mutate(|proposals| {
            proposals.retain(|h| h != &proposal_hash);
            proposals.len().saturating_add(1) // calculate weight based on original length
        });
        num_proposals as u32
    }

    pub fn remove_votes(who: &T::AccountId) -> Result<bool, DispatchError> {
        for h in Self::proposals().into_iter() {
            <Voting<T, I>>::mutate(h, |v| {
                if let Some(mut votes) = v.take() {
                    votes.ayes.retain(|i| i != who);
                    votes.nays.retain(|i| i != who);
                    *v = Some(votes);
                }
            });
        }

        Ok(true)
    }

    pub fn has_voted(
        proposal: T::Hash,
        index: ProposalIndex,
        who: &T::AccountId,
    ) -> Result<bool, DispatchError> {
        let voting = Self::voting(proposal).ok_or(Error::<T, I>::ProposalNotExists)?;
        ensure!(
            voting.index == index,
            Error::<T, I>::IndexMismatchProposalHash
        );

        let position_yes = voting.ayes.iter().position(|a| a == who);
        let position_no = voting.nays.iter().position(|a| a == who);

        Ok(position_yes.is_some() || position_no.is_some())
    }
}

impl<T: Config<I>, I: 'static> ChangeMembers<T::AccountId> for Pallet<T, I> {
    /// Update the members of the collective. Votes are updated and the prime is reset.
    ///
    /// NOTE: Does not enforce the expected `MaxMembers` limit on the amount of members, but
    ///       the weight estimations rely on it to estimate dispatchable weight.
    ///
    /// ## Complexity
    /// - `O(MP + N)`
    ///   - where `M` old-members-count (governance-bounded)
    ///   - where `N` new-members-count (governance-bounded)
    ///   - where `P` proposals-count
    fn change_members_sorted(
        _incoming: &[T::AccountId],
        outgoing: &[T::AccountId],
        new: &[T::AccountId],
    ) {
        if new.len() > T::MaxMembers::get() as usize {
            log::error!(
                target: LOG_TARGET,
                "New members count ({}) exceeds maximum amount of members expected ({}).",
                new.len(),
                T::MaxMembers::get(),
            );
        }
        // remove accounts from all current voting in motions.
        let mut outgoing = outgoing.to_vec();
        outgoing.sort();
        for h in Self::proposals().into_iter() {
            <Voting<T, I>>::mutate(h, |v| {
                if let Some(mut votes) = v.take() {
                    votes.ayes.retain(|i| outgoing.binary_search(i).is_err());
                    votes.nays.retain(|i| outgoing.binary_search(i).is_err());
                    *v = Some(votes);
                }
            });
        }
        Members::<T, I>::put(new);
        Prime::<T, I>::kill();
    }

    fn set_prime(prime: Option<T::AccountId>) {
        Prime::<T, I>::set(prime);
    }

    fn get_prime() -> Option<T::AccountId> {
        Prime::<T, I>::get()
    }
}

impl<T: Config<I>, I: 'static> InitializeMembers<T::AccountId> for Pallet<T, I> {
    fn initialize_members(members: &[T::AccountId]) {
        if !members.is_empty() {
            assert!(
                <Members<T, I>>::get().is_empty(),
                "Members are already initialized!"
            );
            <Members<T, I>>::put(members);
        }
    }
}

/// Ensure that the origin `o` represents at least `n` members. Returns `Ok` or an `Err`
/// otherwise.
pub fn ensure_members<OuterOrigin, AccountId, I>(
    o: OuterOrigin,
    n: MemberCount,
) -> result::Result<MemberCount, &'static str>
where
    OuterOrigin: Into<result::Result<RawOrigin<AccountId, I>, OuterOrigin>>,
{
    match o.into() {
        Ok(RawOrigin::Members(x, _)) if x >= n => Ok(n),
        _ => Err("bad origin: expected to be a threshold number of members"),
    }
}

pub struct EnsureMember<AccountId, I: 'static>(PhantomData<(AccountId, I)>);
impl<
        O: Into<Result<RawOrigin<AccountId, I>, O>> + From<RawOrigin<AccountId, I>>,
        I,
        AccountId: Decode,
    > EnsureOrigin<O> for EnsureMember<AccountId, I>
{
    type Success = AccountId;
    fn try_origin(o: O) -> Result<Self::Success, O> {
        o.into().and_then(|o| match o {
            RawOrigin::Member(id) => Ok(id),
            r => Err(O::from(r)),
        })
    }

    #[cfg(feature = "runtime-benchmarks")]
    fn try_successful_origin() -> Result<O, ()> {
        let zero_account_id =
            AccountId::decode(&mut sp_runtime::traits::TrailingZeroInput::zeroes())
                .expect("infinite length input; no invalid inputs for type; qed");
        Ok(O::from(RawOrigin::Member(zero_account_id)))
    }
}

pub struct EnsureMembers<AccountId, I: 'static, const N: u32>(PhantomData<(AccountId, I)>);
impl<
        O: Into<Result<RawOrigin<AccountId, I>, O>> + From<RawOrigin<AccountId, I>>,
        AccountId,
        I,
        const N: u32,
    > EnsureOrigin<O> for EnsureMembers<AccountId, I, N>
{
    type Success = (MemberCount, MemberCount);
    fn try_origin(o: O) -> Result<Self::Success, O> {
        o.into().and_then(|o| match o {
            RawOrigin::Members(n, m) if n >= N => Ok((n, m)),
            r => Err(O::from(r)),
        })
    }

    #[cfg(feature = "runtime-benchmarks")]
    fn try_successful_origin() -> Result<O, ()> {
        Ok(O::from(RawOrigin::Members(N, N)))
    }
}

pub struct EnsureProportionMoreThan<AccountId, I: 'static, const N: u32, const D: u32>(
    PhantomData<(AccountId, I)>,
);
impl<
        O: Into<Result<RawOrigin<AccountId, I>, O>> + From<RawOrigin<AccountId, I>>,
        AccountId,
        I,
        const N: u32,
        const D: u32,
    > EnsureOrigin<O> for EnsureProportionMoreThan<AccountId, I, N, D>
{
    type Success = ();
    fn try_origin(o: O) -> Result<Self::Success, O> {
        o.into().and_then(|o| match o {
            RawOrigin::Members(n, m) if n.saturating_mul(D) > N.saturating_mul(m) => Ok(()),
            r => Err(O::from(r)),
        })
    }

    #[cfg(feature = "runtime-benchmarks")]
    fn try_successful_origin() -> Result<O, ()> {
        Ok(O::from(RawOrigin::Members(1u32, 0u32)))
    }
}

pub struct EnsureProportionAtLeast<AccountId, I: 'static, const N: u32, const D: u32>(
    PhantomData<(AccountId, I)>,
);
impl<
        O: Into<Result<RawOrigin<AccountId, I>, O>> + From<RawOrigin<AccountId, I>>,
        AccountId,
        I,
        const N: u32,
        const D: u32,
    > EnsureOrigin<O> for EnsureProportionAtLeast<AccountId, I, N, D>
{
    type Success = ();
    fn try_origin(o: O) -> Result<Self::Success, O> {
        o.into().and_then(|o| match o {
            RawOrigin::Members(n, m) if n.saturating_mul(D) >= N.saturating_mul(m) => Ok(()),
            r => Err(O::from(r)),
        })
    }

    #[cfg(feature = "runtime-benchmarks")]
    fn try_successful_origin() -> Result<O, ()> {
        Ok(O::from(RawOrigin::Members(0u32, 0u32)))
    }
}

/// CanPropose
pub trait CanPropose<AccountId> {
    /// Check whether or not the passed AccountId can propose a new motion
    fn can_propose(account: &AccountId) -> bool;
}

impl<T> CanPropose<T> for () {
    fn can_propose(_: &T) -> bool {
        false
    }
}

/// CanVote
pub trait CanVote<AccountId> {
    /// Check whether or not the passed AccountId can vote on a motion
    fn can_vote(account: &AccountId) -> bool;
}

impl<T> CanVote<T> for () {
    fn can_vote(_: &T) -> bool {
        false
    }
}

pub trait GetVotingMembers<MemberCount> {
    fn get_count() -> MemberCount;
}

impl GetVotingMembers<MemberCount> for () {
    fn get_count() -> MemberCount {
        0
    }
}<|MERGE_RESOLUTION|>--- conflicted
+++ resolved
@@ -951,16 +951,9 @@
     ///
     /// If not `approved`:
     /// - one event deposited.
-<<<<<<< HEAD
-    ///
-    /// Two removals, one mutation.
-    /// Computation and i/o `O(P)` where:
-    /// - `P` is number of active proposals
-=======
     /// - two removals, one mutation.
     /// - computation and i/o `O(P)` where:
     ///   - `P` is number of active proposals
->>>>>>> 83890882
     fn do_approve_proposal(
         seats: MemberCount,
         yes_votes: MemberCount,
