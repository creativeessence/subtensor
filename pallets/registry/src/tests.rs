--- conflicted
+++ resolved
@@ -1,7 +1,4 @@
-<<<<<<< HEAD
-=======
 // use crate::{Error, Event};
 // use frame_support::{assert_noop, assert_ok};
 
->>>>>>> 4dbe0e35
 // Testing