//! Service and ServiceFactory implementation. Specialized wrapper over substrate service.

use crate::cli::Sealing;
use crate::client::{FullBackend, FullClient, RuntimeApiCollection};
use crate::ethereum::{
    db_config_dir, new_frontier_partial, spawn_frontier_tasks, BackendType, EthConfiguration,
    FrontierBackend, FrontierBlockImport, FrontierPartialComponents, StorageOverride,
    StorageOverrideHandler,
};
use futures::{channel::mpsc, future, FutureExt};
use sc_client_api::{Backend as BackendT, BlockBackend};
use sc_consensus::{BasicQueue, BoxBlockImport};
use sc_consensus_grandpa::BlockNumberOps;
use sc_consensus_slots::BackoffAuthoringOnFinalizedHeadLagging;
use sc_network_sync::strategy::warp::{WarpSyncConfig, WarpSyncProvider};
use sc_service::{error::Error as ServiceError, Configuration, PartialComponents, TaskManager};
use sc_telemetry::{log, Telemetry, TelemetryHandle, TelemetryWorker};
use sc_transaction_pool::FullPool;
use sc_transaction_pool_api::OffchainTransactionPoolFactory;
use sp_api::ConstructRuntimeApi;
use sp_consensus_aura::sr25519::{AuthorityId as AuraId, AuthorityPair as AuraPair};
use sp_core::{H256, U256};
use sp_runtime::traits::{Block as BlockT, NumberFor};
use std::{cell::RefCell, path::Path};
use std::{sync::Arc, time::Duration};
use substrate_prometheus_endpoint::Registry;

// Runtime
use node_subtensor_runtime::{
    opaque::Block, AccountId, Balance, Nonce, RuntimeApi, TransactionConverter,
};

/// The minimum period of blocks on which justifications will be
/// imported and generated.
const GRANDPA_JUSTIFICATION_PERIOD: u32 = 512;

/// Always enable runtime benchmark host functions, the genesis state
/// was built with them so we're stuck with them forever.
///
/// They're just a noop, never actually get used if the runtime was not compiled with
/// `runtime-benchmarks`.
pub type HostFunctions = (
    sp_io::SubstrateHostFunctions,
    frame_benchmarking::benchmarking::HostFunctions,
    sp_crypto_ec_utils::bls12_381::host_calls::HostFunctions,
);
<<<<<<< HEAD
/// Otherwise we use empty host functions for ext host functions.
#[cfg(not(feature = "runtime-benchmarks"))]
pub type HostFunctions = (
    sp_io::SubstrateHostFunctions,
    sp_crypto_ec_utils::bls12_381::host_calls::HostFunctions,
);
=======
>>>>>>> 31d801ef

pub type RuntimeExecutor = sc_executor::WasmExecutor<HostFunctions>;
pub type Backend = FullBackend<Block>;
pub type Client = FullClient<Block, RuntimeApi>;

type FullSelectChain<B> = sc_consensus::LongestChain<FullBackend<B>, B>;
type GrandpaBlockImport<B, C> =
    sc_consensus_grandpa::GrandpaBlockImport<FullBackend<B>, B, C, FullSelectChain<B>>;
type GrandpaLinkHalf<B, C> = sc_consensus_grandpa::LinkHalf<B, C, FullSelectChain<B>>;

pub fn new_partial<B, RA, BIQ>(
    config: &Configuration,
    eth_config: &EthConfiguration,
    build_import_queue: BIQ,
) -> Result<
    PartialComponents<
        FullClient<B, RA>,
        FullBackend<B>,
        FullSelectChain<B>,
        BasicQueue<B>,
        FullPool<B, FullClient<B, RA>>,
        (
            Option<Telemetry>,
            BoxBlockImport<B>,
            GrandpaLinkHalf<B, FullClient<B, RA>>,
            FrontierBackend<B, FullClient<B, RA>>,
            Arc<dyn StorageOverride<B>>,
        ),
    >,
    ServiceError,
>
where
    B: BlockT<Hash = H256>,
    RA: ConstructRuntimeApi<B, FullClient<B, RA>>,
    RA: Send + Sync + 'static,
    RA::RuntimeApi: RuntimeApiCollection<B, AuraId, AccountId, Nonce, Balance>,
    BIQ: FnOnce(
        Arc<FullClient<B, RA>>,
        &Configuration,
        &EthConfiguration,
        &TaskManager,
        Option<TelemetryHandle>,
        GrandpaBlockImport<B, FullClient<B, RA>>,
    ) -> Result<(BasicQueue<B>, BoxBlockImport<B>), ServiceError>,
{
    let telemetry = config
        .telemetry_endpoints
        .clone()
        .filter(|x| !x.is_empty())
        .map(|endpoints| -> Result<_, sc_telemetry::Error> {
            let worker = TelemetryWorker::new(16)?;
            let telemetry = worker.handle().new_telemetry(endpoints);
            Ok((worker, telemetry))
        })
        .transpose()?;

    let executor = sc_service::new_wasm_executor::<HostFunctions>(&config.executor);

    let (client, backend, keystore_container, task_manager) =
        sc_service::new_full_parts::<B, RA, RuntimeExecutor>(
            config,
            telemetry.as_ref().map(|(_, telemetry)| telemetry.handle()),
            executor,
        )?;

    let client = Arc::new(client);

    let telemetry = telemetry.map(|(worker, telemetry)| {
        task_manager
            .spawn_handle()
            .spawn("telemetry", None, worker.run());
        telemetry
    });

    let select_chain = sc_consensus::LongestChain::new(backend.clone());
    let (grandpa_block_import, grandpa_link) = sc_consensus_grandpa::block_import(
        client.clone(),
        GRANDPA_JUSTIFICATION_PERIOD,
        &client,
        select_chain.clone(),
        telemetry.as_ref().map(|x| x.handle()),
    )?;

    let storage_override = Arc::new(StorageOverrideHandler::<B, _, _>::new(client.clone()));
    let frontier_backend = match eth_config.frontier_backend_type {
        BackendType::KeyValue => FrontierBackend::KeyValue(Arc::new(fc_db::kv::Backend::open(
            Arc::clone(&client),
            &config.database,
            &db_config_dir(config),
        )?)),
        BackendType::Sql => {
            let db_path = db_config_dir(config).join("sql");
            std::fs::create_dir_all(&db_path).expect("failed creating sql db directory");
            let backend = futures::executor::block_on(fc_db::sql::Backend::new(
                fc_db::sql::BackendConfig::Sqlite(fc_db::sql::SqliteBackendConfig {
                    path: Path::new("sqlite:///")
                        .join(db_path)
                        .join("frontier.db3")
                        .to_str()
                        .unwrap_or(""),
                    create_if_missing: true,
                    thread_count: eth_config.frontier_sql_backend_thread_count,
                    cache_size: eth_config.frontier_sql_backend_cache_size,
                }),
                eth_config.frontier_sql_backend_pool_size,
                std::num::NonZeroU32::new(eth_config.frontier_sql_backend_num_ops_timeout),
                storage_override.clone(),
            ))
            .unwrap_or_else(|err| panic!("failed creating sql backend: {:?}", err));
            FrontierBackend::Sql(Arc::new(backend))
        }
    };

    let (import_queue, block_import) = build_import_queue(
        client.clone(),
        config,
        eth_config,
        &task_manager,
        telemetry.as_ref().map(|x| x.handle()),
        grandpa_block_import,
    )?;

    let transaction_pool = sc_transaction_pool::BasicPool::new_full(
        config.transaction_pool.clone(),
        config.role.is_authority().into(),
        config.prometheus_registry(),
        task_manager.spawn_essential_handle(),
        client.clone(),
    );

    Ok(PartialComponents {
        client,
        backend,
        keystore_container,
        task_manager,
        select_chain,
        import_queue,
        transaction_pool,
        other: (
            telemetry,
            block_import,
            grandpa_link,
            frontier_backend,
            storage_override,
        ),
    })
}

/// Build the import queue for the template runtime (aura + grandpa).
pub fn build_aura_grandpa_import_queue<B, RA>(
    client: Arc<FullClient<B, RA>>,
    config: &Configuration,
    eth_config: &EthConfiguration,
    task_manager: &TaskManager,
    telemetry: Option<TelemetryHandle>,
    grandpa_block_import: GrandpaBlockImport<B, FullClient<B, RA>>,
) -> Result<(BasicQueue<B>, BoxBlockImport<B>), ServiceError>
where
    B: BlockT,
    NumberFor<B>: BlockNumberOps,
    RA: ConstructRuntimeApi<B, FullClient<B, RA>>,
    RA: Send + Sync + 'static,
    RA::RuntimeApi: RuntimeApiCollection<B, AuraId, AccountId, Nonce, Balance>,
{
    let frontier_block_import =
        FrontierBlockImport::new(grandpa_block_import.clone(), client.clone());

    let slot_duration = sc_consensus_aura::slot_duration(&*client)?;
    let target_gas_price = eth_config.target_gas_price;
    let create_inherent_data_providers = move |_, ()| async move {
        let timestamp = sp_timestamp::InherentDataProvider::from_system_time();
        let slot =
            sp_consensus_aura::inherents::InherentDataProvider::from_timestamp_and_slot_duration(
                *timestamp,
                slot_duration,
            );
        let dynamic_fee = fp_dynamic_fee::InherentDataProvider(U256::from(target_gas_price));
        Ok((slot, timestamp, dynamic_fee))
    };

    let import_queue = sc_consensus_aura::import_queue::<AuraPair, _, _, _, _, _>(
        sc_consensus_aura::ImportQueueParams {
            block_import: frontier_block_import.clone(),
            justification_import: Some(Box::new(grandpa_block_import)),
            client,
            create_inherent_data_providers,
            spawner: &task_manager.spawn_essential_handle(),
            registry: config.prometheus_registry(),
            check_for_equivocation: Default::default(),
            telemetry,
            compatibility_mode: sc_consensus_aura::CompatibilityMode::None,
        },
    )
    .map_err::<ServiceError, _>(Into::into)?;

    Ok((import_queue, Box::new(frontier_block_import)))
}

/// Build the import queue for the template runtime (manual seal).
pub fn build_manual_seal_import_queue<B, RA>(
    client: Arc<FullClient<B, RA>>,
    config: &Configuration,
    _eth_config: &EthConfiguration,
    task_manager: &TaskManager,
    _telemetry: Option<TelemetryHandle>,
    _grandpa_block_import: GrandpaBlockImport<B, FullClient<B, RA>>,
) -> Result<(BasicQueue<B>, BoxBlockImport<B>), ServiceError>
where
    B: BlockT,
    RA: ConstructRuntimeApi<B, FullClient<B, RA>>,
    RA: Send + Sync + 'static,
    RA::RuntimeApi: RuntimeApiCollection<B, AuraId, AccountId, Nonce, Balance>,
{
    let frontier_block_import = FrontierBlockImport::new(client.clone(), client);
    Ok((
        sc_consensus_manual_seal::import_queue(
            Box::new(frontier_block_import.clone()),
            &task_manager.spawn_essential_handle(),
            config.prometheus_registry(),
        ),
        Box::new(frontier_block_import),
    ))
}

/// Builds a new service for a full client.
pub async fn new_full<B, RA, NB>(
    mut config: Configuration,
    eth_config: EthConfiguration,
    sealing: Option<Sealing>,
) -> Result<TaskManager, ServiceError>
where
    B: BlockT<Hash = H256>,
    NumberFor<B>: BlockNumberOps,
    <B as BlockT>::Header: Unpin,
    RA: ConstructRuntimeApi<B, FullClient<B, RA>>,
    RA: Send + Sync + 'static,
    RA::RuntimeApi: RuntimeApiCollection<B, AuraId, AccountId, Nonce, Balance>,
    NB: sc_network::NetworkBackend<B, <B as sp_runtime::traits::Block>::Hash>,
{
    let build_import_queue = if sealing.is_some() {
        build_manual_seal_import_queue::<B, RA>
    } else {
        build_aura_grandpa_import_queue::<B, RA>
    };

    let PartialComponents {
        client,
        backend,
        mut task_manager,
        import_queue,
        keystore_container,
        select_chain,
        transaction_pool,
        other: (mut telemetry, block_import, grandpa_link, frontier_backend, storage_override),
    } = new_partial(&config, &eth_config, build_import_queue)?;

    let FrontierPartialComponents {
        filter_pool,
        fee_history_cache,
        fee_history_cache_limit,
    } = new_frontier_partial(&eth_config)?;

    let maybe_registry = config.prometheus_config.as_ref().map(|cfg| &cfg.registry);
    let mut net_config = sc_network::config::FullNetworkConfiguration::<_, _, NB>::new(
        &config.network,
        maybe_registry.cloned(),
    );
    let peer_store_handle = net_config.peer_store_handle();
    let metrics = NB::register_notification_metrics(maybe_registry);

    let grandpa_protocol_name = sc_consensus_grandpa::protocol_standard_name(
        &client
            .block_hash(0u32.into())?
            .expect("Genesis block exists; qed"),
        &config.chain_spec,
    );

    let (grandpa_protocol_config, grandpa_notification_service) =
        sc_consensus_grandpa::grandpa_peers_set_config::<_, NB>(
            grandpa_protocol_name.clone(),
            metrics.clone(),
            peer_store_handle,
        );

    let warp_sync_config = if sealing.is_some() {
        None
    } else {
        net_config.add_notification_protocol(grandpa_protocol_config);
        let warp_sync: Arc<dyn WarpSyncProvider<B>> =
            Arc::new(sc_consensus_grandpa::warp_proof::NetworkProvider::new(
                backend.clone(),
                grandpa_link.shared_authority_set().clone(),
                Vec::new(),
            ));
        Some(WarpSyncConfig::WithProvider(warp_sync))
    };

    let (network, system_rpc_tx, tx_handler_controller, network_starter, sync_service) =
        sc_service::build_network(sc_service::BuildNetworkParams {
            config: &config,
            net_config,
            client: client.clone(),
            transaction_pool: transaction_pool.clone(),
            spawn_handle: task_manager.spawn_handle(),
            import_queue,
            block_announce_validator_builder: None,
            warp_sync_config,
            block_relay: None,
            metrics,
        })?;

    if config.offchain_worker.enabled {
        match sp_keystore::Keystore::sr25519_generate_new(
            &*keystore_container.keystore(),
            pallet_drand::KEY_TYPE,
            Some("//Alice"),
        ) {
            Ok(_) => {
                task_manager.spawn_handle().spawn(
                    "offchain-workers-runner",
                    "offchain-worker",
                    sc_offchain::OffchainWorkers::new(sc_offchain::OffchainWorkerOptions {
                        runtime_api_provider: client.clone(),
                        is_validator: config.role.is_authority(),
                        keystore: Some(keystore_container.keystore()),
                        offchain_db: backend.offchain_storage(),
                        transaction_pool: Some(OffchainTransactionPoolFactory::new(
                            transaction_pool.clone(),
                        )),
                        network_provider: Arc::new(network.clone()),
                        enable_http_requests: true,
                        custom_extensions: |_| vec![],
                    })
                    .run(client.clone(), task_manager.spawn_handle())
                    .boxed(),
                );
            }
            Err(e) => {
                log::error!(
                    "Failed to create SR25519 key for offchain worker with account Alice: {:?}",
                    e
                );
            }
        }
    }

    let role = config.role;
    let force_authoring = config.force_authoring;
    let backoff_authoring_blocks = Some(BackoffAuthoringOnFinalizedHeadLagging::<NumberFor<B>> {
        unfinalized_slack: 6u32.into(),
        ..Default::default()
    });
    let name = config.network.node_name.clone();
    let frontier_backend = Arc::new(frontier_backend);
    let enable_grandpa = !config.disable_grandpa && sealing.is_none();
    let prometheus_registry = config.prometheus_registry().cloned();

    // Channel for the rpc handler to communicate with the authorship task.
    let (command_sink, commands_stream) = mpsc::channel(1000);

    // Sinks for pubsub notifications.
    // Everytime a new subscription is created, a new mpsc channel is added to the sink pool.
    // The MappingSyncWorker sends through the channel on block import and the subscription emits a notification to the subscriber on receiving a message through this channel.
    // This way we avoid race conditions when using native substrate block import notification stream.
    let pubsub_notification_sinks: fc_mapping_sync::EthereumBlockNotificationSinks<
        fc_mapping_sync::EthereumBlockNotification<B>,
    > = Default::default();
    let pubsub_notification_sinks = Arc::new(pubsub_notification_sinks);

    // for ethereum-compatibility rpc.
    config.rpc.id_provider = Some(Box::new(fc_rpc::EthereumSubIdProvider));

    let rpc_builder = {
        let client = client.clone();
        let pool = transaction_pool.clone();
        let network = network.clone();
        let sync_service = sync_service.clone();

        let is_authority = role.is_authority();
        let enable_dev_signer = eth_config.enable_dev_signer;
        let max_past_logs = eth_config.max_past_logs;
        let execute_gas_limit_multiplier = eth_config.execute_gas_limit_multiplier;
        let filter_pool = filter_pool.clone();
        let frontier_backend = frontier_backend.clone();
        let pubsub_notification_sinks = pubsub_notification_sinks.clone();
        let storage_override = storage_override.clone();
        let fee_history_cache = fee_history_cache.clone();
        let block_data_cache = Arc::new(fc_rpc::EthBlockDataCacheTask::new(
            task_manager.spawn_handle(),
            storage_override.clone(),
            eth_config.eth_log_block_cache,
            eth_config.eth_statuses_cache,
            prometheus_registry.clone(),
        ));

        let slot_duration = sc_consensus_aura::slot_duration(&*client)?;
        let target_gas_price = eth_config.target_gas_price;
        let pending_create_inherent_data_providers = move |_, ()| async move {
            let current = sp_timestamp::InherentDataProvider::from_system_time();
            let next_slot = current
                .timestamp()
                .as_millis()
                .saturating_add(slot_duration.as_millis());
            let timestamp = sp_timestamp::InherentDataProvider::new(next_slot.into());
            let slot = sp_consensus_aura::inherents::InherentDataProvider::from_timestamp_and_slot_duration(
				*timestamp,
				slot_duration,
			);
            let dynamic_fee = fp_dynamic_fee::InherentDataProvider(U256::from(target_gas_price));
            Ok((slot, timestamp, dynamic_fee))
        };

        Box::new(move |subscription_task_executor| {
            let eth_deps = crate::rpc::EthDeps {
                client: client.clone(),
                pool: pool.clone(),
                graph: pool.pool().clone(),
                converter: Some(TransactionConverter::<B>::default()),
                is_authority,
                enable_dev_signer,
                network: network.clone(),
                sync: sync_service.clone(),
                frontier_backend: match &*frontier_backend {
                    fc_db::Backend::KeyValue(b) => b.clone(),
                    fc_db::Backend::Sql(b) => b.clone(),
                },
                storage_override: storage_override.clone(),
                block_data_cache: block_data_cache.clone(),
                filter_pool: filter_pool.clone(),
                max_past_logs,
                fee_history_cache: fee_history_cache.clone(),
                fee_history_cache_limit,
                execute_gas_limit_multiplier,
                forced_parent_hashes: None,
                pending_create_inherent_data_providers,
            };
            let deps = crate::rpc::FullDeps {
                client: client.clone(),
                pool: pool.clone(),
                command_sink: if sealing.is_some() {
                    Some(command_sink.clone())
                } else {
                    None
                },
                eth: eth_deps,
            };
            crate::rpc::create_full(
                deps,
                subscription_task_executor,
                pubsub_notification_sinks.clone(),
            )
            .map_err(Into::into)
        })
    };

    let _rpc_handlers = sc_service::spawn_tasks(sc_service::SpawnTasksParams {
        config,
        client: client.clone(),
        backend: backend.clone(),
        task_manager: &mut task_manager,
        keystore: keystore_container.keystore(),
        transaction_pool: transaction_pool.clone(),
        rpc_builder,
        network: network.clone(),
        system_rpc_tx,
        tx_handler_controller,
        sync_service: sync_service.clone(),
        telemetry: telemetry.as_mut(),
    })?;

    spawn_frontier_tasks(
        &task_manager,
        client.clone(),
        backend,
        frontier_backend,
        filter_pool,
        storage_override,
        fee_history_cache,
        fee_history_cache_limit,
        sync_service.clone(),
        pubsub_notification_sinks,
    )
    .await;

    if role.is_authority() {
        // manual-seal authorship
        if let Some(sealing) = sealing {
            run_manual_seal_authorship(
                &eth_config,
                sealing,
                client,
                transaction_pool,
                select_chain,
                block_import,
                &task_manager,
                prometheus_registry.as_ref(),
                telemetry.as_ref(),
                commands_stream,
            )?;

            network_starter.start_network();
            log::info!("Manual Seal Ready");
            return Ok(task_manager);
        }

        let proposer_factory = sc_basic_authorship::ProposerFactory::new(
            task_manager.spawn_handle(),
            client.clone(),
            transaction_pool.clone(),
            prometheus_registry.as_ref(),
            telemetry.as_ref().map(|x| x.handle()),
        );

        let slot_duration = sc_consensus_aura::slot_duration(&*client)?;
        let target_gas_price = eth_config.target_gas_price;
        let create_inherent_data_providers = move |_, ()| async move {
            let timestamp = sp_timestamp::InherentDataProvider::from_system_time();
            let slot = sp_consensus_aura::inherents::InherentDataProvider::from_timestamp_and_slot_duration(
				*timestamp,
				slot_duration,
			);
            let dynamic_fee = fp_dynamic_fee::InherentDataProvider(U256::from(target_gas_price));
            Ok((slot, timestamp, dynamic_fee))
        };

        let aura = sc_consensus_aura::start_aura::<AuraPair, _, _, _, _, _, _, _, _, _, _>(
            sc_consensus_aura::StartAuraParams {
                slot_duration,
                client,
                select_chain,
                block_import,
                proposer_factory,
                sync_oracle: sync_service.clone(),
                justification_sync_link: sync_service.clone(),
                create_inherent_data_providers,
                force_authoring,
                backoff_authoring_blocks,
                keystore: keystore_container.keystore(),
                block_proposal_slot_portion: sc_consensus_aura::SlotProportion::new(2f32 / 3f32),
                max_block_proposal_slot_portion: None,
                telemetry: telemetry.as_ref().map(|x| x.handle()),
                compatibility_mode: sc_consensus_aura::CompatibilityMode::None,
            },
        )?;
        // the AURA authoring task is considered essential, i.e. if it
        // fails we take down the service with it.
        task_manager
            .spawn_essential_handle()
            .spawn_blocking("aura", Some("block-authoring"), aura);
    }

    if enable_grandpa {
        // if the node isn't actively participating in consensus then it doesn't
        // need a keystore, regardless of which protocol we use below.
        let keystore = if role.is_authority() {
            Some(keystore_container.keystore())
        } else {
            None
        };

        let grandpa_config = sc_consensus_grandpa::Config {
            // FIXME #1578 make this available through chainspec
            gossip_duration: Duration::from_millis(333),
            justification_generation_period: GRANDPA_JUSTIFICATION_PERIOD,
            name: Some(name),
            observer_enabled: false,
            keystore,
            local_role: role,
            telemetry: telemetry.as_ref().map(|x| x.handle()),
            protocol_name: grandpa_protocol_name,
        };

        // start the full GRANDPA voter
        // NOTE: non-authorities could run the GRANDPA observer protocol, but at
        // this point the full voter should provide better guarantees of block
        // and vote data availability than the observer. The observer has not
        // been tested extensively yet and having most nodes in a network run it
        // could lead to finality stalls.
        let grandpa_voter =
            sc_consensus_grandpa::run_grandpa_voter(sc_consensus_grandpa::GrandpaParams {
                config: grandpa_config,
                link: grandpa_link,
                network,
                sync: sync_service,
                notification_service: grandpa_notification_service,
                voting_rule: sc_consensus_grandpa::VotingRulesBuilder::default().build(),
                prometheus_registry,
                shared_voter_state: sc_consensus_grandpa::SharedVoterState::empty(),
                telemetry: telemetry.as_ref().map(|x| x.handle()),
                offchain_tx_pool_factory: OffchainTransactionPoolFactory::new(transaction_pool),
            })?;

        // the GRANDPA voter task is considered infallible, i.e.
        // if it fails we take down the service with it.
        task_manager
            .spawn_essential_handle()
            .spawn_blocking("grandpa-voter", None, grandpa_voter);
    }

    network_starter.start_network();
    Ok(task_manager)
}

pub async fn build_full(
    config: Configuration,
    eth_config: EthConfiguration,
    sealing: Option<Sealing>,
) -> Result<TaskManager, ServiceError> {
    match config.network.network_backend {
        sc_network::config::NetworkBackendType::Libp2p => {
            new_full::<Block, RuntimeApi, sc_network::NetworkWorker<_, _>>(
                config, eth_config, sealing,
            )
            .await
        }
        sc_network::config::NetworkBackendType::Litep2p => {
            new_full::<Block, RuntimeApi, sc_network::Litep2pNetworkBackend>(
                config, eth_config, sealing,
            )
            .await
        }
    }
}

pub fn new_chain_ops(
    config: &mut Configuration,
    eth_config: &EthConfiguration,
) -> Result<
    (
        Arc<Client>,
        Arc<Backend>,
        BasicQueue<Block>,
        TaskManager,
        FrontierBackend<Block, Client>,
    ),
    ServiceError,
> {
    config.keystore = sc_service::config::KeystoreConfig::InMemory;
    let PartialComponents {
        client,
        backend,
        import_queue,
        task_manager,
        other,
        ..
    } = new_partial::<Block, RuntimeApi, _>(config, eth_config, build_aura_grandpa_import_queue)?;
    Ok((client, backend, import_queue, task_manager, other.3))
}

#[allow(clippy::too_many_arguments)]
fn run_manual_seal_authorship<B, RA>(
    eth_config: &EthConfiguration,
    sealing: Sealing,
    client: Arc<FullClient<B, RA>>,
    transaction_pool: Arc<FullPool<B, FullClient<B, RA>>>,
    select_chain: FullSelectChain<B>,
    block_import: BoxBlockImport<B>,
    task_manager: &TaskManager,
    prometheus_registry: Option<&Registry>,
    telemetry: Option<&Telemetry>,
    commands_stream: mpsc::Receiver<
        sc_consensus_manual_seal::rpc::EngineCommand<<B as BlockT>::Hash>,
    >,
) -> Result<(), ServiceError>
where
    B: BlockT,
    RA: ConstructRuntimeApi<B, FullClient<B, RA>>,
    RA: Send + Sync + 'static,
    RA::RuntimeApi: RuntimeApiCollection<B, AuraId, AccountId, Nonce, Balance>,
{
    let proposer_factory = sc_basic_authorship::ProposerFactory::new(
        task_manager.spawn_handle(),
        client.clone(),
        transaction_pool.clone(),
        prometheus_registry,
        telemetry.as_ref().map(|x| x.handle()),
    );

    thread_local!(static TIMESTAMP: RefCell<u64> = const { RefCell::new(0) });

    /// Provide a mock duration starting at 0 in millisecond for timestamp inherent.
    /// Each call will increment timestamp by slot_duration making Aura think time has passed.
    struct MockTimestampInherentDataProvider;

    #[async_trait::async_trait]
    impl sp_inherents::InherentDataProvider for MockTimestampInherentDataProvider {
        async fn provide_inherent_data(
            &self,
            inherent_data: &mut sp_inherents::InherentData,
        ) -> Result<(), sp_inherents::Error> {
            TIMESTAMP.with(|x| {
                let mut x_ref = x.borrow_mut();
                *x_ref = x_ref.saturating_add(node_subtensor_runtime::SLOT_DURATION);
                inherent_data.put_data(sp_timestamp::INHERENT_IDENTIFIER, &*x.borrow())
            })
        }

        async fn try_handle_error(
            &self,
            _identifier: &sp_inherents::InherentIdentifier,
            _error: &[u8],
        ) -> Option<Result<(), sp_inherents::Error>> {
            // The pallet never reports error.
            None
        }
    }

    let target_gas_price = eth_config.target_gas_price;
    let create_inherent_data_providers = move |_, ()| async move {
        let timestamp = MockTimestampInherentDataProvider;
        let dynamic_fee = fp_dynamic_fee::InherentDataProvider(U256::from(target_gas_price));
        Ok((timestamp, dynamic_fee))
    };

    let manual_seal = match sealing {
        Sealing::Manual => future::Either::Left(sc_consensus_manual_seal::run_manual_seal(
            sc_consensus_manual_seal::ManualSealParams {
                block_import,
                env: proposer_factory,
                client,
                pool: transaction_pool,
                commands_stream,
                select_chain,
                consensus_data_provider: None,
                create_inherent_data_providers,
            },
        )),
        Sealing::Instant => future::Either::Right(sc_consensus_manual_seal::run_instant_seal(
            sc_consensus_manual_seal::InstantSealParams {
                block_import,
                env: proposer_factory,
                client,
                pool: transaction_pool,
                select_chain,
                consensus_data_provider: None,
                create_inherent_data_providers,
            },
        )),
    };

    // we spawn the future on a background thread managed by service.
    task_manager
        .spawn_essential_handle()
        .spawn_blocking("manual-seal", None, manual_seal);
    Ok(())
}<|MERGE_RESOLUTION|>--- conflicted
+++ resolved
@@ -44,15 +44,6 @@
     frame_benchmarking::benchmarking::HostFunctions,
     sp_crypto_ec_utils::bls12_381::host_calls::HostFunctions,
 );
-<<<<<<< HEAD
-/// Otherwise we use empty host functions for ext host functions.
-#[cfg(not(feature = "runtime-benchmarks"))]
-pub type HostFunctions = (
-    sp_io::SubstrateHostFunctions,
-    sp_crypto_ec_utils::bls12_381::host_calls::HostFunctions,
-);
-=======
->>>>>>> 31d801ef
 
 pub type RuntimeExecutor = sc_executor::WasmExecutor<HostFunctions>;
 pub type Backend = FullBackend<Block>;
