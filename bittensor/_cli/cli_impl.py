--- conflicted
+++ resolved
@@ -111,21 +111,12 @@
             neuron = subtensor.neuron_for_pubkey( ss58_hotkey = wallet.hotkey.ss58_address )
             if neuron.is_null:
                 registered = 'No'
-<<<<<<< HEAD
-            else:
-                registered = 'Yes'
-            stake = bittensor.Balance.from_tao( neuron.stake )
-            cold_balance = wallet.balance
-
-        bittensor.__console__.print("[bold white]{}[/bold white]:\n  [bold grey]coldkey: {}\n  hotkey: {}\n  balance: {}\n  stake: {}\n  registered: {}[/bold grey]".format( wallet, wallet.coldkeypub.ss58_address, wallet.hotkey.ss58_address, cold_balance, stake, registered),highlight=True)
-=======
                 stake = bittensor.Balance.from_tao( 0 )
             else:
                 registered = 'Yes'
                 stake = bittensor.Balance.from_tao( neuron.stake )
             cold_balance = wallet.balance
         bittensor.__console__.print("[bold white]{}[/bold white]:\n  [bold grey]coldkey: {}\n  hotkey: {}\n  balance: {}\n  stake: {}\n  registered: {}[/bold grey]".format( wallet, wallet.coldkeypub.ss58_address, wallet.hotkey.ss58_address, cold_balance.__rich__(), stake.__rich__(), registered),highlight=True)
->>>>>>> d8620721
 
 
     def run_miner ( self ):
@@ -248,19 +239,11 @@
         console = bittensor.__console__
         subtensor = bittensor.subtensor( config = self.config )
         metagraph = bittensor.metagraph( subtensor = subtensor )
-<<<<<<< HEAD
-        with console.status(":satellite: Syncing with chain: [white]{}[/white] ...".format(self.config.subtensor.network)):
-            metagraph.sync()
-            metagraph.save()
-            issuance = subtensor.total_issuance
-            difficulty = subtensor.difficulty
-=======
         console.print(":satellite: Syncing with chain: [white]{}[/white] ...".format(self.config.subtensor.network))
         metagraph.sync()
         metagraph.save()
         issuance = subtensor.total_issuance
         difficulty = subtensor.difficulty
->>>>>>> d8620721
 
         TABLE_DATA = [] 
         total_stake = 0.0
@@ -269,11 +252,7 @@
         total_consensus = 0.0
         total_incentive = 0.0
         total_dividends = 0.0
-<<<<<<< HEAD
-        total_emission = 0.0  
-=======
         total_emission = 0  
->>>>>>> d8620721
         for uid in metagraph.uids:
             ep = metagraph.endpoint_objs[uid]
             row = [
@@ -284,11 +263,7 @@
                 '{:.5f}'.format( metagraph.consensus[uid]), 
                 '{:.5f}'.format( metagraph.incentive[uid]),
                 '{:.5f}'.format( metagraph.dividends[uid]),
-<<<<<<< HEAD
-                '{:.5f}'.format( metagraph.emission[uid]),
-=======
                 '{}'.format( int(metagraph.emission[uid] * 1000000000)),
->>>>>>> d8620721
                 str((metagraph.block.item() - metagraph.last_update[uid].item())),
                 str( metagraph.active[uid].item() ), 
                 ep.ip + ':' + str(ep.port) if ep.is_serving else '[yellow]none[/yellow]', 
@@ -301,11 +276,7 @@
             total_consensus += metagraph.consensus[uid]
             total_incentive += metagraph.incentive[uid]
             total_dividends += metagraph.dividends[uid]
-<<<<<<< HEAD
-            total_emission += metagraph.emission[uid]
-=======
             total_emission += int(metagraph.emission[uid] * 1000000000)
->>>>>>> d8620721
             TABLE_DATA.append(row)
         total_neurons = len(metagraph.uids)                
         table = Table(show_footer=False)
@@ -313,21 +284,13 @@
             "[white]Metagraph: name: {}, block: {}, N: {}/{}, tau: {}/block, stake: {}, issuance: {}, difficulty: {}".format(subtensor.network, metagraph.block.item(), sum(metagraph.active.tolist()), metagraph.n.item(), bittensor.Balance.from_tao(metagraph.tau.item()), bittensor.Balance.from_tao(total_stake), issuance, difficulty )
         )
         table.add_column("[overline white]UID",  str(total_neurons), footer_style = "overline white", style='yellow')
-<<<<<<< HEAD
-        table.add_column("[overline white]STAKE", '{:.5f}'.format(total_stake), footer_style = "overline white", justify='right', style='green', no_wrap=True)
-=======
         table.add_column("[overline white]STAKE(\u03C4)", '\u03C4{:.5f}'.format(total_stake), footer_style = "overline white", justify='right', style='green', no_wrap=True)
->>>>>>> d8620721
         table.add_column("[overline white]RANK", '{:.5f}'.format(total_rank), footer_style = "overline white", justify='right', style='green', no_wrap=True)
         table.add_column("[overline white]TRUST", '{:.5f}'.format(total_trust), footer_style = "overline white", justify='right', style='green', no_wrap=True)
         table.add_column("[overline white]CONSENSUS", '{:.5f}'.format(total_consensus), footer_style = "overline white", justify='right', style='green', no_wrap=True)
         table.add_column("[overline white]INCENTIVE", '{:.5f}'.format(total_incentive), footer_style = "overline white", justify='right', style='green', no_wrap=True)
         table.add_column("[overline white]DIVIDENDS", '{:.5f}'.format(total_dividends), footer_style = "overline white", justify='right', style='green', no_wrap=True)
-<<<<<<< HEAD
-        table.add_column("[overline white]EMISSION", '{:.5f}'.format(total_emission), footer_style = "overline white", justify='right', style='green', no_wrap=True)
-=======
         table.add_column("[overline white]EMISSION(\u03C1)", '\u03C1{}'.format(int(total_emission)), footer_style = "overline white", justify='right', style='green', no_wrap=True)
->>>>>>> d8620721
         table.add_column("[overline white]UPDATED", justify='right', no_wrap=True)
         table.add_column("[overline white]ACTIVE", justify='right', style='green', no_wrap=True)
         table.add_column("[overline white]AXON", justify='left', style='dim blue', no_wrap=True) 
@@ -403,11 +366,7 @@
         total_consensus = 0.0
         total_incentive = 0.0
         total_dividends = 0.0
-<<<<<<< HEAD
-        total_emission = 0.0      
-=======
         total_emission = 0     
->>>>>>> d8620721
         for ep in tqdm(owned_endpoints):
             uid = ep.uid
             active = metagraph.active[ uid ].item()
@@ -417,11 +376,7 @@
             consensus = metagraph.C[ uid ].item()
             incentive = metagraph.I[ uid ].item()
             dividends = metagraph.D[ uid ].item()
-<<<<<<< HEAD
-            emission = metagraph.E[ uid ].item() / 1000000000
-=======
             emission = int(metagraph.E[ uid ].item() * 1000000000)
->>>>>>> d8620721
             last_update = int(metagraph.block - metagraph.last_update[ uid ])
             row = [
                 str(ep.uid), 
@@ -432,11 +387,7 @@
                 '{:.5f}'.format(consensus), 
                 '{:.5f}'.format(incentive),
                 '{:.5f}'.format(dividends),
-<<<<<<< HEAD
-                '{:.5f}'.format(emission),
-=======
                 '{}'.format(emission),
->>>>>>> d8620721
                 str(last_update),
                 ep.ip + ':' + str(ep.port) if ep.is_serving else '[yellow]none[/yellow]', 
                 ep.hotkey
@@ -457,21 +408,13 @@
         )
         table.add_column("[overline white]UID",  str(total_neurons), footer_style = "overline white", style='yellow')
         table.add_column("[overline white]ACTIVE", justify='right', style='green', no_wrap=True)
-<<<<<<< HEAD
-        table.add_column("[overline white]STAKE", '{:.5f}'.format(total_stake), footer_style = "overline white", justify='right', style='green', no_wrap=True)
-=======
         table.add_column("[overline white]STAKE(\u03C4)", '\u03C4{:.5f}'.format(total_stake), footer_style = "overline white", justify='right', style='green', no_wrap=True)
->>>>>>> d8620721
         table.add_column("[overline white]RANK", '{:.5f}'.format(total_rank), footer_style = "overline white", justify='right', style='green', no_wrap=True)
         table.add_column("[overline white]TRUST", '{:.5f}'.format(total_trust), footer_style = "overline white", justify='right', style='green', no_wrap=True)
         table.add_column("[overline white]CONSENSUS", '{:.5f}'.format(total_consensus), footer_style = "overline white", justify='right', style='green', no_wrap=True)
         table.add_column("[overline white]INCENTIVE", '{:.5f}'.format(total_incentive), footer_style = "overline white", justify='right', style='green', no_wrap=True)
         table.add_column("[overline white]DIVIDENDS", '{:.5f}'.format(total_dividends), footer_style = "overline white", justify='right', style='green', no_wrap=True)
-<<<<<<< HEAD
-        table.add_column("[overline white]EMISSION", '{:.5f}'.format(total_emission), footer_style = "overline white", justify='right', style='green', no_wrap=True)
-=======
         table.add_column("[overline white]EMISSION(\u03C1)", '\u03C1{}'.format(int(total_emission)), footer_style = "overline white", justify='right', style='green', no_wrap=True)
->>>>>>> d8620721
         table.add_column("[overline white]UPDATED", justify='right', no_wrap=True)
         table.add_column("[overline white]AXON", justify='left', style='dim blue', no_wrap=True) 
         table.add_column("[overline white]HOTKEY", style='dim blue', no_wrap=False)
