--- conflicted
+++ resolved
@@ -28,12 +28,8 @@
 log = { workspace = true }
 pallet-subtensor = { version = "4.0.0-dev", default-features = false, path = "../subtensor" }
 sp-weights = { workspace = true }
-<<<<<<< HEAD
+substrate-fixed = { workspace = true }
 pallet-registry= { default-features = false,  path = "../registry" }
-=======
-substrate-fixed = { workspace = true }
-
->>>>>>> a2b8d70b
 
 [dev-dependencies]
 sp-core = { workspace = true }
