--- conflicted
+++ resolved
@@ -1,234 +1,212 @@
 //! Service and ServiceFactory implementation. Specialized wrapper over substrate service.
 
 use crate::cli::Sealing;
+use crate::client::{ FullBackend, FullClient, RuntimeApiCollection };
 use crate::ethereum::{
     db_config_dir, new_frontier_partial, spawn_frontier_tasks, BackendType, EthConfiguration,
     FrontierBackend, FrontierBlockImport, FrontierPartialComponents, StorageOverride,
-    StorageOverrideHandler,
+    StorageOverrideHandler
 };
 use futures::{channel::mpsc, future, FutureExt};
-use node_subtensor_runtime::{opaque::Block, Hash, RuntimeApi, TransactionConverter};
-use sc_client_api::{Backend, BlockBackend};
-use sc_consensus::BasicQueue;
-use sc_consensus_aura::{SlotProportion, StartAuraParams};
-use sc_consensus_grandpa::SharedVoterState;
+use sc_client_api::{Backend as BackendT, BlockBackend};
+use sc_consensus::{BasicQueue, BoxBlockImport};
+use sp_consensus_aura::sr25519::{AuthorityId as AuraId, AuthorityPair as AuraPair};
+use sc_consensus_grandpa::BlockNumberOps;
 use sc_consensus_slots::BackoffAuthoringOnFinalizedHeadLagging;
-<<<<<<< HEAD
-use sc_executor::sp_wasm_interface::{Function, HostFunctionRegistry, HostFunctions};
-pub use sc_executor::NativeElseWasmExecutor;
-use sc_network_sync::strategy::warp::{WarpSyncParams, WarpSyncProvider};
+use sc_executor::HostFunctions as HostFunctionsT;
+use sc_network_sync::strategy::warp::{WarpSyncConfig, WarpSyncProvider};
 use sc_service::{error::Error as ServiceError, Configuration, PartialComponents, TaskManager};
 use sc_telemetry::{log, Telemetry, TelemetryHandle, TelemetryWorker};
 use sc_transaction_pool::FullPool;
-=======
-pub use sc_executor::WasmExecutor;
-use sc_service::{error::Error as ServiceError, Configuration, TaskManager, WarpSyncConfig};
-use sc_telemetry::{Telemetry, TelemetryWorker};
->>>>>>> d12309b3
 use sc_transaction_pool_api::OffchainTransactionPoolFactory;
-use sp_consensus_aura::sr25519::AuthorityPair as AuraPair;
-use sp_core::U256;
+use sp_api::ConstructRuntimeApi;
+use sp_core::{H256, U256};
+use sp_runtime::traits::{Block as BlockT, NumberFor};
 use std::{cell::RefCell, path::Path};
 use std::{sync::Arc, time::Duration};
 use substrate_prometheus_endpoint::Registry;
 
+// Runtime
+use node_subtensor_runtime::{
+	opaque::Block, AccountId, Balance, Nonce, RuntimeApi, TransactionConverter,
+};
+
 /// The minimum period of blocks on which justifications will be
 /// imported and generated.
 const GRANDPA_JUSTIFICATION_PERIOD: u32 = 512;
 
-<<<<<<< HEAD
-type BasicImportQueue = sc_consensus::DefaultImportQueue<Block>;
-type GrandpaBlockImport<Client> =
-    sc_consensus_grandpa::GrandpaBlockImport<FullBackend, Block, Client, FullSelectChain>;
-
-// Our native executor instance.
-pub struct ExecutorDispatch;
-
-// appeasing the compiler, this is a no-op
-impl HostFunctions for ExecutorDispatch {
-    fn host_functions() -> Vec<&'static dyn Function> {
-        vec![]
-    }
-
-    fn register_static<T>(_registry: &mut T) -> core::result::Result<(), T::Error>
-    where
-        T: HostFunctionRegistry,
-    {
-        Ok(())
-    }
-}
-
-impl sc_executor::NativeExecutionDispatch for ExecutorDispatch {
-    // Only enable the benchmarking host functions when we actually want to benchmark.
-    #[cfg(feature = "runtime-benchmarks")]
-    type ExtendHostFunctions = frame_benchmarking::benchmarking::HostFunctions;
-    // Otherwise we only use the default Substrate host functions.
-    #[cfg(not(feature = "runtime-benchmarks"))]
-    type ExtendHostFunctions = ();
-
-    fn dispatch(method: &str, data: &[u8]) -> Option<Vec<u8>> {
-        node_subtensor_runtime::api::dispatch(method, data)
-    }
-
-    fn native_version() -> sc_executor::NativeVersion {
-        node_subtensor_runtime::native_version()
-    }
-}
-
-pub(crate) type FullClient =
-    sc_service::TFullClient<Block, RuntimeApi, NativeElseWasmExecutor<ExecutorDispatch>>;
-pub type FullBackend = sc_service::TFullBackend<Block>;
-=======
-pub(crate) type FullClient =
-    sc_service::TFullClient<Block, RuntimeApi, WasmExecutor<sp_io::SubstrateHostFunctions>>;
-type FullBackend = sc_service::TFullBackend<Block>;
->>>>>>> d12309b3
-type FullSelectChain = sc_consensus::LongestChain<FullBackend, Block>;
-type BoxBlockImport = sc_consensus::BoxBlockImport<Block>;
-
-pub fn new_partial<BIQ>(
-    config: &Configuration,
-    eth_config: &EthConfiguration,
-    build_import_queue: BIQ,
+/// Only enable the benchmarking host functions when we actually want to benchmark.
+#[cfg(feature = "runtime-benchmarks")]
+pub type HostFunctions = (
+	sp_io::SubstrateHostFunctions,
+	frame_benchmarking::benchmarking::HostFunctions,
+);
+/// Otherwise we use empty host functions for ext host functions.
+#[cfg(not(feature = "runtime-benchmarks"))]
+pub type HostFunctions = sp_io::SubstrateHostFunctions;
+
+pub type Backend = FullBackend<Block>;
+pub type Client = FullClient<Block, RuntimeApi, HostFunctions>;
+
+type FullSelectChain<B> = sc_consensus::LongestChain<FullBackend<B>, B>;
+type GrandpaBlockImport<B, C> =
+	sc_consensus_grandpa::GrandpaBlockImport<FullBackend<B>, B, C, FullSelectChain<B>>;
+type GrandpaLinkHalf<B, C> = sc_consensus_grandpa::LinkHalf<B, C, FullSelectChain<B>>;
+
+pub fn new_partial<B, RA, HF, BIQ>(
+	config: &Configuration,
+	eth_config: &EthConfiguration,
+	build_import_queue: BIQ,
 ) -> Result<
-    sc_service::PartialComponents<
-        FullClient,
-        FullBackend,
-        FullSelectChain,
-        BasicImportQueue,
-        FullPool<Block, FullClient>,
-        (
-            BoxBlockImport,
-            sc_consensus_grandpa::LinkHalf<Block, FullClient, FullSelectChain>,
-            Option<Telemetry>,
-            FrontierBackend<FullClient>,
-            Arc<dyn StorageOverride<Block>>,
-        ),
-    >,
-    ServiceError,
+	PartialComponents<
+		FullClient<B, RA, HF>,
+		FullBackend<B>,
+		FullSelectChain<B>,
+		BasicQueue<B>,
+		FullPool<B, FullClient<B, RA, HF>>,
+		(
+			Option<Telemetry>,
+			BoxBlockImport<B>,
+			GrandpaLinkHalf<B, FullClient<B, RA, HF>>,
+			FrontierBackend<B, FullClient<B, RA, HF>>,
+			Arc<dyn StorageOverride<B>>,
+		),
+	>,
+	ServiceError,
 >
 where
-    BIQ: FnOnce(
-        Arc<FullClient>,
-        &Configuration,
-        &EthConfiguration,
-        &TaskManager,
-        Option<TelemetryHandle>,
-        GrandpaBlockImport<FullClient>,
-    ) -> Result<(BasicImportQueue, BoxBlockImport), ServiceError>,
+    B: BlockT<Hash = H256>,
+	RA: ConstructRuntimeApi<B, FullClient<B, RA, HF>>,
+	RA: Send + Sync + 'static,
+	RA::RuntimeApi: RuntimeApiCollection<B, AuraId, AccountId, Nonce, Balance>,
+	HF: HostFunctionsT + 'static,
+	BIQ: FnOnce(
+		Arc<FullClient<B, RA, HF>>,
+		&Configuration,
+		&EthConfiguration,
+		&TaskManager,
+		Option<TelemetryHandle>,
+		GrandpaBlockImport<B, FullClient<B, RA, HF>>,
+	) -> Result<(BasicQueue<B>, BoxBlockImport<B>), ServiceError>,
 {
-    let telemetry = config
-        .telemetry_endpoints
-        .clone()
-        .filter(|x| !x.is_empty())
-        .map(|endpoints| -> Result<_, sc_telemetry::Error> {
-            let worker = TelemetryWorker::new(16)?;
-            let telemetry = worker.handle().new_telemetry(endpoints);
-            Ok((worker, telemetry))
-        })
-        .transpose()?;
-
-    let executor = sc_service::new_wasm_executor::<sp_io::SubstrateHostFunctions>(&config.executor);
-
-    let (client, backend, keystore_container, task_manager) =
-        sc_service::new_full_parts::<Block, RuntimeApi, _>(
-            config,
-            telemetry.as_ref().map(|(_, telemetry)| telemetry.handle()),
-            executor,
-        )?;
-    let client = Arc::new(client);
-
-    let telemetry = telemetry.map(|(worker, telemetry)| {
-        task_manager
-            .spawn_handle()
-            .spawn("telemetry", None, worker.run());
-        telemetry
-    });
-
-    let select_chain = sc_consensus::LongestChain::new(backend.clone());
-
-    let transaction_pool = sc_transaction_pool::BasicPool::new_full(
-        config.transaction_pool.clone(),
-        config.role.is_authority().into(),
-        config.prometheus_registry(),
-        task_manager.spawn_essential_handle(),
-        client.clone(),
-    );
-
-    let (grandpa_block_import, grandpa_link) = sc_consensus_grandpa::block_import(
-        client.clone(),
-        GRANDPA_JUSTIFICATION_PERIOD,
-        &(client.clone() as Arc<_>),
-        select_chain.clone(),
-        telemetry.as_ref().map(|x| x.handle()),
-    )?;
-
-    let (import_queue, block_import) = build_import_queue(
-        client.clone(),
-        config,
-        eth_config,
-        &task_manager,
-        telemetry.as_ref().map(|x| x.handle()),
-        grandpa_block_import,
-    )?;
-
-    let storage_override = Arc::new(StorageOverrideHandler::new(client.clone()));
-    let frontier_backend = match eth_config.frontier_backend_type {
-        BackendType::KeyValue => FrontierBackend::KeyValue(Arc::new(fc_db::kv::Backend::open(
-            Arc::clone(&client),
-            &config.database,
-            &db_config_dir(config),
-        )?)),
-        BackendType::Sql => {
-            let db_path = db_config_dir(config).join("sql");
-            std::fs::create_dir_all(&db_path).expect("failed creating sql db directory");
-            let backend = futures::executor::block_on(fc_db::sql::Backend::new(
-                fc_db::sql::BackendConfig::Sqlite(fc_db::sql::SqliteBackendConfig {
-                    path: Path::new("sqlite:///")
-                        .join(db_path)
-                        .join("frontier.db3")
-                        .to_str()
-                        .unwrap_or(""),
-                    create_if_missing: true,
-                    thread_count: eth_config.frontier_sql_backend_thread_count,
-                    cache_size: eth_config.frontier_sql_backend_cache_size,
-                }),
-                eth_config.frontier_sql_backend_pool_size,
-                std::num::NonZeroU32::new(eth_config.frontier_sql_backend_num_ops_timeout),
-                storage_override.clone(),
-            ))
-            .unwrap_or_else(|err| panic!("failed creating sql backend: {:?}", err));
-            FrontierBackend::Sql(Arc::new(backend))
-        }
-    };
-
-    Ok(sc_service::PartialComponents {
-        client,
-        backend,
-        task_manager,
-        import_queue,
-        keystore_container,
-        select_chain,
-        transaction_pool,
-        other: (
-            block_import,
-            grandpa_link,
-            telemetry,
-            frontier_backend,
-            storage_override,
-        ),
-    })
+	let telemetry = config
+		.telemetry_endpoints
+		.clone()
+		.filter(|x| !x.is_empty())
+		.map(|endpoints| -> Result<_, sc_telemetry::Error> {
+			let worker = TelemetryWorker::new(16)?;
+			let telemetry = worker.handle().new_telemetry(endpoints);
+			Ok((worker, telemetry))
+		})
+		.transpose()?;
+
+    let executor = sc_service::new_wasm_executor(&config.executor);
+
+	let (client, backend, keystore_container, task_manager) = sc_service::new_full_parts::<B, RA, _>(
+		config,
+		telemetry.as_ref().map(|(_, telemetry)| telemetry.handle()),
+		executor,
+	)?;
+	let client = Arc::new(client);
+
+	let telemetry = telemetry.map(|(worker, telemetry)| {
+		task_manager
+			.spawn_handle()
+			.spawn("telemetry", None, worker.run());
+		telemetry
+	});
+
+	let select_chain = sc_consensus::LongestChain::new(backend.clone());
+	let (grandpa_block_import, grandpa_link) = sc_consensus_grandpa::block_import(
+		client.clone(),
+		GRANDPA_JUSTIFICATION_PERIOD,
+		&client,
+		select_chain.clone(),
+		telemetry.as_ref().map(|x| x.handle()),
+	)?;
+
+	let storage_override = Arc::new(StorageOverrideHandler::<B, _, _>::new(client.clone()));
+	let frontier_backend = match eth_config.frontier_backend_type {
+		BackendType::KeyValue => FrontierBackend::KeyValue(Arc::new(fc_db::kv::Backend::open(
+			Arc::clone(&client),
+			&config.database,
+			&db_config_dir(config),
+		)?)),
+		BackendType::Sql => {
+			let db_path = db_config_dir(config).join("sql");
+			std::fs::create_dir_all(&db_path).expect("failed creating sql db directory");
+			let backend = futures::executor::block_on(fc_db::sql::Backend::new(
+				fc_db::sql::BackendConfig::Sqlite(fc_db::sql::SqliteBackendConfig {
+					path: Path::new("sqlite:///")
+						.join(db_path)
+						.join("frontier.db3")
+						.to_str()
+						.unwrap(),
+					create_if_missing: true,
+					thread_count: eth_config.frontier_sql_backend_thread_count,
+					cache_size: eth_config.frontier_sql_backend_cache_size,
+				}),
+				eth_config.frontier_sql_backend_pool_size,
+				std::num::NonZeroU32::new(eth_config.frontier_sql_backend_num_ops_timeout),
+				storage_override.clone(),
+			))
+			.unwrap_or_else(|err| panic!("failed creating sql backend: {:?}", err));
+			FrontierBackend::Sql(Arc::new(backend))
+		}
+	};
+
+	let (import_queue, block_import) = build_import_queue(
+		client.clone(),
+		config,
+		eth_config,
+		&task_manager,
+		telemetry.as_ref().map(|x| x.handle()),
+		grandpa_block_import,
+	)?;
+
+	let transaction_pool = sc_transaction_pool::BasicPool::new_full(
+		config.transaction_pool.clone(),
+		config.role.is_authority().into(),
+		config.prometheus_registry(),
+		task_manager.spawn_essential_handle(),
+		client.clone(),
+	);
+
+	Ok(PartialComponents {
+		client,
+		backend,
+		keystore_container,
+		task_manager,
+		select_chain,
+		import_queue,
+		transaction_pool,
+		other: (
+			telemetry,
+			block_import,
+			grandpa_link,
+			frontier_backend,
+			storage_override,
+		),
+	})
 }
 
 /// Build the import queue for the template runtime (aura + grandpa).
-pub fn build_aura_grandpa_import_queue(
-    client: Arc<FullClient>,
+pub fn build_aura_grandpa_import_queue<B, RA, HF>(
+    client: Arc<FullClient<B, RA, HF>>,
     config: &Configuration,
     eth_config: &EthConfiguration,
     task_manager: &TaskManager,
     telemetry: Option<TelemetryHandle>,
-    grandpa_block_import: GrandpaBlockImport<FullClient>,
-) -> Result<(BasicImportQueue, BoxBlockImport), ServiceError> {
+    grandpa_block_import: GrandpaBlockImport<B, FullClient<B, RA, HF>>,
+) -> Result<(BasicQueue<B>, BoxBlockImport<B>), ServiceError>
+where
+	B: BlockT,
+	NumberFor<B>: BlockNumberOps,
+	RA: ConstructRuntimeApi<B, FullClient<B, RA, HF>>,
+	RA: Send + Sync + 'static,
+	RA::RuntimeApi: RuntimeApiCollection<B, AuraId, AccountId, Nonce, Balance>,
+	HF: HostFunctionsT + 'static,
+{
     let frontier_block_import =
         FrontierBlockImport::new(grandpa_block_import.clone(), client.clone());
 
@@ -264,14 +242,21 @@
 }
 
 /// Build the import queue for the template runtime (manual seal).
-pub fn build_manual_seal_import_queue(
-    client: Arc<FullClient>,
-    config: &Configuration,
-    _eth_config: &EthConfiguration,
-    task_manager: &TaskManager,
-    _telemetry: Option<TelemetryHandle>,
-    _grandpa_block_import: GrandpaBlockImport<FullClient>,
-) -> Result<(BasicImportQueue, BoxBlockImport), ServiceError> {
+pub fn build_manual_seal_import_queue<B, RA, HF>(
+	client: Arc<FullClient<B, RA, HF>>,
+	config: &Configuration,
+	_eth_config: &EthConfiguration,
+	task_manager: &TaskManager,
+	_telemetry: Option<TelemetryHandle>,
+	_grandpa_block_import: GrandpaBlockImport<B, FullClient<B, RA, HF>>,
+) -> Result<(BasicQueue<B>, BoxBlockImport<B>), ServiceError>
+where
+	B: BlockT,
+	RA: ConstructRuntimeApi<B, FullClient<B, RA, HF>>,
+	RA: Send + Sync + 'static,
+	RA::RuntimeApi: RuntimeApiCollection<B, AuraId, AccountId, Nonce, Balance>,
+	HF: HostFunctionsT + 'static,
+{
     let frontier_block_import = FrontierBlockImport::new(client.clone(), client);
     Ok((
         sc_consensus_manual_seal::import_queue(
@@ -283,438 +268,397 @@
     ))
 }
 
-// Builds a new service for a full client.
-<<<<<<< HEAD
-pub async fn new_full<
-    N: sc_network::NetworkBackend<Block, <Block as sp_runtime::traits::Block>::Hash>,
->(
-    mut config: Configuration,
-    eth_config: EthConfiguration,
-    sealing: Option<Sealing>,
-) -> Result<TaskManager, ServiceError> {
-    let build_import_queue = if sealing.is_some() {
-        build_manual_seal_import_queue
-    } else {
-        build_aura_grandpa_import_queue
-    };
-
-=======
-pub fn new_full<
-    N: sc_network::NetworkBackend<Block, <Block as sp_runtime::traits::Block>::Hash>,
->(
-    config: Configuration,
-) -> Result<TaskManager, ServiceError> {
->>>>>>> d12309b3
-    let sc_service::PartialComponents {
-        client,
-        backend,
-        mut task_manager,
-        import_queue,
-        keystore_container,
-        select_chain,
-        transaction_pool,
-<<<<<<< HEAD
-        other: (block_import, grandpa_link, mut telemetry, frontier_backend, storage_override),
-    } = new_partial(&config, &eth_config, build_import_queue)?;
-
-    let FrontierPartialComponents {
-        filter_pool,
-        fee_history_cache,
-        fee_history_cache_limit,
-    } = new_frontier_partial(&eth_config)?;
-=======
-        other: (block_import, grandpa_link, mut telemetry),
-    } = new_partial(&config)?;
->>>>>>> d12309b3
-
-    let mut net_config = sc_network::config::FullNetworkConfiguration::<
-        Block,
-        <Block as sp_runtime::traits::Block>::Hash,
-        N,
-<<<<<<< HEAD
-    >::new(&config.network);
-    let metrics = N::register_notification_metrics(config.prometheus_registry());
-    let peer_store_handle = net_config.peer_store_handle();
-=======
-    >::new(&config.network, config.prometheus_registry().cloned());
-    let metrics = N::register_notification_metrics(config.prometheus_registry());
->>>>>>> d12309b3
-
-    let grandpa_protocol_name = sc_consensus_grandpa::protocol_standard_name(
-        &client
-            .block_hash(0)
-            .ok()
-            .flatten()
-            .expect("Genesis block exists; qed"),
-        &config.chain_spec,
-    );
-
-    let peer_store_handle = net_config.peer_store_handle();
-    let (grandpa_protocol_config, grandpa_notification_service) =
-        sc_consensus_grandpa::grandpa_peers_set_config::<_, N>(
-            grandpa_protocol_name.clone(),
-            metrics.clone(),
-            peer_store_handle,
-        );
-<<<<<<< HEAD
-=======
-    net_config.add_notification_protocol(grandpa_protocol_config);
->>>>>>> d12309b3
-
-    let warp_sync_params = if sealing.is_some() {
-        None
-    } else {
-        net_config.add_notification_protocol(grandpa_protocol_config);
-        let warp_sync: Arc<dyn WarpSyncProvider<Block>> =
-            Arc::new(sc_consensus_grandpa::warp_proof::NetworkProvider::new(
-                backend.clone(),
-                grandpa_link.shared_authority_set().clone(),
-                Vec::default(),
-            ));
-        Some(WarpSyncParams::WithProvider(warp_sync))
-    };
-
-    let (network, system_rpc_tx, tx_handler_controller, network_starter, sync_service) =
-        sc_service::build_network(sc_service::BuildNetworkParams {
-            config: &config,
-            net_config,
-            client: client.clone(),
-            transaction_pool: transaction_pool.clone(),
-            spawn_handle: task_manager.spawn_handle(),
-            import_queue,
-            block_announce_validator_builder: None,
-<<<<<<< HEAD
-            warp_sync_params,
-=======
-            warp_sync_config: Some(WarpSyncConfig::WithProvider(warp_sync)),
->>>>>>> d12309b3
-            block_relay: None,
-            metrics,
-        })?;
-
-    if config.offchain_worker.enabled {
-        task_manager.spawn_handle().spawn(
-            "offchain-workers-runner",
-            "offchain-worker",
-            sc_offchain::OffchainWorkers::new(sc_offchain::OffchainWorkerOptions {
-                runtime_api_provider: client.clone(),
-                is_validator: config.role.is_authority(),
-                keystore: Some(keystore_container.keystore()),
-                offchain_db: backend.offchain_storage(),
-                transaction_pool: Some(OffchainTransactionPoolFactory::new(
-                    transaction_pool.clone(),
-                )),
-                network_provider: Arc::new(network.clone()),
-                enable_http_requests: true,
-                custom_extensions: |_| vec![],
-            })
-            .run(client.clone(), task_manager.spawn_handle())
-            .boxed(),
-        );
-    }
-
-<<<<<<< HEAD
-    let role = config.role.clone();
-=======
-    let finality_proof_provider = sc_consensus_grandpa::FinalityProofProvider::new_for_service(
-        backend.clone(),
-        Some(grandpa_link.shared_authority_set().clone()),
-    );
-    let rpc_backend = backend.clone();
-    let justification_stream = grandpa_link.justification_stream();
-    let shared_authority_set = grandpa_link.shared_authority_set().clone();
-    let shared_voter_state = SharedVoterState::empty();
-
-    let role = config.role;
->>>>>>> d12309b3
-    let force_authoring = config.force_authoring;
-    let backoff_authoring_blocks = Some(BackoffAuthoringOnFinalizedHeadLagging {
-        unfinalized_slack: 6,
+/// Builds a new service for a full client.
+pub async fn new_full<B, RA, HF, NB>(
+	mut config: Configuration,
+	eth_config: EthConfiguration,
+	sealing: Option<Sealing>,
+) -> Result<TaskManager, ServiceError>
+where
+	B: BlockT<Hash = H256>,
+	NumberFor<B>: BlockNumberOps,
+	<B as BlockT>::Header: Unpin,
+	RA: ConstructRuntimeApi<B, FullClient<B, RA, HF>>,
+	RA: Send + Sync + 'static,
+	RA::RuntimeApi: RuntimeApiCollection<B, AuraId, AccountId, Nonce, Balance>,
+	HF: HostFunctionsT + 'static,
+    NB: sc_network::NetworkBackend<B, <B as sp_runtime::traits::Block>::Hash>,
+{
+	let build_import_queue = if sealing.is_some() {
+		build_manual_seal_import_queue::<B, RA, HF>
+	} else {
+		build_aura_grandpa_import_queue::<B, RA, HF>
+	};
+
+	let PartialComponents {
+		client,
+		backend,
+		mut task_manager,
+		import_queue,
+		keystore_container,
+		select_chain,
+		transaction_pool,
+		other: (mut telemetry, block_import, grandpa_link, frontier_backend, storage_override),
+	} = new_partial(&config, &eth_config, build_import_queue)?;
+
+	let FrontierPartialComponents {
+		filter_pool,
+		fee_history_cache,
+		fee_history_cache_limit,
+	} = new_frontier_partial(&eth_config)?;
+
+	let maybe_registry = config.prometheus_config.as_ref().map(|cfg| &cfg.registry);
+	let mut net_config = sc_network::config::FullNetworkConfiguration::<_, _, NB>::new(
+		&config.network,
+		maybe_registry.cloned(),
+	);
+	let peer_store_handle = net_config.peer_store_handle();
+	let metrics = NB::register_notification_metrics(maybe_registry);
+
+	let grandpa_protocol_name = sc_consensus_grandpa::protocol_standard_name(
+		&client
+			.block_hash(0u32.into())?
+			.expect("Genesis block exists; qed"),
+		&config.chain_spec,
+	);
+
+	let (grandpa_protocol_config, grandpa_notification_service) =
+		sc_consensus_grandpa::grandpa_peers_set_config::<_, NB>(
+			grandpa_protocol_name.clone(),
+			metrics.clone(),
+			peer_store_handle,
+		);
+
+	let warp_sync_config = if sealing.is_some() {
+		None
+	} else {
+		net_config.add_notification_protocol(grandpa_protocol_config);
+		let warp_sync: Arc<dyn WarpSyncProvider<B>> =
+			Arc::new(sc_consensus_grandpa::warp_proof::NetworkProvider::new(
+				backend.clone(),
+				grandpa_link.shared_authority_set().clone(),
+				Vec::new(),
+			));
+		Some(WarpSyncConfig::WithProvider(warp_sync))
+	};
+
+	let (network, system_rpc_tx, tx_handler_controller, network_starter, sync_service) =
+		sc_service::build_network(sc_service::BuildNetworkParams {
+			config: &config,
+			net_config,
+			client: client.clone(),
+			transaction_pool: transaction_pool.clone(),
+			spawn_handle: task_manager.spawn_handle(),
+			import_queue,
+			block_announce_validator_builder: None,
+			warp_sync_config,
+			block_relay: None,
+			metrics,
+		})?;
+
+	if config.offchain_worker.enabled {
+		task_manager.spawn_handle().spawn(
+			"offchain-workers-runner",
+			"offchain-worker",
+			sc_offchain::OffchainWorkers::new(sc_offchain::OffchainWorkerOptions {
+				runtime_api_provider: client.clone(),
+				is_validator: config.role.is_authority(),
+				keystore: Some(keystore_container.keystore()),
+				offchain_db: backend.offchain_storage(),
+				transaction_pool: Some(OffchainTransactionPoolFactory::new(
+					transaction_pool.clone(),
+				)),
+				network_provider: Arc::new(network.clone()),
+				enable_http_requests: true,
+				custom_extensions: |_| vec![],
+			})
+			.run(client.clone(), task_manager.spawn_handle())
+			.boxed(),
+		);
+	}
+
+	let role = config.role;
+	let force_authoring = config.force_authoring;
+    let backoff_authoring_blocks = Some(BackoffAuthoringOnFinalizedHeadLagging::<NumberFor<B>> {
+        unfinalized_slack: 6u32.into(),
         ..Default::default()
     });
-    let name = config.network.node_name.clone();
-    let enable_grandpa = !config.disable_grandpa;
-    let prometheus_registry = config.prometheus_registry().cloned();
-    let frontier_backend = Arc::new(frontier_backend);
-
-    // Channel for the rpc handler to communicate with the authorship task.
-    let (command_sink, commands_stream) = mpsc::channel(1000);
-
-    // Sinks for pubsub notifications.
-    // Everytime a new subscription is created, a new mpsc channel is added to the sink pool.
-    // The MappingSyncWorker sends through the channel on block import and the subscription emits a notification to the subscriber on receiving a message through this channel.
-    // This way we avoid race conditions when using native substrate block import notification stream.
-    let pubsub_notification_sinks: fc_mapping_sync::EthereumBlockNotificationSinks<
-        fc_mapping_sync::EthereumBlockNotification<Block>,
-    > = Default::default();
-    let pubsub_notification_sinks = Arc::new(pubsub_notification_sinks);
-
-    // for ethereum-compatibility rpc.
-    config.rpc_id_provider = Some(Box::new(fc_rpc::EthereumSubIdProvider));
-
-    let rpc_extensions_builder = {
-        let client = client.clone();
-        let pool = transaction_pool.clone();
-
-        let network = network.clone();
-        let sync_service = sync_service.clone();
-
-        let is_authority = role.is_authority();
-        let enable_dev_signer = eth_config.enable_dev_signer;
-        let max_past_logs = eth_config.max_past_logs;
-        let execute_gas_limit_multiplier = eth_config.execute_gas_limit_multiplier;
-        let filter_pool = filter_pool.clone();
-        let frontier_backend = frontier_backend.clone();
-        let pubsub_notification_sinks = pubsub_notification_sinks.clone();
-        let storage_override = storage_override.clone();
-        let fee_history_cache = fee_history_cache.clone();
-        let block_data_cache = Arc::new(fc_rpc::EthBlockDataCacheTask::new(
-            task_manager.spawn_handle(),
-            storage_override.clone(),
-            eth_config.eth_log_block_cache,
-            eth_config.eth_statuses_cache,
-            prometheus_registry.clone(),
-        ));
-
-        let slot_duration = sc_consensus_aura::slot_duration(&*client)?;
-        let target_gas_price = eth_config.target_gas_price;
-        let pending_create_inherent_data_providers = move |_, ()| async move {
-            let current = sp_timestamp::InherentDataProvider::from_system_time();
-            let next_slot = current
-                .timestamp()
-                .as_millis()
-                .saturating_add(slot_duration.as_millis());
-            let timestamp = sp_timestamp::InherentDataProvider::new(next_slot.into());
-            let slot = sp_consensus_aura::inherents::InherentDataProvider::from_timestamp_and_slot_duration(
+	let name = config.network.node_name.clone();
+	let frontier_backend = Arc::new(frontier_backend);
+	let enable_grandpa = !config.disable_grandpa && sealing.is_none();
+	let prometheus_registry = config.prometheus_registry().cloned();
+
+	// Channel for the rpc handler to communicate with the authorship task.
+	let (command_sink, commands_stream) = mpsc::channel(1000);
+
+	// Sinks for pubsub notifications.
+	// Everytime a new subscription is created, a new mpsc channel is added to the sink pool.
+	// The MappingSyncWorker sends through the channel on block import and the subscription emits a notification to the subscriber on receiving a message through this channel.
+	// This way we avoid race conditions when using native substrate block import notification stream.
+	let pubsub_notification_sinks: fc_mapping_sync::EthereumBlockNotificationSinks<
+		fc_mapping_sync::EthereumBlockNotification<B>,
+	> = Default::default();
+	let pubsub_notification_sinks = Arc::new(pubsub_notification_sinks);
+
+	// for ethereum-compatibility rpc.
+	config.rpc.id_provider = Some(Box::new(fc_rpc::EthereumSubIdProvider));
+
+	let rpc_builder = {
+		let client = client.clone();
+		let pool = transaction_pool.clone();
+		let network = network.clone();
+		let sync_service = sync_service.clone();
+
+		let is_authority = role.is_authority();
+		let enable_dev_signer = eth_config.enable_dev_signer;
+		let max_past_logs = eth_config.max_past_logs;
+		let execute_gas_limit_multiplier = eth_config.execute_gas_limit_multiplier;
+		let filter_pool = filter_pool.clone();
+		let frontier_backend = frontier_backend.clone();
+		let pubsub_notification_sinks = pubsub_notification_sinks.clone();
+		let storage_override = storage_override.clone();
+		let fee_history_cache = fee_history_cache.clone();
+		let block_data_cache = Arc::new(fc_rpc::EthBlockDataCacheTask::new(
+			task_manager.spawn_handle(),
+			storage_override.clone(),
+			eth_config.eth_log_block_cache,
+			eth_config.eth_statuses_cache,
+			prometheus_registry.clone(),
+		));
+
+		let slot_duration = sc_consensus_aura::slot_duration(&*client)?;
+		let target_gas_price = eth_config.target_gas_price;
+		let pending_create_inherent_data_providers = move |_, ()| async move {
+			let current = sp_timestamp::InherentDataProvider::from_system_time();
+			let next_slot = current.timestamp().as_millis() + slot_duration.as_millis();
+			let timestamp = sp_timestamp::InherentDataProvider::new(next_slot.into());
+			let slot = sp_consensus_aura::inherents::InherentDataProvider::from_timestamp_and_slot_duration(
 				*timestamp,
 				slot_duration,
 			);
-            let dynamic_fee = fp_dynamic_fee::InherentDataProvider(U256::from(target_gas_price));
-            Ok((slot, timestamp, dynamic_fee))
-        };
-
-        Box::new(
-<<<<<<< HEAD
-            move |deny_unsafe, subscription_executor: sc_rpc::SubscriptionTaskExecutor| {
-                let eth_deps = crate::rpc::EthDeps {
-                    client: client.clone(),
-                    pool: pool.clone(),
-                    graph: pool.pool().clone(),
-                    converter: Some(TransactionConverter),
-                    is_authority,
-                    enable_dev_signer,
-                    network: network.clone(),
-                    sync: sync_service.clone(),
-                    frontier_backend: match &*frontier_backend {
-                        fc_db::Backend::KeyValue(b) => b.clone(),
-                        fc_db::Backend::Sql(b) => b.clone(),
-                    },
-                    storage_override: storage_override.clone(),
-                    block_data_cache: block_data_cache.clone(),
-                    filter_pool: filter_pool.clone(),
-                    max_past_logs,
-                    fee_history_cache: fee_history_cache.clone(),
-                    fee_history_cache_limit,
-                    execute_gas_limit_multiplier,
-                    forced_parent_hashes: None,
-                    pending_create_inherent_data_providers,
-                };
-
-                let deps = crate::rpc::FullDeps {
-                    client: client.clone(),
-                    pool: pool.clone(),
-                    deny_unsafe,
-                    command_sink: if sealing.is_some() {
-                        Some(command_sink.clone())
-                    } else {
-                        None
-=======
-            move |subscription_executor: sc_rpc::SubscriptionTaskExecutor| {
-                let deps = crate::rpc::FullDeps {
-                    client: client.clone(),
-                    pool: pool.clone(),
-                    grandpa: crate::rpc::GrandpaDeps {
-                        shared_voter_state: shared_voter_state.clone(),
-                        shared_authority_set: shared_authority_set.clone(),
-                        justification_stream: justification_stream.clone(),
-                        subscription_executor: subscription_executor.clone(),
-                        finality_provider: finality_proof_provider.clone(),
->>>>>>> d12309b3
-                    },
-                    eth: eth_deps,
-                };
-                crate::rpc::create_full(
-                    deps,
-                    subscription_executor,
-                    pubsub_notification_sinks.clone(),
-                )
-                .map_err(Into::into)
-            },
-        )
-    };
-
-    let _rpc_handlers = sc_service::spawn_tasks(sc_service::SpawnTasksParams {
-        network: network.clone(),
-        client: client.clone(),
-        keystore: keystore_container.keystore(),
-        task_manager: &mut task_manager,
-        transaction_pool: transaction_pool.clone(),
-        rpc_builder: rpc_extensions_builder,
-        backend: backend.clone(),
-        system_rpc_tx,
-        tx_handler_controller,
-        sync_service: sync_service.clone(),
-        config,
-        telemetry: telemetry.as_mut(),
-    })?;
-
-    spawn_frontier_tasks(
-        &task_manager,
-        client.clone(),
-        backend,
-        frontier_backend,
-        filter_pool,
-        storage_override,
-        fee_history_cache,
-        fee_history_cache_limit,
-        sync_service.clone(),
-        pubsub_notification_sinks,
-    )
-    .await;
-
-    if role.is_authority() {
-        // manual-seal authorship
-        if let Some(sealing) = sealing {
-            run_manual_seal_authorship(
-                &eth_config,
-                sealing,
-                client,
-                transaction_pool,
-                select_chain,
-                block_import,
-                &task_manager,
-                prometheus_registry.as_ref(),
-                telemetry.as_ref(),
-                commands_stream,
-            )?;
-
-            network_starter.start_network();
-            log::info!("Manual Seal Ready");
-            return Ok(task_manager);
-        }
-
-        let proposer_factory = sc_basic_authorship::ProposerFactory::new(
-            task_manager.spawn_handle(),
-            client.clone(),
-            transaction_pool.clone(),
-            prometheus_registry.as_ref(),
-            telemetry.as_ref().map(|x| x.handle()),
-        );
-
-        let slot_duration = sc_consensus_aura::slot_duration(&*client)?;
-
-        let aura = sc_consensus_aura::start_aura::<AuraPair, _, _, _, _, _, _, _, _, _, _>(
-            StartAuraParams {
-                slot_duration,
-                client,
-                select_chain,
-                block_import,
-                proposer_factory,
-                create_inherent_data_providers: move |_, ()| async move {
-                    let timestamp = sp_timestamp::InherentDataProvider::from_system_time();
-
-                    let slot =
-						sp_consensus_aura::inherents::InherentDataProvider::from_timestamp_and_slot_duration(
-							*timestamp,
-							slot_duration,
-						);
-
-                    Ok((slot, timestamp))
-                },
-                force_authoring,
+			let dynamic_fee = fp_dynamic_fee::InherentDataProvider(U256::from(target_gas_price));
+			Ok((slot, timestamp, dynamic_fee))
+		};
+
+		Box::new(move |subscription_task_executor| {
+			let eth_deps = crate::rpc::EthDeps {
+				client: client.clone(),
+				pool: pool.clone(),
+				graph: pool.pool().clone(),
+				converter: Some(TransactionConverter::<B>::default()),
+				is_authority,
+				enable_dev_signer,
+				network: network.clone(),
+				sync: sync_service.clone(),
+				frontier_backend: match &*frontier_backend {
+					fc_db::Backend::KeyValue(b) => b.clone(),
+					fc_db::Backend::Sql(b) => b.clone(),
+				},
+				storage_override: storage_override.clone(),
+				block_data_cache: block_data_cache.clone(),
+				filter_pool: filter_pool.clone(),
+				max_past_logs,
+				fee_history_cache: fee_history_cache.clone(),
+				fee_history_cache_limit,
+				execute_gas_limit_multiplier,
+				forced_parent_hashes: None,
+				pending_create_inherent_data_providers,
+			};
+			let deps = crate::rpc::FullDeps {
+				client: client.clone(),
+				pool: pool.clone(),
+				command_sink: if sealing.is_some() {
+					Some(command_sink.clone())
+				} else {
+					None
+				},
+				eth: eth_deps,
+			};
+			crate::rpc::create_full(
+				deps,
+				subscription_task_executor,
+				pubsub_notification_sinks.clone(),
+			)
+			.map_err(Into::into)
+		})
+	};
+
+	let _rpc_handlers = sc_service::spawn_tasks(sc_service::SpawnTasksParams {
+		config,
+		client: client.clone(),
+		backend: backend.clone(),
+		task_manager: &mut task_manager,
+		keystore: keystore_container.keystore(),
+		transaction_pool: transaction_pool.clone(),
+		rpc_builder,
+		network: network.clone(),
+		system_rpc_tx,
+		tx_handler_controller,
+		sync_service: sync_service.clone(),
+		telemetry: telemetry.as_mut(),
+	})?;
+
+	spawn_frontier_tasks(
+		&task_manager,
+		client.clone(),
+		backend,
+		frontier_backend,
+		filter_pool,
+		storage_override,
+		fee_history_cache,
+		fee_history_cache_limit,
+		sync_service.clone(),
+		pubsub_notification_sinks,
+	)
+	.await;
+
+	if role.is_authority() {
+		// manual-seal authorship
+		if let Some(sealing) = sealing {
+			run_manual_seal_authorship(
+				&eth_config,
+				sealing,
+				client,
+				transaction_pool,
+				select_chain,
+				block_import,
+				&task_manager,
+				prometheus_registry.as_ref(),
+				telemetry.as_ref(),
+				commands_stream,
+			)?;
+
+			network_starter.start_network();
+			log::info!("Manual Seal Ready");
+			return Ok(task_manager);
+		}
+
+		let proposer_factory = sc_basic_authorship::ProposerFactory::new(
+			task_manager.spawn_handle(),
+			client.clone(),
+			transaction_pool.clone(),
+			prometheus_registry.as_ref(),
+			telemetry.as_ref().map(|x| x.handle()),
+		);
+
+		let slot_duration = sc_consensus_aura::slot_duration(&*client)?;
+		let target_gas_price = eth_config.target_gas_price;
+		let create_inherent_data_providers = move |_, ()| async move {
+			let timestamp = sp_timestamp::InherentDataProvider::from_system_time();
+			let slot = sp_consensus_aura::inherents::InherentDataProvider::from_timestamp_and_slot_duration(
+				*timestamp,
+				slot_duration,
+			);
+			let dynamic_fee = fp_dynamic_fee::InherentDataProvider(U256::from(target_gas_price));
+			Ok((slot, timestamp, dynamic_fee))
+		};
+
+		let aura = sc_consensus_aura::start_aura::<AuraPair, _, _, _, _, _, _, _, _, _, _>(
+			sc_consensus_aura::StartAuraParams {
+				slot_duration,
+				client,
+				select_chain,
+				block_import,
+				proposer_factory,
+				sync_oracle: sync_service.clone(),
+				justification_sync_link: sync_service.clone(),
+				create_inherent_data_providers,
+				force_authoring,
                 backoff_authoring_blocks,
-                keystore: keystore_container.keystore(),
-                sync_oracle: sync_service.clone(),
-                justification_sync_link: sync_service.clone(),
-                block_proposal_slot_portion: SlotProportion::new(2f32 / 3f32),
-                max_block_proposal_slot_portion: None,
-                telemetry: telemetry.as_ref().map(|x| x.handle()),
-                compatibility_mode: Default::default(),
-            },
-        )?;
-
-        // the AURA authoring task is considered essential, i.e. if it
-        // fails we take down the service with it.
-        task_manager
-            .spawn_essential_handle()
-            .spawn_blocking("aura", Some("block-authoring"), aura);
+				keystore: keystore_container.keystore(),
+				block_proposal_slot_portion: sc_consensus_aura::SlotProportion::new(2f32 / 3f32),
+				max_block_proposal_slot_portion: None,
+				telemetry: telemetry.as_ref().map(|x| x.handle()),
+				compatibility_mode: sc_consensus_aura::CompatibilityMode::None,
+			},
+		)?;
+		// the AURA authoring task is considered essential, i.e. if it
+		// fails we take down the service with it.
+		task_manager
+			.spawn_essential_handle()
+			.spawn_blocking("aura", Some("block-authoring"), aura);
+	}
+
+	if enable_grandpa {
+		// if the node isn't actively participating in consensus then it doesn't
+		// need a keystore, regardless of which protocol we use below.
+		let keystore = if role.is_authority() {
+			Some(keystore_container.keystore())
+		} else {
+			None
+		};
+
+		let grandpa_config = sc_consensus_grandpa::Config {
+			// FIXME #1578 make this available through chainspec
+			gossip_duration: Duration::from_millis(333),
+			justification_generation_period: GRANDPA_JUSTIFICATION_PERIOD,
+			name: Some(name),
+			observer_enabled: false,
+			keystore,
+			local_role: role,
+			telemetry: telemetry.as_ref().map(|x| x.handle()),
+			protocol_name: grandpa_protocol_name,
+		};
+
+		// start the full GRANDPA voter
+		// NOTE: non-authorities could run the GRANDPA observer protocol, but at
+		// this point the full voter should provide better guarantees of block
+		// and vote data availability than the observer. The observer has not
+		// been tested extensively yet and having most nodes in a network run it
+		// could lead to finality stalls.
+		let grandpa_voter =
+			sc_consensus_grandpa::run_grandpa_voter(sc_consensus_grandpa::GrandpaParams {
+				config: grandpa_config,
+				link: grandpa_link,
+				network,
+				sync: sync_service,
+				notification_service: grandpa_notification_service,
+				voting_rule: sc_consensus_grandpa::VotingRulesBuilder::default().build(),
+				prometheus_registry,
+				shared_voter_state: sc_consensus_grandpa::SharedVoterState::empty(),
+				telemetry: telemetry.as_ref().map(|x| x.handle()),
+				offchain_tx_pool_factory: OffchainTransactionPoolFactory::new(transaction_pool),
+			})?;
+
+		// the GRANDPA voter task is considered infallible, i.e.
+		// if it fails we take down the service with it.
+		task_manager
+			.spawn_essential_handle()
+			.spawn_blocking("grandpa-voter", None, grandpa_voter);
+	}
+
+	network_starter.start_network();
+	Ok(task_manager)
+}
+
+pub async fn build_full(
+	config: Configuration,
+	eth_config: EthConfiguration,
+	sealing: Option<Sealing>,
+) -> Result<TaskManager, ServiceError> {
+
+    match config.network.network_backend {
+        sc_network::config::NetworkBackendType::Libp2p => new_full::<Block, RuntimeApi, HostFunctions, sc_network::NetworkWorker<_, _>>(
+                config, eth_config, sealing,
+            ).await,
+        sc_network::config::NetworkBackendType::Litep2p => new_full::<Block, RuntimeApi, HostFunctions, sc_network::Litep2pNetworkBackend>(
+                config, eth_config, sealing,
+            ).await,
     }
-
-    if enable_grandpa {
-        // if the node isn't actively participating in consensus then it doesn't
-        // need a keystore, regardless of which protocol we use below.
-        let keystore = if role.is_authority() {
-            Some(keystore_container.keystore())
-        } else {
-            None
-        };
-
-        let grandpa_config = sc_consensus_grandpa::Config {
-            // FIXME #1578 make this available through chainspec
-            gossip_duration: Duration::from_millis(333),
-            justification_generation_period: GRANDPA_JUSTIFICATION_PERIOD,
-            name: Some(name),
-            observer_enabled: false,
-            keystore,
-            local_role: role,
-            telemetry: telemetry.as_ref().map(|x| x.handle()),
-            protocol_name: grandpa_protocol_name,
-        };
-
-        // start the full GRANDPA voter
-        // NOTE: non-authorities could run the GRANDPA observer protocol, but at
-        // this point the full voter should provide better guarantees of block
-        // and vote data availability than the observer. The observer has not
-        // been tested extensively yet and having most nodes in a network run it
-        // could lead to finality stalls.
-        let grandpa_config = sc_consensus_grandpa::GrandpaParams {
-            config: grandpa_config,
-            link: grandpa_link,
-            network,
-            voting_rule: sc_consensus_grandpa::VotingRulesBuilder::default().build(),
-            prometheus_registry,
-            shared_voter_state: SharedVoterState::empty(),
-            telemetry: telemetry.as_ref().map(|x| x.handle()),
-            offchain_tx_pool_factory: OffchainTransactionPoolFactory::new(transaction_pool),
-            sync: Arc::new(sync_service),
-            notification_service: grandpa_notification_service,
-        };
-
-        // the GRANDPA voter task is considered infallible, i.e.
-        // if it fails we take down the service with it.
-        task_manager.spawn_essential_handle().spawn_blocking(
-            "grandpa-voter",
-            None,
-            sc_consensus_grandpa::run_grandpa_voter(grandpa_config)?,
-        );
-    }
-
-    network_starter.start_network();
-    Ok(task_manager)
 }
 
 pub fn new_chain_ops(
-    config: &mut Configuration,
-    eth_config: &EthConfiguration,
+	config: &mut Configuration,
+	eth_config: &EthConfiguration,
 ) -> Result<
-    (
-        Arc<FullClient>,
-        Arc<FullBackend>,
-        BasicQueue<Block>,
-        TaskManager,
-        FrontierBackend<FullClient>,
-    ),
-    ServiceError,
+	(
+		Arc<Client>,
+		Arc<Backend>,
+		BasicQueue<Block>,
+		TaskManager,
+		FrontierBackend<Block, Client>,
+	),
+	ServiceError,
 > {
     config.keystore = sc_service::config::KeystoreConfig::InMemory;
     let PartialComponents {
@@ -724,23 +668,36 @@
         task_manager,
         other,
         ..
-    } = new_partial::<_>(config, eth_config, build_aura_grandpa_import_queue)?;
+    } = new_partial::<Block, RuntimeApi, HostFunctions, _>(
+        config,
+        eth_config,
+        build_aura_grandpa_import_queue,
+    )?;
     Ok((client, backend, import_queue, task_manager, other.3))
 }
 
 #[allow(clippy::too_many_arguments)]
-fn run_manual_seal_authorship(
-    eth_config: &EthConfiguration,
-    sealing: Sealing,
-    client: Arc<FullClient>,
-    transaction_pool: Arc<FullPool<Block, FullClient>>,
-    select_chain: FullSelectChain,
-    block_import: BoxBlockImport,
-    task_manager: &TaskManager,
-    prometheus_registry: Option<&Registry>,
-    telemetry: Option<&Telemetry>,
-    commands_stream: mpsc::Receiver<sc_consensus_manual_seal::rpc::EngineCommand<Hash>>,
-) -> Result<(), ServiceError> {
+fn run_manual_seal_authorship<B, RA, HF>(
+	eth_config: &EthConfiguration,
+	sealing: Sealing,
+	client: Arc<FullClient<B, RA, HF>>,
+	transaction_pool: Arc<FullPool<B, FullClient<B, RA, HF>>>,
+	select_chain: FullSelectChain<B>,
+	block_import: BoxBlockImport<B>,
+	task_manager: &TaskManager,
+	prometheus_registry: Option<&Registry>,
+	telemetry: Option<&Telemetry>,
+	commands_stream: mpsc::Receiver<
+		sc_consensus_manual_seal::rpc::EngineCommand<<B as BlockT>::Hash>,
+	>,
+) -> Result<(), ServiceError>
+where
+	B: BlockT,
+	RA: ConstructRuntimeApi<B, FullClient<B, RA, HF>>,
+	RA: Send + Sync + 'static,
+	RA::RuntimeApi: RuntimeApiCollection<B, AuraId, AccountId, Nonce, Balance>,
+	HF: HostFunctionsT + 'static,
+{
     let proposer_factory = sc_basic_authorship::ProposerFactory::new(
         task_manager.spawn_handle(),
         client.clone(),
