--- conflicted
+++ resolved
@@ -1468,7 +1468,6 @@
 }
 
 #[test]
-<<<<<<< HEAD
 fn test_sets_a_lower_value_clears_small_nominations() {
     new_test_ext().execute_with(|| {
         let hotkey: U256 = U256::from(3);
@@ -1547,7 +1546,11 @@
                 netuid
             ),
             0
-=======
+        );
+    });
+}
+
+#[test]
 fn test_sudo_set_subnet_owner_hotkey() {
     new_test_ext().execute_with(|| {
         let netuid: u16 = 1;
@@ -1586,7 +1589,6 @@
         assert_noop!(
             AdminUtils::sudo_set_subnet_owner_hotkey(root, netuid, new_hotkey),
             DispatchError::BadOrigin
->>>>>>> 8f1d9981
         );
     });
 }