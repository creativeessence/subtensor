import binascii
import struct
import hashlib
import math
import bittensor
import rich
import time

def hex_bytes_to_u8_list( hex_bytes: bytes ):
    hex_chunks = [int(hex_bytes[i:i+2], 16) for i in range(0, len(hex_bytes), 2)]
    return hex_chunks

def u8_list_to_hex( values: list ):
    total = 0
    for val in reversed(values):
        total = (total << 8) + val
    return total 

def create_seal_hash( block_hash:bytes, nonce:int ) -> bytes:
    nonce_bytes = binascii.hexlify(nonce.to_bytes(8, 'little'))
    block_bytes = block_hash.encode('utf-8')[2:]
    pre_seal = nonce_bytes + block_bytes
    seal = hashlib.sha256( bytearray(hex_bytes_to_u8_list(pre_seal)) ).digest()
    return seal

def seal_meets_difficulty( seal:bytes, difficulty:int ):
    seal_number = int.from_bytes(seal, "big")
    product = seal_number * difficulty
    limit = int(math.pow(2,256) - 1)
    if product > limit:
        return False
    else:
        return True
    
def solve_for_difficulty( block_hash, difficulty ):
    meets = False
    nonce = -1
    while not meets:
        nonce += 1 
        seal = create_seal_hash( block_hash, nonce )
        meets = seal_meets_difficulty( seal, difficulty )
        if nonce > 1:
            break
    return nonce, seal


def solve_for_difficulty_fast( subtensor ):
    block_number = subtensor.get_current_block()
    difficulty = subtensor.difficulty
    block_hash = subtensor.substrate.get_block_hash( block_number )
<<<<<<< HEAD

    meets = False
    nonce = -1
    block_bytes = block_hash.encode('utf-8')[2:]
=======
    block_bytes = block_hash.encode('utf-8')[2:]
    
    meets = False
    nonce = -1
>>>>>>> d8620721
    limit = int(math.pow(2,256) - 1)
    best = math.inf
    update_interval = 100000
    start_time = time.time()

    console = bittensor.__console__
    with console.status("Solving") as status:
        while not meets:
            nonce += 1 

            # Create seal.
            nonce_bytes = binascii.hexlify(nonce.to_bytes(8, 'little'))
            pre_seal = nonce_bytes + block_bytes
            seal = hashlib.sha256( bytearray(hex_bytes_to_u8_list(pre_seal)) ).digest()

            seal_number = int.from_bytes(seal, "big")
            product = seal_number * difficulty
            if product - limit < best:
                best = product - limit
                best_seal = seal

            if product < limit:
                return nonce, block_number, block_hash, difficulty, seal

            if nonce % update_interval == 0:
                itrs_per_sec = update_interval / (time.time() - start_time)
                start_time = time.time()
                difficulty = subtensor.difficulty
                block_number = subtensor.get_current_block()
                block_hash = subtensor.substrate.get_block_hash( block_number)
<<<<<<< HEAD
=======
                block_bytes = block_hash.encode('utf-8')[2:]
>>>>>>> d8620721
                status.update("Solving\n  Nonce: [bold white]{}[/bold white]\n  Iters: [bold white]{}/s[/bold white]\n  Difficulty: [bold white]{}[/bold white]\n  Block: [bold white]{}[/bold white]\n  Best: [bold white]{}[/bold white]".format( nonce, int(itrs_per_sec), difficulty, block_hash.encode('utf-8'), binascii.hexlify(best_seal) ))
      

def create_pow( subtensor ):
    nonce, block_number, block_hash, difficulty, seal = solve_for_difficulty_fast( subtensor )
    return {
        'nonce': nonce, 
        'difficulty': difficulty,
        'block_number': block_number, 
        'block_hash': block_hash, 
        'work': binascii.hexlify(seal)
    }<|MERGE_RESOLUTION|>--- conflicted
+++ resolved
@@ -48,17 +48,10 @@
     block_number = subtensor.get_current_block()
     difficulty = subtensor.difficulty
     block_hash = subtensor.substrate.get_block_hash( block_number )
-<<<<<<< HEAD
-
-    meets = False
-    nonce = -1
-    block_bytes = block_hash.encode('utf-8')[2:]
-=======
     block_bytes = block_hash.encode('utf-8')[2:]
     
     meets = False
     nonce = -1
->>>>>>> d8620721
     limit = int(math.pow(2,256) - 1)
     best = math.inf
     update_interval = 100000
@@ -89,10 +82,7 @@
                 difficulty = subtensor.difficulty
                 block_number = subtensor.get_current_block()
                 block_hash = subtensor.substrate.get_block_hash( block_number)
-<<<<<<< HEAD
-=======
                 block_bytes = block_hash.encode('utf-8')[2:]
->>>>>>> d8620721
                 status.update("Solving\n  Nonce: [bold white]{}[/bold white]\n  Iters: [bold white]{}/s[/bold white]\n  Difficulty: [bold white]{}[/bold white]\n  Block: [bold white]{}[/bold white]\n  Best: [bold white]{}[/bold white]".format( nonce, int(itrs_per_sec), difficulty, block_hash.encode('utf-8'), binascii.hexlify(best_seal) ))
       
 
