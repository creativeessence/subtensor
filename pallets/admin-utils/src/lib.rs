--- conflicted
+++ resolved
@@ -1171,109 +1171,24 @@
         /// # Weight
         /// Weight is handled by the `#[pallet::weight]` attribute.
         #[pallet::call_index(57)]
-        #[pallet::weight(T::WeightInfo::sudo_set_commit_reveal_weights_interval())]
-        pub fn sudo_set_commit_reveal_weights_interval(
-            origin: OriginFor<T>,
-            netuid: u16,
-            interval: u64,
-        ) -> DispatchResult {
-            pallet_subtensor::Pallet::<T>::ensure_subnet_owner_or_root(origin, netuid)?;
-
-            ensure!(
-                pallet_subtensor::Pallet::<T>::if_subnet_exist(netuid),
-                Error::<T>::SubnetDoesNotExist
-            );
-
-            pallet_subtensor::Pallet::<T>::set_reveal_period(netuid, interval);
-            log::debug!(
-                "SetWeightCommitInterval( netuid: {:?}, interval: {:?} ) ",
-                netuid,
-                interval
-            );
-            Ok(())
-        }
-
-        /// Sets the global weight for a subnet.
-        ///
-        /// This extrinsic allows the root account to set the global weight for a subnet. This is the weight that global TAO has in a subnet mechanism.
-        ///
-        /// # Arguments
-        /// * `origin` - The origin of the call, which must be the root account.
-        /// * `netuid` - The unique identifier of the subnet for which the global weight is being set.
-        /// * `global_weight` - The global weight to set for this subnet.
-        ///
-        /// # Errors
-        /// * `BadOrigin` - If the caller is not the root account.
-        /// * `SubnetDoesNotExist` - If the specified subnet does not exist.
-        ///
-        /// # Weight
-        /// Weight is handled by the `#[pallet::weight]` attribute.
-        #[pallet::call_index(58)]
-        #[pallet::weight((0, DispatchClass::Operational, Pays::No))]
-        pub fn sudo_set_global_weight(
-            origin: OriginFor<T>,
-            netuid: u16,
-            global_weight: u64,
-        ) -> DispatchResult {
-            // Only root can set the global weight.
-            ensure_root(origin)?;
-
-            ensure!(
-                pallet_subtensor::Pallet::<T>::if_subnet_exist(netuid),
-                Error::<T>::SubnetDoesNotExist
-            );
-
-            pallet_subtensor::Pallet::<T>::set_global_weight(global_weight, netuid);
-            log::debug!(
-                "SetGlobalWeight( netuid: {:?}, global_weight: {:?} ) ",
-                netuid,
-                global_weight
-            );
-            Ok(())
-        }
-
-        /// Sets the root weight for a subnet.
-        ///
-        /// This extrinsic allows the root account to set the root weight for a subnet.
-        /// 	This is the weight that TAO from the root subnet has in the subnet mechanism.
-        ///
-        /// # Arguments
-        /// * `origin` - The origin of the call, which must be the root account.
-        /// * `netuid` - The unique identifier of the subnet for which the global weight is being set.
-        /// * `root_weight` - The root weight to set for this subnet.
-        ///
-        /// # Errors
-        /// * `BadOrigin` - If the caller is not the root account.
-        /// * `SubnetDoesNotExist` - If the specified subnet does not exist.
-        ///
-        /// # Weight
-        /// Weight is handled by the `#[pallet::weight]` attribute.
-<<<<<<< HEAD
-        #[pallet::call_index(59)]
-        #[pallet::weight((0, DispatchClass::Operational, Pays::No))]
-        pub fn sudo_set_root_weight(
-=======
-        #[pallet::call_index(57)]
         #[pallet::weight(<T as Config>::WeightInfo::sudo_set_commit_reveal_weights_interval())]
         pub fn sudo_set_commit_reveal_weights_interval(
->>>>>>> 85fa7dd2
-            origin: OriginFor<T>,
-            netuid: u16,
-            root_weight: u64,
-        ) -> DispatchResult {
-            // Only root can set the root weight.
-            ensure_root(origin)?;
-
-            ensure!(
-                pallet_subtensor::Pallet::<T>::if_subnet_exist(netuid),
-                Error::<T>::SubnetDoesNotExist
-            );
-
-            pallet_subtensor::Pallet::<T>::set_root_weight(netuid, root_weight);
-            log::debug!(
-                "SetRootWeight( netuid: {:?}, root_weight: {:?} ) ",
-                netuid,
-                root_weight
+            origin: OriginFor<T>,
+            netuid: u16,
+            interval: u64,
+        ) -> DispatchResult {
+            pallet_subtensor::Pallet::<T>::ensure_subnet_owner_or_root(origin, netuid)?;
+
+            ensure!(
+                pallet_subtensor::Pallet::<T>::if_subnet_exist(netuid),
+                Error::<T>::SubnetDoesNotExist
+            );
+
+            pallet_subtensor::Pallet::<T>::set_reveal_period(netuid, interval);
+            log::debug!(
+                "SetWeightCommitInterval( netuid: {:?}, interval: {:?} ) ",
+                netuid,
+                interval
             );
             Ok(())
         }
@@ -1325,6 +1240,85 @@
         ) -> DispatchResult {
             ensure_root(origin)?;
             T::Grandpa::schedule_change(next_authorities, in_blocks, forced)
+        }
+
+        /// Sets the global weight for a subnet.
+        ///
+        /// This extrinsic allows the root account to set the global weight for a subnet. This is the weight that global TAO has in a subnet mechanism.
+        ///
+        /// # Arguments
+        /// * `origin` - The origin of the call, which must be the root account.
+        /// * `netuid` - The unique identifier of the subnet for which the global weight is being set.
+        /// * `global_weight` - The global weight to set for this subnet.
+        ///
+        /// # Errors
+        /// * `BadOrigin` - If the caller is not the root account.
+        /// * `SubnetDoesNotExist` - If the specified subnet does not exist.
+        ///
+        /// # Weight
+        /// Weight is handled by the `#[pallet::weight]` attribute.
+        #[pallet::call_index(60)]
+        #[pallet::weight((0, DispatchClass::Operational, Pays::No))]
+        pub fn sudo_set_global_weight(
+            origin: OriginFor<T>,
+            netuid: u16,
+            global_weight: u64,
+        ) -> DispatchResult {
+            // Only root can set the global weight.
+            ensure_root(origin)?;
+
+            ensure!(
+                pallet_subtensor::Pallet::<T>::if_subnet_exist(netuid),
+                Error::<T>::SubnetDoesNotExist
+            );
+
+            pallet_subtensor::Pallet::<T>::set_global_weight(global_weight, netuid);
+            log::debug!(
+                "SetGlobalWeight( netuid: {:?}, global_weight: {:?} ) ",
+                netuid,
+                global_weight
+            );
+            Ok(())
+        }
+
+        /// Sets the root weight for a subnet.
+        ///
+        /// This extrinsic allows the root account to set the root weight for a subnet.
+        /// 	This is the weight that TAO from the root subnet has in the subnet mechanism.
+        ///
+        /// # Arguments
+        /// * `origin` - The origin of the call, which must be the root account.
+        /// * `netuid` - The unique identifier of the subnet for which the global weight is being set.
+        /// * `root_weight` - The root weight to set for this subnet.
+        ///
+        /// # Errors
+        /// * `BadOrigin` - If the caller is not the root account.
+        /// * `SubnetDoesNotExist` - If the specified subnet does not exist.
+        ///
+        /// # Weight
+        /// Weight is handled by the `#[pallet::weight]` attribute.
+        #[pallet::call_index(61)]
+        #[pallet::weight((0, DispatchClass::Operational, Pays::No))]
+        pub fn sudo_set_root_weight(
+            origin: OriginFor<T>,
+            netuid: u16,
+            root_weight: u64,
+        ) -> DispatchResult {
+            // Only root can set the root weight.
+            ensure_root(origin)?;
+
+            ensure!(
+                pallet_subtensor::Pallet::<T>::if_subnet_exist(netuid),
+                Error::<T>::SubnetDoesNotExist
+            );
+
+            pallet_subtensor::Pallet::<T>::set_root_weight(netuid, root_weight);
+            log::debug!(
+                "SetRootWeight( netuid: {:?}, root_weight: {:?} ) ",
+                netuid,
+                root_weight
+            );
+            Ok(())
         }
     }
 }
