--- conflicted
+++ resolved
@@ -275,14 +275,12 @@
         /// Parameters:
         /// (netuid, new_hotkey)
         SubnetOwnerHotkeySet(u16, T::AccountId),
-<<<<<<< HEAD
         /// LastEmissionBlockNumber is set via start call extrinsic
         ///
         /// Parameters:
         /// netuid
         /// block number
         LastEmissionBlockNumberSet(u16, u64),
-=======
 
         /// Alpha has been recycled, reducing AlphaOut on a subnet.
         ///
@@ -295,6 +293,5 @@
         /// Parameters:
         /// (coldkey, hotkey, amount, subnet_id)
         AlphaBurned(T::AccountId, T::AccountId, u64, u16),
->>>>>>> f3ccdf92
     }
 }