--- conflicted
+++ resolved
@@ -121,23 +121,9 @@
             Error::<T>::IncorrectNetworkVersionKey
         );
 
-<<<<<<< HEAD
         // --- 8. Get the neuron uid of associated hotkey on network netuid.
         
         let neuron_uid = Self::get_uid_for_net_and_hotkey(netuid, &hotkey)?;
-=======
-        // --- 9. Get the neuron uid of associated hotkey on network netuid.
-
-        let net_neuron_uid = Self::get_uid_for_net_and_hotkey(netuid, &hotkey);
-        ensure!(
-            net_neuron_uid.is_ok(),
-            net_neuron_uid
-                .err()
-                .unwrap_or(Error::<T>::NotRegistered.into())
-        );
-
-        let neuron_uid = net_neuron_uid.unwrap();
->>>>>>> 0288a734
 
         // --- 9. Ensure the uid is not setting weights faster than the weights_set_rate_limit.
         let current_block: u64 = Self::get_current_block_as_u64();
