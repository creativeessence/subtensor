--- conflicted
+++ resolved
@@ -9,7 +9,6 @@
     branches: [main, devnet-ready, devnet, testnet, finney]
 
   pull_request:
-    types: [labeled, unlabeled, synchronize]
 
   ## Allow running workflow manually from the Actions tab
   workflow_dispatch:
@@ -114,54 +113,6 @@
       - name: cargo clippy --workspace --all-targets -- -D warnings
         run: cargo clippy --workspace --all-targets -- -D warnings
 
-  cargo-check-lints:
-    name: check custom lints
-    runs-on: SubtensorCI
-    strategy:
-      matrix:
-        rust-branch:
-          - stable
-        rust-target:
-          - x86_64-unknown-linux-gnu
-        # - x86_64-apple-darwin
-        os:
-          - ubuntu-latest
-          # - macos-latest
-    env:
-      RELEASE_NAME: development
-      RUSTV: ${{ matrix.rust-branch }}
-      RUSTFLAGS: -D warnings
-      RUST_BACKTRACE: full
-      RUST_BIN_DIR: target/${{ matrix.rust-target }}
-      SKIP_WASM_BUILD: 1
-      TARGET: ${{ matrix.rust-target }}
-    steps:
-      - name: Check-out repository under $GITHUB_WORKSPACE
-        uses: actions/checkout@v4
-
-      - name: Install dependencies
-        run: |
-          sudo apt-get update &&
-          sudo apt-get install -y clang curl libssl-dev llvm libudev-dev protobuf-compiler
-
-      - name: Install Rust ${{ matrix.rust-branch }}
-        uses: actions-rs/toolchain@v1.0.6
-        with:
-          toolchain: ${{ matrix.rust-branch }}
-          components: rustfmt, clippy
-          profile: minimal
-
-      - name: Utilize Shared Rust Cache
-        uses: Swatinem/rust-cache@v2.2.1
-        with:
-          key: ${{ matrix.os }}-${{ env.RUST_BIN_DIR }}
-
-      - name: check lints
-        run: |
-          set -o pipefail
-          cargo check 2>&1 | sed -r "s/\x1B\[[0-9;]*[mK]//g" | grep "warning:" && exit 1
-          echo "No warnings found."
-
   cargo-clippy-all-features:
     name: cargo clippy --all-features
     runs-on: SubtensorCI
@@ -209,49 +160,6 @@
 
       - name: cargo clippy --workspace --all-targets --all-features -- -D warnings
         run: cargo clippy --workspace --all-targets --all-features -- -D warnings
-<<<<<<< HEAD
-  cargo-audit:
-    name: cargo audit
-    runs-on: SubtensorCI
-    if: ${{ !contains(github.event.pull_request.labels.*.name, 'skip-cargo-audit') }}
-    strategy:
-      matrix:
-        rust-branch:
-          - stable
-        rust-target:
-          - x86_64-unknown-linux-gnu
-        # - x86_64-apple-darwin
-        os:
-          - ubuntu-latest
-          # - macos-latest
-    steps:
-      - name: Check-out repositoroy under $GITHUB_WORKSPACE
-        uses: actions/checkout@v4
-
-      - name: Install dependencies
-        run: |
-          sudo apt-get update &&
-          sudo apt-get install -y clang curl libssl-dev llvm libudev-dev protobuf-compiler
-
-      - name: Install Rust ${{ matrix.rust-branch }}
-        uses: actions-rs/toolchain@v1.0.6
-        with:
-          toolchain: ${{ matrix.rust-branch }}
-          components: rustfmt, clippy
-          profile: minimal
-
-      - name: Utilize Shared Rust Cache
-        uses: Swatinem/rust-cache@v2.2.1
-        with:
-          key: ${{ matrix.os }}-${{ env.RUST_BIN_DIR }}
-
-      - name: Install cargo-audit
-        run: cargo install cargo-audit
-
-      - name: cargo audit
-        run: cargo audit --ignore RUSTSEC-2024-0336 # rustls issue; wait for upstream to resolve this
-=======
->>>>>>> 2ad1381d
 
   # runs cargo test --workspace
   cargo-test:
@@ -299,8 +207,57 @@
         with:
           key: ${{ matrix.os }}-${{ env.RUST_BIN_DIR }}
 
-      - name: cargo test --workspace --all-features
-        run: cargo test --workspace --all-features
+      - name: cargo test --workspace
+        run: cargo test --workspace
+
+  # runs cargo test --workspace --features=runtime-benchmarks
+  cargo-test-benchmarks:
+    name: cargo test w/benchmarks
+    runs-on: SubtensorCI
+    strategy:
+      matrix:
+        rust-branch:
+          - stable
+        rust-target:
+          - x86_64-unknown-linux-gnu
+          # - x86_64-apple-darwin
+        os:
+          - ubuntu-latest
+          # - macos-latest
+        include:
+          - os: ubuntu-latest
+          # - os: macos-latest
+    env:
+      RELEASE_NAME: development
+      # RUSTFLAGS: -A warnings
+      RUSTV: ${{ matrix.rust-branch }}
+      RUST_BACKTRACE: full
+      RUST_BIN_DIR: target/${{ matrix.rust-target }}
+      SKIP_WASM_BUILD: 1
+      TARGET: ${{ matrix.rust-target }}
+    steps:
+      - name: Check-out repository under $GITHUB_WORKSPACE
+        uses: actions/checkout@v4
+
+      - name: Install dependencies
+        run: |
+          sudo apt-get update &&
+          sudo apt-get install -y clang curl libssl-dev llvm libudev-dev protobuf-compiler
+
+      - name: Install Rust ${{ matrix.rust-branch }}
+        uses: actions-rs/toolchain@v1.0.6
+        with:
+          toolchain: ${{ matrix.rust-branch }}
+          components: rustfmt, clippy
+          profile: minimal
+
+      - name: Utilize Rust shared cached
+        uses: Swatinem/rust-cache@v2.2.1
+        with:
+          key: ${{ matrix.os }}-${{ env.RUST_BIN_DIR }}
+
+      - name: cargo test --workspace --features=runtime-benchmarks
+        run: cargo test --workspace --features=runtime-benchmarks
 
   # ensures cargo fix has no trivial changes that can be applied
   cargo-fix:
@@ -381,4 +338,4 @@
           fetch-depth: 0 # Dont clone historic commits.
 
       - name: Check features
-        run: zepter run check+        run: zepter run check
