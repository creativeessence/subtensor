--- conflicted
+++ resolved
@@ -2009,12 +2009,8 @@
     });
 }
 
-<<<<<<< HEAD
 // SKIP_WASM_BUILD=1 RUST_LOG=info cargo test --test staking -- test_delegate_take_can_be_increased_to_limit --exact --nocapture
-// Verify delegate take can be increased up to InitialDefaultTake (18%)
-=======
 // Verify delegate take can be increased up to InitialDefaultDelegateTake (18%)
->>>>>>> 76eee084
 #[test]
 fn test_delegate_take_can_be_increased_to_limit() {
     new_test_ext(1).execute_with(|| {
@@ -2056,12 +2052,8 @@
     });
 }
 
-<<<<<<< HEAD
 // SKIP_WASM_BUILD=1 RUST_LOG=info cargo test --test staking -- test_delegate_take_can_not_be_set_beyond_limit --exact --nocapture
-// Verify delegate take can not be set above InitialDefaultTake
-=======
 // Verify delegate take can not be set above InitialDefaultDelegateTake
->>>>>>> 76eee084
 #[test]
 fn test_delegate_take_can_not_be_set_beyond_limit() {
     new_test_ext(1).execute_with(|| {
@@ -2094,12 +2086,8 @@
     });
 }
 
-<<<<<<< HEAD
 // SKIP_WASM_BUILD=1 RUST_LOG=info cargo test --test staking -- test_delegate_take_can_not_be_increased_beyond_limit --exact --nocapture
-// Verify delegate take can not be increased above InitialDefaultTake (18%)
-=======
 // Verify delegate take can not be increased above InitialDefaultDelegateTake (18%)
->>>>>>> 76eee084
 #[test]
 fn test_delegate_take_can_not_be_increased_beyond_limit() {
     new_test_ext(1).execute_with(|| {
