--- conflicted
+++ resolved
@@ -2070,7 +2070,6 @@
             Ok(())
         }
 
-<<<<<<< HEAD
         /// Sets proxy account for evm address
         #[pallet::call_index(110)]
         #[pallet::weight((
@@ -2084,7 +2083,8 @@
             account: T::AccountId,
         ) -> DispatchResult {
             Self::do_set_pure_proxy_account(origin, address, account)
-=======
+        }
+
         /// Removes all stake from a hotkey on a subnet with a price limit.
         /// This extrinsic allows to specify the limit price for alpha token
         /// at which or better (higher) the staking should execute.
@@ -2100,7 +2100,6 @@
             limit_price: Option<u64>,
         ) -> DispatchResult {
             Self::do_remove_stake_full_limit(origin, hotkey, netuid, limit_price)
->>>>>>> d9a93a5b
         }
     }
 }