--- conflicted
+++ resolved
@@ -1064,18 +1064,9 @@
         if increment == 0 {
             return;
         }
-<<<<<<< HEAD
-=======
         TotalSubnetStake::<T>::mutate(netuid, |stake| {
             *stake = stake.saturating_add(increment);
         });
-        TotalColdkeyStake::<T>::mutate(coldkey, |stake| {
-            *stake = stake.saturating_add(increment);
-        });
-        TotalHotkeyStake::<T>::mutate(hotkey, |stake| {
-            *stake = stake.saturating_add(increment);
-        });
->>>>>>> 5980542e
         TotalHotkeySubStake::<T>::mutate(hotkey, netuid, |stake| {
             *stake = stake.saturating_add(increment);
         });
@@ -1102,18 +1093,9 @@
         if decrement == 0 {
             return;
         }
-<<<<<<< HEAD
-=======
         TotalSubnetStake::<T>::mutate(netuid, |stake| {
             *stake = stake.saturating_sub(decrement);
         });
-        TotalColdkeyStake::<T>::mutate(coldkey, |stake| {
-            *stake = stake.saturating_sub(decrement);
-        });
-        TotalHotkeyStake::<T>::mutate(hotkey, |stake| {
-            *stake = stake.saturating_sub(decrement);
-        });
->>>>>>> 5980542e
         TotalHotkeySubStake::<T>::mutate(hotkey, netuid, |stake| {
             *stake = stake.saturating_sub(decrement);
         });
