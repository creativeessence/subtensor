<<<<<<< HEAD
use sp_std::vec;
=======
>>>>>>> ed84d0d6
use sp_runtime::traits::CheckedAdd;
use sp_std::vec;
use substrate_fixed::transcendental::exp;
use substrate_fixed::types::{I32F32, I64F64};

// TODO: figure out what cfg gate this needs to not be a warning in rustc
#[allow(unused)]
use sp_std::vec::Vec;

#[allow(dead_code)]
pub fn fixed(val: f32) -> I32F32 {
    I32F32::from_num(val)
}

#[allow(dead_code)]
pub fn fixed_to_u16(x: I32F32) -> u16 {
    x.to_num::<u16>()
}

#[allow(dead_code)]
pub fn fixed_to_u64(x: I32F32) -> u64 {
    x.to_num::<u64>()
}

#[allow(dead_code)]
pub fn fixed64_to_u64(x: I64F64) -> u64 {
    x.to_num::<u64>()
}

#[allow(dead_code)]
pub fn fixed64_to_fixed32(x: I64F64) -> I32F32 {
    I32F32::from_num(x)
}

#[allow(dead_code)]
pub fn fixed32_to_fixed64(x: I32F32) -> I64F64 {
    I64F64::from_num(x)
}

#[allow(dead_code)]
pub fn u16_to_fixed(x: u16) -> I32F32 {
    I32F32::from_num(x)
}

#[allow(dead_code)]
pub fn u16_proportion_to_fixed(x: u16) -> I32F32 {
    I32F32::from_num(x) / I32F32::from_num(u16::MAX)
}

#[allow(dead_code)]
pub fn fixed_proportion_to_u16(x: I32F32) -> u16 {
    fixed_to_u16(x * I32F32::from_num(u16::MAX))
}

#[allow(dead_code)]
pub fn vec_fixed32_to_u64(vec: Vec<I32F32>) -> Vec<u64> {
    vec.into_iter().map(fixed_to_u64).collect()
}

#[allow(dead_code)]
pub fn vec_fixed64_to_fixed32(vec: Vec<I64F64>) -> Vec<I32F32> {
    vec.into_iter().map(fixed64_to_fixed32).collect()
}

#[allow(dead_code)]
pub fn vec_fixed32_to_fixed64(vec: Vec<I32F32>) -> Vec<I64F64> {
    vec.into_iter().map(fixed32_to_fixed64).collect()
}

#[allow(dead_code)]
pub fn vec_fixed64_to_u64(vec: Vec<I64F64>) -> Vec<u64> {
    vec.into_iter().map(fixed64_to_u64).collect()
}

#[allow(dead_code)]
pub fn vec_u16_proportions_to_fixed(vec: Vec<u16>) -> Vec<I32F32> {
    vec.into_iter().map(u16_proportion_to_fixed).collect()
}

#[allow(dead_code)]
pub fn vec_fixed_proportions_to_u16(vec: Vec<I32F32>) -> Vec<u16> {
    vec.into_iter().map(fixed_proportion_to_u16).collect()
}

#[allow(dead_code)]
// Max-upscale vector and convert to u16 so max_value = u16::MAX. Assumes non-negative normalized input.
pub fn vec_max_upscale_to_u16(vec: &[I32F32]) -> Vec<u16> {
    let u16_max: I32F32 = I32F32::from_num(u16::MAX);
    let threshold: I32F32 = I32F32::from_num(32768);
    let max_value: Option<&I32F32> = vec.iter().max();
    match max_value {
        Some(val) => {
            if *val == I32F32::from_num(0) {
                return vec
                    .iter()
                    .map(|e: &I32F32| (e * u16_max).to_num::<u16>())
                    .collect();
            }
            if *val > threshold {
                return vec
                    .iter()
                    .map(|e: &I32F32| (e * (u16_max / *val)).round().to_num::<u16>())
                    .collect();
            }
            return vec
                .iter()
                .map(|e: &I32F32| ((e * u16_max) / *val).round().to_num::<u16>())
                .collect();
        }
        None => {
            let sum: I32F32 = vec.iter().sum();
            return vec
                .iter()
                .map(|e: &I32F32| ((e * u16_max) / sum).to_num::<u16>())
                .collect();
        }
    }
}

#[allow(dead_code)]
// Max-upscale u16 vector and convert to u16 so max_value = u16::MAX. Assumes u16 vector input.
pub fn vec_u16_max_upscale_to_u16(vec: &[u16]) -> Vec<u16> {
    let vec_fixed: Vec<I32F32> = vec.iter().map(|e: &u16| I32F32::from_num(*e)).collect();
    vec_max_upscale_to_u16(&vec_fixed)
}

#[allow(dead_code)]
// Checks if u16 vector, when normalized, has a max value not greater than a u16 ratio max_limit.
pub fn check_vec_max_limited(vec: &[u16], max_limit: u16) -> bool {
    let max_limit_fixed: I32F32 = I32F32::from_num(max_limit) / I32F32::from_num(u16::MAX);
    let mut vec_fixed: Vec<I32F32> = vec.iter().map(|e: &u16| I32F32::from_num(*e)).collect();
    inplace_normalize(&mut vec_fixed);
    let max_value: Option<&I32F32> = vec_fixed.iter().max();
    max_value.map_or(true, |v| *v <= max_limit_fixed)
}

#[allow(dead_code)]
pub fn sum(x: &[I32F32]) -> I32F32 {
    x.iter().sum()
}

#[allow(dead_code)]
// Sums a Vector of type that has CheckedAdd trait.
// Returns None if overflow occurs during sum using T::checked_add.
// Returns Some(T::default()) if input vector is empty.
pub fn checked_sum<T>(x: &[T]) -> Option<T>
where
    T: Copy + Default + CheckedAdd,
{
    let mut iter = x.iter();
    let Some(mut sum) = iter.next().copied() else {
        return Some(T::default());
    };
    for i in iter {
        sum = sum.checked_add(i)?;
    }
    Some(sum)
}

// Return true when vector sum is zero.
#[allow(dead_code)]
pub fn is_zero(vector: &[I32F32]) -> bool {
    let vector_sum: I32F32 = sum(vector);
    vector_sum == I32F32::from_num(0)
}

// Exp safe function with I32F32 output of I32F32 input.
#[allow(dead_code)]
pub fn exp_safe(input: I32F32) -> I32F32 {
    let min_input: I32F32 = I32F32::from_num(-20); // <= 1/exp(-20) = 485 165 195,4097903
    let max_input: I32F32 = I32F32::from_num(20); // <= exp(20) = 485 165 195,4097903
    let mut safe_input: I32F32 = input;
    if input < min_input {
        safe_input = min_input;
    } else if max_input < input {
        safe_input = max_input;
    }
    let output: I32F32;
    match exp(safe_input) {
        Ok(val) => {
            output = val;
        }
        Err(_err) => {
            if safe_input <= 0 {
                output = I32F32::from_num(0);
            } else {
                output = I32F32::max_value();
            }
        }
    }
    output
}

// Sigmoid safe function with I32F32 output of I32F32 input with offset kappa and (recommended) scaling 0 < rho <= 40.
#[allow(dead_code)]
pub fn sigmoid_safe(input: I32F32, rho: I32F32, kappa: I32F32) -> I32F32 {
    let one: I32F32 = I32F32::from_num(1);
    let offset: I32F32 = input.saturating_sub(kappa); // (input - kappa)
    let neg_rho: I32F32 = rho.saturating_mul(-one); // -rho
    let exp_input: I32F32 = neg_rho.saturating_mul(offset); // -rho*(input-kappa)
    let exp_output: I32F32 = exp_safe(exp_input); // exp(-rho*(input-kappa))
    let denominator: I32F32 = exp_output.saturating_add(one); // 1 + exp(-rho*(input-kappa))
    let sigmoid_output: I32F32 = one.saturating_div(denominator); // 1 / (1 + exp(-rho*(input-kappa)))
    sigmoid_output
}

<<<<<<< HEAD
// Returns a bool vector where an item is true if the vector item is in top k values.
#[allow(dead_code)]
pub fn is_topk(vector: &Vec<I32F32>, k: usize) -> Vec<bool> {
=======
// Returns a bool vector where an item is true if the vector item is in topk values.
#[allow(dead_code, clippy::indexing_slicing)]
pub fn is_topk(vector: &[I32F32], k: usize) -> Vec<bool> {
>>>>>>> ed84d0d6
    let n: usize = vector.len();
    let mut result: Vec<bool> = vec![true; n];
    if n < k {
        return result;
    }
    let mut idxs: Vec<usize> = (0..n).collect();
    idxs.sort_by_key(|&idx| &vector[idx]); // ascending stable sort
    for &idx in idxs.iter().take(n - k) {
        result[idx] = false;
    }
    result
}

// Returns a normalized (sum to 1 except 0) copy of the input vector.
#[allow(dead_code)]
pub fn normalize(x: &[I32F32]) -> Vec<I32F32> {
    let x_sum: I32F32 = sum(x);
    if x_sum != I32F32::from_num(0.0_f32) {
        return x.iter().map(|xi| xi / x_sum).collect();
    } else {
        x.to_vec()
    }
}

// Normalizes (sum to 1 except 0) the input vector directly in-place.
#[allow(dead_code)]
pub fn inplace_normalize(x: &mut [I32F32]) {
    let x_sum: I32F32 = x.iter().sum();
    if x_sum == I32F32::from_num(0.0_f32) {
        return;
    }
    x.iter_mut().for_each(|value| *value /= x_sum);
}

// Normalizes (sum to 1 except 0) the input vector directly in-place, using the sum arg.
#[allow(dead_code)]
pub fn inplace_normalize_using_sum(x: &mut [I32F32], x_sum: I32F32) {
    if x_sum == I32F32::from_num(0.0_f32) {
        return;
    }
    x.iter_mut().for_each(|value| *value /= x_sum);
}

// Normalizes (sum to 1 except 0) the I64F64 input vector directly in-place.
#[allow(dead_code)]
pub fn inplace_normalize_64(x: &mut [I64F64]) {
    let x_sum: I64F64 = x.iter().sum();
    if x_sum == I64F64::from_num(0) {
        return;
    }
    x.iter_mut().for_each(|value| *value /= x_sum);
}

/// Returns x / y for input vectors x and y, if y == 0 return 0.
#[allow(dead_code)]
pub fn vecdiv(x: &[I32F32], y: &[I32F32]) -> Vec<I32F32> {
    assert_eq!(x.len(), y.len());
    x.iter()
        .zip(y)
        .map(|(x_i, y_i)| {
            if *y_i != 0 {
                x_i / y_i
            } else {
                I32F32::from_num(0)
            }
        })
        .collect()
}

// Normalizes (sum to 1 except 0) each row (dim=0) of a matrix in-place.
#[allow(dead_code)]
pub fn inplace_row_normalize(x: &mut [Vec<I32F32>]) {
    for row in x {
        let row_sum: I32F32 = row.iter().sum();
        if row_sum > I32F32::from_num(0.0_f32) {
            row.iter_mut()
                .for_each(|x_ij: &mut I32F32| *x_ij /= row_sum);
        }
    }
}

// Normalizes (sum to 1 except 0) each row (dim=0) of a sparse matrix in-place.
#[allow(dead_code)]
pub fn inplace_row_normalize_sparse(sparse_matrix: &mut [Vec<(u16, I32F32)>]) {
    for sparse_row in sparse_matrix.iter_mut() {
        let row_sum: I32F32 = sparse_row.iter().map(|(_j, value)| *value).sum();
        if row_sum > I32F32::from_num(0.0) {
            sparse_row
                .iter_mut()
                .for_each(|(_j, value)| *value /= row_sum);
        }
    }
}

// Sum across each row (dim=0) of a matrix.
#[allow(dead_code)]
pub fn row_sum(x: &[Vec<I32F32>]) -> Vec<I32F32> {
    if let Some(first_row) = x.first() {
        if first_row.is_empty() {
            return vec![];
        }
    }
    x.iter().map(|row| row.iter().sum()).collect()
}

// Sum across each row (dim=0) of a sparse matrix.
#[allow(dead_code)]
pub fn row_sum_sparse(sparse_matrix: &[Vec<(u16, I32F32)>]) -> Vec<I32F32> {
    sparse_matrix
        .iter()
        .map(|row| row.iter().map(|(_, value)| value).sum())
        .collect()
}

// Sum across each column (dim=1) of a matrix.
#[allow(dead_code)]
pub fn col_sum(x: &[Vec<I32F32>]) -> Vec<I32F32> {
    let Some(first_row) = x.first() else {
        return vec![];
    };
    let cols = first_row.len();
    if cols == 0 {
        return vec![];
    }
    x.iter()
        .fold(vec![I32F32::from_num(0); cols], |acc, next_row| {
            acc.into_iter()
                .zip(next_row)
                .map(|(acc_elem, next_elem)| acc_elem + next_elem)
                .collect()
        })
}

// Sum across each column (dim=1) of a sparse matrix.
#[allow(dead_code, clippy::indexing_slicing)]
pub fn col_sum_sparse(sparse_matrix: &[Vec<(u16, I32F32)>], columns: u16) -> Vec<I32F32> {
    let mut result: Vec<I32F32> = vec![I32F32::from_num(0); columns as usize];
    for sparse_row in sparse_matrix {
        for (j, value) in sparse_row {
            result[*j as usize] += value;
        }
    }
    result
}

// Normalizes (sum to 1 except 0) each column (dim=1) of a sparse matrix in-place.
#[allow(dead_code, clippy::indexing_slicing)]
pub fn inplace_col_normalize_sparse(sparse_matrix: &mut [Vec<(u16, I32F32)>], columns: u16) {
    let mut col_sum: Vec<I32F32> = vec![I32F32::from_num(0.0); columns as usize]; // assume square matrix, rows=cols
    for sparse_row in sparse_matrix.iter() {
        for (j, value) in sparse_row.iter() {
            col_sum[*j as usize] += value;
        }
    }
    for sparse_row in sparse_matrix {
        for (j, value) in sparse_row {
            if col_sum[*j as usize] == I32F32::from_num(0.0_f32) {
                continue;
            }
            *value /= col_sum[*j as usize];
        }
    }
}

// Normalizes (sum to 1 except 0) each column (dim=1) of a matrix in-place.
#[allow(dead_code)]
pub fn inplace_col_normalize(x: &mut [Vec<I32F32>]) {
    let Some(first_row) = x.first() else {
        return;
    };
    if first_row.is_empty() {
        return;
    }
    let cols = first_row.len();
    let col_sums = x
        .iter_mut()
        .fold(vec![I32F32::from_num(0.0); cols], |acc, row| {
            row.iter_mut()
                .zip(acc)
                .map(|(&mut m_val, acc_val)| acc_val + m_val)
                .collect()
        });
    x.iter_mut().for_each(|row| {
        row.iter_mut()
            .zip(&col_sums)
            .filter(|(_, col_sum)| **col_sum != I32F32::from_num(0_f32))
            .for_each(|(m_val, col_sum)| {
                *m_val /= col_sum;
            });
    });
}

// Max-upscale each column (dim=1) of a sparse matrix in-place.
#[allow(dead_code, clippy::indexing_slicing)]
pub fn inplace_col_max_upscale_sparse(sparse_matrix: &mut [Vec<(u16, I32F32)>], columns: u16) {
    let mut col_max: Vec<I32F32> = vec![I32F32::from_num(0.0); columns as usize]; // assume square matrix, rows=cols
    for sparse_row in sparse_matrix.iter() {
        for (j, value) in sparse_row.iter() {
            if col_max[*j as usize] < *value {
                col_max[*j as usize] = *value;
            }
        }
    }
    for sparse_row in sparse_matrix {
        for (j, value) in sparse_row {
            if col_max[*j as usize] == I32F32::from_num(0.0_f32) {
                continue;
            }
            *value /= col_max[*j as usize];
        }
    }
}

// Max-upscale each column (dim=1) of a matrix in-place.
#[allow(dead_code)]
pub fn inplace_col_max_upscale(x: &mut [Vec<I32F32>]) {
    let Some(first_row) = x.first() else {
        return;
    };
    if first_row.is_empty() {
        return;
    }
    let cols = first_row.len();
    let col_maxes = x
        .iter_mut()
        .fold(vec![I32F32::from_num(0_f32); cols], |acc, row| {
            row.iter_mut()
                .zip(acc)
                .map(|(m_val, acc_val)| acc_val.max(*m_val))
                .collect()
        });
    x.iter_mut().for_each(|row| {
        row.iter_mut()
            .zip(&col_maxes)
            .filter(|(_, col_max)| **col_max != I32F32::from_num(0))
            .for_each(|(m_val, col_max)| {
                *m_val /= col_max;
            });
    });
}

// Apply mask to vector, mask=true will mask out, i.e. set to 0.
#[allow(dead_code)]
pub fn inplace_mask_vector(mask: &[bool], vector: &mut [I32F32]) {
    if mask.is_empty() {
        return;
    }
    assert_eq!(mask.len(), vector.len());
    let zero: I32F32 = I32F32::from_num(0.0);
    mask.iter()
        .zip(vector)
        .filter(|(m, _)| **m)
        .for_each(|(_, v_elem)| {
            *v_elem = zero;
        });
}

// Apply mask to matrix, mask=true will mask out, i.e. set to 0.
#[allow(dead_code)]
pub fn inplace_mask_matrix(mask: &[Vec<bool>], matrix: &mut Vec<Vec<I32F32>>) {
    let Some(first_row) = mask.first() else {
        return;
    };
    if first_row.is_empty() {
        return;
    }
    assert_eq!(mask.len(), matrix.len());
    let zero: I32F32 = I32F32::from_num(0.0);
    mask.iter().zip(matrix).for_each(|(mask_row, matrix_row)| {
        mask_row
            .iter()
            .zip(matrix_row)
            .filter(|(mask_elem, _)| **mask_elem)
            .for_each(|(_, matrix_elem)| {
                *matrix_elem = zero;
            });
    });
}

// Apply row mask to matrix, mask=true will mask out, i.e. set to 0.
#[allow(dead_code)]
pub fn inplace_mask_rows(mask: &[bool], matrix: &mut [Vec<I32F32>]) {
    let Some(first_row) = matrix.first() else {
        return;
    };
    let cols = first_row.len();
    assert_eq!(mask.len(), matrix.len());
    let zero: I32F32 = I32F32::from_num(0);
    matrix
        .iter_mut()
        .zip(mask)
        .for_each(|(row_elem, mask_row)| {
            if *mask_row {
                *row_elem = vec![zero; cols];
            }
        });
}

// Mask out the diagonal of the input matrix in-place.
#[allow(dead_code)]
pub fn inplace_mask_diag(matrix: &mut [Vec<I32F32>]) {
    let Some(first_row) = matrix.first() else {
        return;
    };
    if first_row.is_empty() {
        return;
    }
    assert_eq!(matrix.len(), first_row.len());
    let zero: I32F32 = I32F32::from_num(0.0);
    matrix.iter_mut().enumerate().for_each(|(idx, row)| {
        let Some(elem) = row.get_mut(idx) else {
            // Should not happen since matrix is square
            return;
        };
        *elem = zero;
    });
}

// Return a new sparse matrix that replaces masked rows with an empty vector placeholder.
#[allow(dead_code)]
pub fn mask_rows_sparse(
    mask: &[bool],
    sparse_matrix: &[Vec<(u16, I32F32)>],
) -> Vec<Vec<(u16, I32F32)>> {
    assert_eq!(sparse_matrix.len(), mask.len());
    mask.iter()
        .zip(sparse_matrix)
        .map(|(mask_elem, sparse_row)| {
            if *mask_elem {
                vec![]
            } else {
                sparse_row.clone()
            }
        })
        .collect()
}

// Return a new sparse matrix with a masked out diagonal of input sparse matrix.
#[allow(dead_code)]
pub fn mask_diag_sparse(sparse_matrix: &[Vec<(u16, I32F32)>]) -> Vec<Vec<(u16, I32F32)>> {
    sparse_matrix
        .iter()
        .enumerate()
        .map(|(i, sparse_row)| {
            sparse_row
                .iter()
                .filter(|(j, _)| i != (*j as usize))
                .copied()
                .collect()
        })
        .collect()
}

// Remove cells from sparse matrix where the mask function of two vectors is true.
#[allow(dead_code, clippy::indexing_slicing)]
pub fn vec_mask_sparse_matrix(
    sparse_matrix: &[Vec<(u16, I32F32)>],
    first_vector: &[u64],
    second_vector: &[u64],
    mask_fn: &dyn Fn(u64, u64) -> bool,
) -> Vec<Vec<(u16, I32F32)>> {
    let n: usize = sparse_matrix.len();
    let mut result: Vec<Vec<(u16, I32F32)>> = vec![vec![]; n];
    for (i, sparse_row) in sparse_matrix.iter().enumerate() {
        for (j, value) in sparse_row {
            if !mask_fn(first_vector[i], second_vector[*j as usize]) {
                result[i].push((*j, *value));
            }
        }
    }
    result
}

// Row-wise matrix-vector hadamard product.
#[allow(dead_code)]
pub fn row_hadamard(matrix: &[Vec<I32F32>], vector: &[I32F32]) -> Vec<Vec<I32F32>> {
    let Some(first_row) = matrix.first() else {
        return vec![vec![]];
    };
    if first_row.is_empty() {
        return vec![vec![]];
    }
    matrix
        .iter()
        .zip(vector)
        .map(|(row, vec_val)| row.iter().map(|m_val| vec_val * m_val).collect())
        .collect()
}

// Row-wise sparse matrix-vector hadamard product.
#[allow(dead_code)]
pub fn row_hadamard_sparse(
    sparse_matrix: &[Vec<(u16, I32F32)>],
    vector: &[I32F32],
) -> Vec<Vec<(u16, I32F32)>> {
    sparse_matrix
        .iter()
        .zip(vector)
        .map(|(sparse_row, vec_val)| {
            sparse_row
                .iter()
                .map(|(j, value)| (*j, *value * *vec_val))
                .collect()
        })
        .collect()
}

// Row-wise matrix-vector product, column-wise sum: result_j = SUM(i) vector_i * matrix_ij.
#[allow(dead_code)]
pub fn matmul(matrix: &[Vec<I32F32>], vector: &[I32F32]) -> Vec<I32F32> {
    let Some(first_row) = matrix.first() else {
        return vec![];
    };
    let cols = first_row.len();
    if cols == 0 {
        return vec![];
    }
    assert!(matrix.len() == vector.len());
    matrix.iter().zip(vector).fold(
        vec![I32F32::from_num(0_f32); cols],
        |acc, (row, vec_val)| {
            row.iter()
                .zip(acc)
                .map(|(m_val, acc_val)| {
                    // Compute ranks: r_j = SUM(i) w_ij * s_i
                    // Compute trust scores: t_j = SUM(i) w_ij * s_i
                    // result_j = SUM(i) vector_i * matrix_ij
                    acc_val + vec_val * m_val
                })
                .collect()
        },
    )
}

// Row-wise matrix-vector product, column-wise sum: result_j = SUM(i) vector_i * matrix_ij.
#[allow(dead_code)]
pub fn matmul_64(matrix: &[Vec<I64F64>], vector: &[I64F64]) -> Vec<I64F64> {
    let Some(first_row) = matrix.first() else {
        return vec![];
    };
    let cols = first_row.len();
    if cols == 0 {
        return vec![];
    }
    assert!(matrix.len() == vector.len());
    matrix
        .iter()
        .zip(vector)
        .fold(vec![I64F64::from_num(0.0); cols], |acc, (row, vec_val)| {
            row.iter()
                .zip(acc)
                .map(|(m_val, acc_val)| {
                    // Compute ranks: r_j = SUM(i) w_ij * s_i
                    // Compute trust scores: t_j = SUM(i) w_ij * s_i
                    // result_j = SUM(i) vector_i * matrix_ij
                    acc_val + vec_val * m_val
                })
                .collect()
        })
}

// Column-wise matrix-vector product, row-wise sum: result_i = SUM(j) vector_j * matrix_ij.
#[allow(dead_code)]
pub fn matmul_transpose(matrix: &[Vec<I32F32>], vector: &[I32F32]) -> Vec<I32F32> {
    let Some(first_row) = matrix.first() else {
        return vec![];
    };
    if first_row.is_empty() {
        return vec![];
    }
    assert!(first_row.len() == vector.len());
    matrix
        .iter()
        .map(|row| {
            row.iter()
                .zip(vector)
                .fold(I32F32::from_num(0.0), |acc, (velem, melem)| {
                    // Compute dividends: d_j = SUM(i) b_ji * inc_i
                    // result_j = SUM(i) vector_i * matrix_ji
                    // result_i = SUM(j) vector_j * matrix_ij
                    acc + (velem * melem)
                })
        })
        .collect()
}

// Row-wise sparse_matrix-vector product, column-wise sum: result_j = SUM(i) vector_i * matrix_ij.
#[allow(dead_code, clippy::indexing_slicing)]
pub fn matmul_sparse(
    sparse_matrix: &[Vec<(u16, I32F32)>],
    vector: &[I32F32],
    columns: u16,
) -> Vec<I32F32> {
    let mut result: Vec<I32F32> = vec![I32F32::from_num(0.0); columns as usize];
    for (i, sparse_row) in sparse_matrix.iter().enumerate() {
        for (j, value) in sparse_row.iter() {
            // Compute ranks: r_j = SUM(i) w_ij * s_i
            // Compute trust scores: t_j = SUM(i) w_ij * s_i
            // result_j = SUM(i) vector_i * matrix_ij
            result[*j as usize] += vector[i] * value;
        }
    }
    result
}

// Column-wise sparse_matrix-vector product, row-wise sum: result_i = SUM(j) vector_j * matrix_ij.
#[allow(dead_code, clippy::indexing_slicing)]
pub fn matmul_transpose_sparse(
    sparse_matrix: &[Vec<(u16, I32F32)>],
    vector: &[I32F32],
) -> Vec<I32F32> {
    let mut result: Vec<I32F32> = vec![I32F32::from_num(0.0); sparse_matrix.len()];
    for (i, sparse_row) in sparse_matrix.iter().enumerate() {
        for (j, value) in sparse_row.iter() {
            // Compute dividends: d_j = SUM(i) b_ji * inc_i
            // result_j = SUM(i) vector_i * matrix_ji
            // result_i = SUM(j) vector_j * matrix_ij
            result[i] += vector[*j as usize] * value;
        }
    }
    result
}

// Set inplace matrix values above column threshold to threshold value.
#[allow(dead_code)]
pub fn inplace_col_clip(x: &mut [Vec<I32F32>], col_threshold: &[I32F32]) {
    x.iter_mut().for_each(|row| {
        row.iter_mut()
            .zip(col_threshold)
            .for_each(|(value, threshold)| {
                *value = *threshold.min(value);
            });
    });
}

// Return sparse matrix with values above column threshold set to threshold value.
#[allow(dead_code, clippy::indexing_slicing)]
pub fn col_clip_sparse(
    sparse_matrix: &[Vec<(u16, I32F32)>],
    col_threshold: &[I32F32],
) -> Vec<Vec<(u16, I32F32)>> {
    let mut result: Vec<Vec<(u16, I32F32)>> = vec![vec![]; sparse_matrix.len()];
    for (i, sparse_row) in sparse_matrix.iter().enumerate() {
        for (j, value) in sparse_row.iter() {
            if col_threshold[*j as usize] < *value {
                if 0 < col_threshold[*j as usize] {
                    result[i].push((*j, col_threshold[*j as usize]));
                }
            } else {
                result[i].push((*j, *value));
            }
        }
    }
    result
}

// Set matrix values below threshold to lower, and equal-above to upper.
#[allow(dead_code)]
pub fn clip(
    x: &[Vec<I32F32>],
    threshold: I32F32,
    upper: I32F32,
    lower: I32F32,
) -> Vec<Vec<I32F32>> {
    x.iter()
        .map(|row| {
            row.iter()
                .map(|elem| if *elem >= threshold { upper } else { lower })
                .collect()
        })
        .collect()
}

// Set inplace matrix values below threshold to lower, and equal-above to upper.
#[allow(dead_code)]
pub fn inplace_clip(x: &mut [Vec<I32F32>], threshold: I32F32, upper: I32F32, lower: I32F32) {
    x.iter_mut().for_each(|row| {
        row.iter_mut().for_each(|elem| {
            *elem = if *elem >= threshold { upper } else { lower };
        });
    });
}

// Set sparse matrix values below threshold to lower, and equal-above to upper.
// Does not add missing elements (0 value assumed) when lower!=0.
#[allow(dead_code)]
pub fn clip_sparse(
    sparse_matrix: &[Vec<(u16, I32F32)>],
    threshold: I32F32,
    upper: I32F32,
    lower: I32F32,
) -> Vec<Vec<(u16, I32F32)>> {
    sparse_matrix
        .iter()
        .map(|row| {
            row.iter()
                .map(|(j, value)| {
                    if *value < threshold {
                        (*j, lower)
                    } else {
                        (*j, upper)
                    }
                })
                .collect()
        })
        .collect()
}

// Stake-weighted median score finding algorithm, based on a mid pivot binary search.
// Normally a random pivot is used, but to ensure full determinism the mid point is chosen instead.
// Assumes relatively random score order for efficiency, typically less than O(nlogn) complexity.
//
// # Args:
// 	* 'stake': ( &[I32F32] ):
//         - stake, assumed to be normalized.
//
// 	* 'score': ( &[I32F32] ):
//         - score for which median is sought, 0 <= score <= 1
//
// 	* 'partition_idx' ( &[usize] ):
// 		- indices as input partition
//
// 	* 'minority' ( I32F32 ):
// 		- minority_ratio = 1 - majority_ratio
//
// 	* 'partition_lo' ( I32F32 ):
// 		- lower edge of stake for partition, where partition is a segment [lo, hi] inside stake integral [0, 1].
//
// 	* 'partition_hi' ( I32F32 ):
// 		- higher edge of stake for partition, where partition is a segment [lo, hi] inside stake integral [0, 1].
//
// # Returns:
//     * 'median': ( I32F32 ):
//         - median via random pivot binary search.
//
#[allow(dead_code, clippy::indexing_slicing)]
pub fn weighted_median(
    stake: &[I32F32],
    score: &[I32F32],
    partition_idx: &[usize],
    minority: I32F32,
    partition_lo: I32F32,
    partition_hi: I32F32,
) -> I32F32 {
    let n = partition_idx.len();
    if n == 0 {
        return I32F32::from_num(0);
    }
    if n == 1 {
        return score[partition_idx[0]];
    }
    assert!(stake.len() == score.len());
    let mid_idx: usize = n / 2;
    let pivot: I32F32 = score[partition_idx[mid_idx]];
    let mut lo_stake: I32F32 = I32F32::from_num(0);
    let mut hi_stake: I32F32 = I32F32::from_num(0);
    let mut lower: Vec<usize> = vec![];
    let mut upper: Vec<usize> = vec![];
    for &idx in partition_idx {
        if score[idx] == pivot {
            continue;
        }
        if score[idx] < pivot {
            lo_stake += stake[idx];
            lower.push(idx);
        } else {
            hi_stake += stake[idx];
            upper.push(idx);
        }
    }
    if (partition_lo + lo_stake <= minority) && (minority < partition_hi - hi_stake) {
        return pivot;
    } else if (minority < partition_lo + lo_stake) && (!lower.is_empty()) {
        return weighted_median(
            stake,
            score,
            &lower,
            minority,
            partition_lo,
            partition_lo + lo_stake,
        );
    } else if (partition_hi - hi_stake <= minority) && (!upper.is_empty()) {
        return weighted_median(
            stake,
            score,
            &upper,
            minority,
            partition_hi - hi_stake,
            partition_hi,
        );
    }
    pivot
}

/// Column-wise weighted median, e.g. stake-weighted median scores per server (column) over all validators (rows).
#[allow(dead_code, clippy::indexing_slicing)]
pub fn weighted_median_col(
    stake: &[I32F32],
    score: &[Vec<I32F32>],
    majority: I32F32,
) -> Vec<I32F32> {
    let rows = stake.len();
    let columns = score[0].len();
    let zero: I32F32 = I32F32::from_num(0);
    let mut median: Vec<I32F32> = vec![zero; columns];

    #[allow(clippy::needless_range_loop)]
    for c in 0..columns {
        let mut use_stake: Vec<I32F32> = vec![];
        let mut use_score: Vec<I32F32> = vec![];
        for r in 0..rows {
            assert_eq!(columns, score[r].len());
            if stake[r] > zero {
                use_stake.push(stake[r]);
                use_score.push(score[r][c]);
            }
        }
        if !use_stake.is_empty() {
            inplace_normalize(&mut use_stake);
            let stake_sum: I32F32 = use_stake.iter().sum();
            let minority: I32F32 = stake_sum - majority;
            median[c] = weighted_median(
                &use_stake,
                &use_score,
                (0..use_stake.len()).collect::<Vec<_>>().as_slice(),
                minority,
                zero,
                stake_sum,
            );
        }
    }
    median
}

/// Column-wise weighted median, e.g. stake-weighted median scores per server (column) over all validators (rows).
#[allow(dead_code, clippy::indexing_slicing)]
pub fn weighted_median_col_sparse(
    stake: &[I32F32],
    score: &[Vec<(u16, I32F32)>],
    columns: u16,
    majority: I32F32,
) -> Vec<I32F32> {
    let rows = stake.len();
    let zero: I32F32 = I32F32::from_num(0);
    let mut use_stake: Vec<I32F32> = stake.iter().copied().filter(|&s| s > zero).collect();
    inplace_normalize(&mut use_stake);
    let stake_sum: I32F32 = use_stake.iter().sum();
    let stake_idx: Vec<usize> = (0..use_stake.len()).collect();
    let minority: I32F32 = stake_sum - majority;
    let mut use_score: Vec<Vec<I32F32>> = vec![vec![zero; use_stake.len()]; columns as usize];
    let mut median: Vec<I32F32> = vec![zero; columns as usize];
    let mut k: usize = 0;
    for r in 0..rows {
        if stake[r] <= zero {
            continue;
        }
        for (c, val) in score[r].iter() {
            use_score[*c as usize][k] = *val;
        }
        k += 1;
    }
    for c in 0..columns as usize {
        median[c] = weighted_median(
            &use_stake,
            &use_score[c],
            &stake_idx,
            minority,
            zero,
            stake_sum,
        );
    }
    median
}

// Element-wise product of two matrices.
#[allow(dead_code)]
pub fn hadamard(mat1: &[Vec<I32F32>], mat2: &[Vec<I32F32>]) -> Vec<Vec<I32F32>> {
    assert!(mat1.len() == mat2.len());
    let Some(first_row) = mat1.first() else {
        return vec![vec![]];
    };
    if first_row.is_empty() {
        return vec![vec![]];
    }
    mat1.iter()
        .zip(mat2)
        .map(|(row1, row2)| {
            assert!(row1.len() == row2.len());
            row1.iter()
                .zip(row2)
                .map(|(elem1, elem2)| elem1 * elem2)
                .collect()
        })
        .collect()
}

// Element-wise product of two sparse matrices.
#[allow(dead_code, clippy::indexing_slicing)]
pub fn hadamard_sparse(
    mat1: &[Vec<(u16, I32F32)>],
    mat2: &[Vec<(u16, I32F32)>],
    columns: u16,
) -> Vec<Vec<(u16, I32F32)>> {
    assert!(mat1.len() == mat2.len());
    let rows = mat1.len();
    let zero: I32F32 = I32F32::from_num(0);
    let mut result: Vec<Vec<(u16, I32F32)>> = vec![vec![]; rows];
    for i in 0..rows {
        let mut row1: Vec<I32F32> = vec![zero; columns as usize];
        for (j, value) in mat1[i].iter() {
            row1[*j as usize] += value;
        }
        let mut row2: Vec<I32F32> = vec![zero; columns as usize];
        for (j, value) in mat2[i].iter() {
            row2[*j as usize] += value;
        }
        for j in 0..columns as usize {
            let prod: I32F32 = row1[j] * row2[j];
            if zero < prod {
                result[i].push((j as u16, prod))
            }
        }
    }
    result
}

// Return matrix exponential moving average: `alpha * a_ij + one_minus_alpha * b_ij`.
// `alpha` is the EMA coefficient, how much to add of the new observation, typically small,
// higher alpha discounts older observations faster.
#[allow(dead_code)]
pub fn mat_ema(new: &[Vec<I32F32>], old: &[Vec<I32F32>], alpha: I32F32) -> Vec<Vec<I32F32>> {
    let Some(first_row) = new.first() else {
        return vec![vec![]];
    };
    if first_row.is_empty() {
        return vec![vec![]; 1];
    }
    let one_minus_alpha: I32F32 = I32F32::from_num(1.0) - alpha;
    new.iter()
        .zip(old)
        .map(|(new_row, old_row)| {
            new_row
                .iter()
                .zip(old_row)
                .map(|(new_elem, old_elem)| alpha * new_elem + one_minus_alpha * old_elem)
                .collect()
        })
        .collect()
}

// Return sparse matrix exponential moving average: `alpha * a_ij + one_minus_alpha * b_ij`.
// `alpha` is the EMA coefficient, how much to add of the new observation, typically small,
// higher alpha discounts older observations faster.
#[allow(dead_code, clippy::indexing_slicing)]
pub fn mat_ema_sparse(
    new: &[Vec<(u16, I32F32)>],
    old: &[Vec<(u16, I32F32)>],
    alpha: I32F32,
) -> Vec<Vec<(u16, I32F32)>> {
    assert!(new.len() == old.len());
    let n = new.len(); // assume square matrix, rows=cols
    let zero: I32F32 = I32F32::from_num(0.0);
    let one_minus_alpha: I32F32 = I32F32::from_num(1.0) - alpha;
    let mut result: Vec<Vec<(u16, I32F32)>> = vec![vec![]; n];
    for i in 0..new.len() {
        let mut row: Vec<I32F32> = vec![zero; n];
        for (j, value) in new[i].iter() {
            row[*j as usize] += alpha * value;
        }
        for (j, value) in old[i].iter() {
            row[*j as usize] += one_minus_alpha * value;
        }
        for (j, value) in row.iter().enumerate() {
            if *value > zero {
                result[i].push((j as u16, *value))
            }
        }
    }
    result
}

// Return sparse matrix only with elements >= threshold of an input sparse matrix.
#[allow(dead_code)]
pub fn sparse_threshold(w: &[Vec<(u16, I32F32)>], threshold: I32F32) -> Vec<Vec<(u16, I32F32)>> {
    w.iter()
        .map(|row| {
            row.iter()
                .filter(|(_, weight)| *weight >= threshold)
                .copied()
                .collect()
        })
        .collect()
}

#[cfg(test)]
#[allow(clippy::indexing_slicing)]
mod tests {
    use crate::math::*;
    use rand::{seq::SliceRandom, thread_rng, Rng};
    use substrate_fixed::types::{I110F18, I96F32};

    fn assert_float_compare(a: I32F32, b: I32F32, epsilon: I32F32) {
        assert!(I32F32::abs(a - b) <= epsilon, "a({:?}) != b({:?})", a, b);
    }

    fn assert_float_compare_64(a: I64F64, b: I64F64, epsilon: I64F64) {
        assert!(I64F64::abs(a - b) <= epsilon, "a({:?}) != b({:?})", a, b);
    }

    fn assert_vec_compare(va: &[I32F32], vb: &[I32F32], epsilon: I32F32) {
        assert!(va.len() == vb.len());
        for i in 0..va.len() {
            assert_float_compare(va[i], vb[i], epsilon);
        }
    }

    fn assert_vec_compare_64(va: &[I64F64], vb: &[I64F64], epsilon: I64F64) {
        assert!(va.len() == vb.len());
        for i in 0..va.len() {
            assert_float_compare_64(va[i], vb[i], epsilon);
        }
    }

    fn assert_vec_compare_u16(va: &[u16], vb: &[u16]) {
        assert!(va.len() == vb.len());
        for i in 0..va.len() {
            assert_eq!(va[i], vb[i]);
        }
    }

    fn assert_mat_compare(ma: &[Vec<I32F32>], mb: &[Vec<I32F32>], epsilon: I32F32) {
        assert!(ma.len() == mb.len());
        for row in 0..ma.len() {
            assert!(ma[row].len() == mb[row].len());
            for col in 0..ma[row].len() {
                assert_float_compare(ma[row][col], mb[row][col], epsilon)
            }
        }
    }

    fn assert_sparse_mat_compare(
        ma: &[Vec<(u16, I32F32)>],
        mb: &[Vec<(u16, I32F32)>],
        epsilon: I32F32,
    ) {
        assert!(ma.len() == mb.len());
        for row in 0..ma.len() {
            assert!(ma[row].len() == mb[row].len());
            for j in 0..ma[row].len() {
                assert!(ma[row][j].0 == mb[row][j].0); // u16
                assert_float_compare(ma[row][j].1, mb[row][j].1, epsilon) // I32F32
            }
        }
    }

    fn vec_to_fixed(vector: &[f32]) -> Vec<I32F32> {
        vector.iter().map(|x| I32F32::from_num(*x)).collect()
    }

    #[test]
    fn test_vec_max_upscale_to_u16() {
        let vector: Vec<I32F32> = vec_to_fixed(&[]);
        let target: Vec<u16> = vec![];
        let result: Vec<u16> = vec_max_upscale_to_u16(&vector);
        assert_vec_compare_u16(&result, &target);
        let vector: Vec<I32F32> = vec_to_fixed(&[0.]);
        let target: Vec<u16> = vec![0];
        let result: Vec<u16> = vec_max_upscale_to_u16(&vector);
        assert_vec_compare_u16(&result, &target);
        let vector: Vec<I32F32> = vec_to_fixed(&[0., 0.]);
        let target: Vec<u16> = vec![0, 0];
        let result: Vec<u16> = vec_max_upscale_to_u16(&vector);
        assert_vec_compare_u16(&result, &target);
        let vector: Vec<I32F32> = vec_to_fixed(&[0., 1.]);
        let target: Vec<u16> = vec![0, 65535];
        let result: Vec<u16> = vec_max_upscale_to_u16(&vector);
        assert_vec_compare_u16(&result, &target);
        let vector: Vec<I32F32> = vec_to_fixed(&[0., 0.000000001]);
        let target: Vec<u16> = vec![0, 65535];
        let result: Vec<u16> = vec_max_upscale_to_u16(&vector);
        assert_vec_compare_u16(&result, &target);
        let vector: Vec<I32F32> = vec_to_fixed(&[0., 0.000016, 1.]);
        let target: Vec<u16> = vec![0, 1, 65535];
        let result: Vec<u16> = vec_max_upscale_to_u16(&vector);
        assert_vec_compare_u16(&result, &target);
        let vector: Vec<I32F32> = vec_to_fixed(&[0.000000001, 0.000000001]);
        let target: Vec<u16> = vec![65535, 65535];
        let result: Vec<u16> = vec_max_upscale_to_u16(&vector);
        assert_vec_compare_u16(&result, &target);
        let vector: Vec<I32F32> = vec_to_fixed(&[
            0.000001, 0.000006, 0.000007, 0.0001, 0.001, 0.01, 0.1, 0.2, 0.3, 0.4,
        ]);
        let target: Vec<u16> = vec![0, 1, 1, 16, 164, 1638, 16384, 32768, 49151, 65535];
        let result: Vec<u16> = vec_max_upscale_to_u16(&vector);
        assert_vec_compare_u16(&result, &target);
        let vector: Vec<I32F32> = vec![I32F32::from_num(16384)];
        let target: Vec<u16> = vec![65535];
        let result: Vec<u16> = vec_max_upscale_to_u16(&vector);
        assert_vec_compare_u16(&result, &target);
        let vector: Vec<I32F32> = vec![I32F32::from_num(32768)];
        let target: Vec<u16> = vec![65535];
        let result: Vec<u16> = vec_max_upscale_to_u16(&vector);
        assert_vec_compare_u16(&result, &target);
        let vector: Vec<I32F32> = vec![I32F32::from_num(32769)];
        let target: Vec<u16> = vec![65535];
        let result: Vec<u16> = vec_max_upscale_to_u16(&vector);
        assert_vec_compare_u16(&result, &target);
        let vector: Vec<I32F32> = vec![I32F32::from_num(65535)];
        let target: Vec<u16> = vec![65535];
        let result: Vec<u16> = vec_max_upscale_to_u16(&vector);
        assert_vec_compare_u16(&result, &target);
        let vector: Vec<I32F32> = vec![I32F32::max_value()];
        let target: Vec<u16> = vec![65535];
        let result: Vec<u16> = vec_max_upscale_to_u16(&vector);
        assert_vec_compare_u16(&result, &target);
        let vector: Vec<I32F32> = vec_to_fixed(&[0., 1., 65535.]);
        let target: Vec<u16> = vec![0, 1, 65535];
        let result: Vec<u16> = vec_max_upscale_to_u16(&vector);
        assert_vec_compare_u16(&result, &target);
        let vector: Vec<I32F32> = vec_to_fixed(&[0., 0.5, 1., 1.5, 2., 32768.]);
        let target: Vec<u16> = vec![0, 1, 2, 3, 4, 65535];
        let result: Vec<u16> = vec_max_upscale_to_u16(&vector);
        assert_vec_compare_u16(&result, &target);
        let vector: Vec<I32F32> = vec_to_fixed(&[0., 0.5, 1., 1.5, 2., 32768., 32769.]);
        let target: Vec<u16> = vec![0, 1, 2, 3, 4, 65533, 65535];
        let result: Vec<u16> = vec_max_upscale_to_u16(&vector);
        assert_vec_compare_u16(&result, &target);
        let vector: Vec<I32F32> = vec![
            I32F32::from_num(0),
            I32F32::from_num(1),
            I32F32::from_num(32768),
            I32F32::from_num(32769),
            I32F32::max_value(),
        ];
        let target: Vec<u16> = vec![0, 0, 1, 1, 65535];
        let result: Vec<u16> = vec_max_upscale_to_u16(&vector);
        assert_vec_compare_u16(&result, &target);
    }

    #[test]
    fn test_vec_u16_max_upscale_to_u16() {
        let vector: Vec<u16> = vec![];
        let result: Vec<u16> = vec_u16_max_upscale_to_u16(&vector);
        assert_vec_compare_u16(&result, &vector);
        let vector: Vec<u16> = vec![0];
        let result: Vec<u16> = vec_u16_max_upscale_to_u16(&vector);
        assert_vec_compare_u16(&result, &vector);
        let vector: Vec<u16> = vec![0, 0];
        let result: Vec<u16> = vec_u16_max_upscale_to_u16(&vector);
        assert_vec_compare_u16(&result, &vector);
        let vector: Vec<u16> = vec![1];
        let target: Vec<u16> = vec![65535];
        let result: Vec<u16> = vec_u16_max_upscale_to_u16(&vector);
        assert_vec_compare_u16(&result, &target);
        let vector: Vec<u16> = vec![0, 1];
        let target: Vec<u16> = vec![0, 65535];
        let result: Vec<u16> = vec_u16_max_upscale_to_u16(&vector);
        assert_vec_compare_u16(&result, &target);
        let vector: Vec<u16> = vec![65534];
        let target: Vec<u16> = vec![65535];
        let result: Vec<u16> = vec_u16_max_upscale_to_u16(&vector);
        assert_vec_compare_u16(&result, &target);
        let vector: Vec<u16> = vec![65535];
        let target: Vec<u16> = vec![65535];
        let result: Vec<u16> = vec_u16_max_upscale_to_u16(&vector);
        assert_vec_compare_u16(&result, &target);
        let vector: Vec<u16> = vec![65535, 65535];
        let target: Vec<u16> = vec![65535, 65535];
        let result: Vec<u16> = vec_u16_max_upscale_to_u16(&vector);
        assert_vec_compare_u16(&result, &target);
        let vector: Vec<u16> = vec![0, 1, 65534];
        let target: Vec<u16> = vec![0, 1, 65535];
        let result: Vec<u16> = vec_u16_max_upscale_to_u16(&vector);
        assert_vec_compare_u16(&result, &target);
        let vector: Vec<u16> = vec![0, 1, 2, 3, 4, 65533, 65535];
        let result: Vec<u16> = vec_u16_max_upscale_to_u16(&vector);
        assert_vec_compare_u16(&result, &vector);
    }

    #[test]
    fn test_check_vec_max_limited() {
        let vector: Vec<u16> = vec![];
        let max_limit: u16 = 0;
        assert!(check_vec_max_limited(&vector, max_limit));
        let vector: Vec<u16> = vec![];
        let max_limit: u16 = u16::MAX;
        assert!(check_vec_max_limited(&vector, max_limit));
        let vector: Vec<u16> = vec![u16::MAX];
        let max_limit: u16 = u16::MAX;
        assert!(check_vec_max_limited(&vector, max_limit));
        let vector: Vec<u16> = vec![u16::MAX];
        let max_limit: u16 = u16::MAX - 1;
        assert!(!check_vec_max_limited(&vector, max_limit));
        let vector: Vec<u16> = vec![u16::MAX];
        let max_limit: u16 = 0;
        assert!(!check_vec_max_limited(&vector, max_limit));
        let vector: Vec<u16> = vec![0];
        let max_limit: u16 = u16::MAX;
        assert!(check_vec_max_limited(&vector, max_limit));
        let vector: Vec<u16> = vec![0, u16::MAX];
        let max_limit: u16 = u16::MAX;
        assert!(check_vec_max_limited(&vector, max_limit));
        let vector: Vec<u16> = vec![0, u16::MAX, u16::MAX];
        let max_limit: u16 = u16::MAX / 2;
        assert!(!check_vec_max_limited(&vector, max_limit));
        let vector: Vec<u16> = vec![0, u16::MAX, u16::MAX];
        let max_limit: u16 = u16::MAX / 2 + 1;
        assert!(check_vec_max_limited(&vector, max_limit));
        let vector: Vec<u16> = vec![0, u16::MAX, u16::MAX, u16::MAX];
        let max_limit: u16 = u16::MAX / 3 - 1;
        assert!(!check_vec_max_limited(&vector, max_limit));
        let vector: Vec<u16> = vec![0, u16::MAX, u16::MAX, u16::MAX];
        let max_limit: u16 = u16::MAX / 3;
        assert!(check_vec_max_limited(&vector, max_limit));
    }

    #[test]
    fn test_math_fixed_overflow() {
        let max_32: I32F32 = I32F32::max_value();
        let max_u64: u64 = u64::MAX;
        let _prod_96: I96F32 = I96F32::from_num(max_32) * I96F32::from_num(max_u64);
        // let one: I96F32 = I96F32::from_num(1);
        // let prod_96: I96F32 = (I96F32::from_num(max_32) + one) * I96F32::from_num(max_u64); // overflows
        let _prod_110: I110F18 = I110F18::from_num(max_32) * I110F18::from_num(max_u64);

        let bonds_moving_average_val: u64 = 900_000_u64;
        let bonds_moving_average: I64F64 =
            I64F64::from_num(bonds_moving_average_val) / I64F64::from_num(1_000_000);
        let alpha: I32F32 = I32F32::from_num(1) - I32F32::from_num(bonds_moving_average);
        assert_eq!(I32F32::from_num(0.1), alpha);

        let bonds_moving_average: I64F64 = I64F64::from_num(max_32) / I64F64::from_num(max_32);
        let alpha: I32F32 = I32F32::from_num(1) - I32F32::from_num(bonds_moving_average);
        assert_eq!(I32F32::from_num(0), alpha);
    }

    #[test]
    fn test_math_u64_normalization() {
        let min: u64 = 1;
        let min32: u64 = 4_889_444; // 21_000_000_000_000_000 / 4_294_967_296
        let mid: u64 = 10_500_000_000_000_000;
        let max: u64 = 21_000_000_000_000_000;
        let min_64: I64F64 = I64F64::from_num(min);
        let min32_64: I64F64 = I64F64::from_num(min32);
        let mid_64: I64F64 = I64F64::from_num(mid);
        let max_64: I64F64 = I64F64::from_num(max);
        let max_sum: I64F64 = I64F64::from_num(max);
        let min_frac: I64F64 = min_64 / max_sum;
        assert_eq!(min_frac, I64F64::from_num(0.0000000000000000476));
        let min_frac_32: I32F32 = I32F32::from_num(min_frac);
        assert_eq!(min_frac_32, I32F32::from_num(0));
        let min32_frac: I64F64 = min32_64 / max_sum;
        assert_eq!(min32_frac, I64F64::from_num(0.00000000023283066664));
        let min32_frac_32: I32F32 = I32F32::from_num(min32_frac);
        assert_eq!(min32_frac_32, I32F32::from_num(0.0000000002));
        let half: I64F64 = mid_64 / max_sum;
        assert_eq!(half, I64F64::from_num(0.5));
        let half_32: I32F32 = I32F32::from_num(half);
        assert_eq!(half_32, I32F32::from_num(0.5));
        let one: I64F64 = max_64 / max_sum;
        assert_eq!(one, I64F64::from_num(1));
        let one_32: I32F32 = I32F32::from_num(one);
        assert_eq!(one_32, I32F32::from_num(1));
    }

    #[test]
    fn test_math_to_num() {
        let val: I32F32 = I32F32::from_num(u16::MAX);
        let res: u16 = val.to_num::<u16>();
        assert_eq!(res, u16::MAX);
        let vector: Vec<I32F32> = vec![val; 1000];
        let target: Vec<u16> = vec![u16::MAX; 1000];
        let output: Vec<u16> = vector.iter().map(|e: &I32F32| e.to_num::<u16>()).collect();
        assert_eq!(output, target);
        let output: Vec<u16> = vector
            .iter()
            .map(|e: &I32F32| (*e).to_num::<u16>())
            .collect();
        assert_eq!(output, target);
        let val: I32F32 = I32F32::max_value();
        let res: u64 = val.to_num::<u64>();
        let vector: Vec<I32F32> = vec![val; 1000];
        let target: Vec<u64> = vec![res; 1000];
        let output: Vec<u64> = vector.iter().map(|e: &I32F32| e.to_num::<u64>()).collect();
        assert_eq!(output, target);
        let output: Vec<u64> = vector
            .iter()
            .map(|e: &I32F32| (*e).to_num::<u64>())
            .collect();
        assert_eq!(output, target);
        let val: I32F32 = I32F32::from_num(0);
        let res: u64 = val.to_num::<u64>();
        let vector: Vec<I32F32> = vec![val; 1000];
        let target: Vec<u64> = vec![res; 1000];
        let output: Vec<u64> = vector.iter().map(|e: &I32F32| e.to_num::<u64>()).collect();
        assert_eq!(output, target);
        let output: Vec<u64> = vector
            .iter()
            .map(|e: &I32F32| (*e).to_num::<u64>())
            .collect();
        assert_eq!(output, target);
        let val: I96F32 = I96F32::from_num(u64::MAX);
        let res: u64 = val.to_num::<u64>();
        assert_eq!(res, u64::MAX);
        let vector: Vec<I96F32> = vec![val; 1000];
        let target: Vec<u64> = vec![u64::MAX; 1000];
        let output: Vec<u64> = vector.iter().map(|e: &I96F32| e.to_num::<u64>()).collect();
        assert_eq!(output, target);
        let output: Vec<u64> = vector
            .iter()
            .map(|e: &I96F32| (*e).to_num::<u64>())
            .collect();
        assert_eq!(output, target);
    }

    #[test]
    fn test_math_vec_to_fixed() {
        let vector: Vec<f32> = vec![0., 1., 2., 3.];
        let target: Vec<I32F32> = vec![
            I32F32::from_num(0.),
            I32F32::from_num(1.),
            I32F32::from_num(2.),
            I32F32::from_num(3.),
        ];
        let result = vec_to_fixed(&vector);
        assert_vec_compare(&result, &target, I32F32::from_num(0));
    }

    // Reshape vector to matrix with specified number of rows, cast to I32F32.
    fn vec_to_mat_fixed(vector: &[f32], rows: usize, transpose: bool) -> Vec<Vec<I32F32>> {
        assert!(
            vector.len() % rows == 0,
            "Vector of len {:?} cannot reshape to {rows} rows.",
            vector.len()
        );
        let cols: usize = vector.len() / rows;
        let mut mat: Vec<Vec<I32F32>> = vec![];
        if transpose {
            for col in 0..cols {
                let mut vals: Vec<I32F32> = vec![];
                for row in 0..rows {
                    vals.push(I32F32::from_num(vector[row * cols + col]));
                }
                mat.push(vals);
            }
        } else {
            for row in 0..rows {
                mat.push(
                    vector[row * cols..(row + 1) * cols]
                        .iter()
                        .map(|v| I32F32::from_num(*v))
                        .collect(),
                );
            }
        }
        mat
    }

    #[test]
    fn test_math_vec_to_mat_fixed() {
        let vector: Vec<f32> = vec![0., 1., 2., 0., 10., 100.];
        let target: Vec<Vec<I32F32>> = vec![
            vec![
                I32F32::from_num(0.),
                I32F32::from_num(1.),
                I32F32::from_num(2.),
            ],
            vec![
                I32F32::from_num(0.),
                I32F32::from_num(10.),
                I32F32::from_num(100.),
            ],
        ];
        let mat = vec_to_mat_fixed(&vector, 2, false);
        assert_mat_compare(&mat, &target, I32F32::from_num(0));
    }

    // Reshape vector to sparse matrix with specified number of input rows, cast f32 to I32F32.
    fn vec_to_sparse_mat_fixed(
        vector: &[f32],
        rows: usize,
        transpose: bool,
    ) -> Vec<Vec<(u16, I32F32)>> {
        assert!(
            vector.len() % rows == 0,
            "Vector of len {:?} cannot reshape to {rows} rows.",
            vector.len()
        );
        let cols: usize = vector.len() / rows;
        let mut mat: Vec<Vec<(u16, I32F32)>> = vec![];
        if transpose {
            for col in 0..cols {
                let mut row_vec: Vec<(u16, I32F32)> = vec![];
                for row in 0..rows {
                    if vector[row * cols + col] > 0. {
                        row_vec.push((row as u16, I32F32::from_num(vector[row * cols + col])));
                    }
                }
                mat.push(row_vec);
            }
        } else {
            for row in 0..rows {
                let mut row_vec: Vec<(u16, I32F32)> = vec![];
                for col in 0..cols {
                    if vector[row * cols + col] > 0. {
                        row_vec.push((col as u16, I32F32::from_num(vector[row * cols + col])));
                    }
                }
                mat.push(row_vec);
            }
        }
        mat
    }

    #[test]
    fn test_math_vec_to_sparse_mat_fixed() {
        let vector: Vec<f32> = vec![0., 1., 2., 0., 10., 100.];
        let target: Vec<Vec<(u16, I32F32)>> = vec![
            vec![(1_u16, I32F32::from_num(1.)), (2_u16, I32F32::from_num(2.))],
            vec![
                (1_u16, I32F32::from_num(10.)),
                (2_u16, I32F32::from_num(100.)),
            ],
        ];
        let mat = vec_to_sparse_mat_fixed(&vector, 2, false);
        assert_sparse_mat_compare(&mat, &target, I32F32::from_num(0));
        let vector: Vec<f32> = vec![0., 0.];
        let target: Vec<Vec<(u16, I32F32)>> = vec![vec![], vec![]];
        let mat = vec_to_sparse_mat_fixed(&vector, 2, false);
        assert_sparse_mat_compare(&mat, &target, I32F32::from_num(0));
        let vector: Vec<f32> = vec![0., 1., 2., 0., 10., 100.];
        let target: Vec<Vec<(u16, I32F32)>> = vec![
            vec![],
            vec![
                (0_u16, I32F32::from_num(1.)),
                (1_u16, I32F32::from_num(10.)),
            ],
            vec![
                (0_u16, I32F32::from_num(2.)),
                (1_u16, I32F32::from_num(100.)),
            ],
        ];
        let mat = vec_to_sparse_mat_fixed(&vector, 2, true);
        assert_sparse_mat_compare(&mat, &target, I32F32::from_num(0));
        let vector: Vec<f32> = vec![0., 0.];
        let target: Vec<Vec<(u16, I32F32)>> = vec![vec![]];
        let mat = vec_to_sparse_mat_fixed(&vector, 2, true);
        assert_sparse_mat_compare(&mat, &target, I32F32::from_num(0));
    }

    #[test]
    fn test_math_exp_safe() {
        let zero: I32F32 = I32F32::from_num(0);
        let one: I32F32 = I32F32::from_num(1);
        let target: I32F32 = exp(zero).unwrap();
        assert_eq!(exp_safe(zero), target);
        let target: I32F32 = exp(one).unwrap();
        assert_eq!(exp_safe(one), target);
        let min_input: I32F32 = I32F32::from_num(-20); // <= 1/exp(-20) = 485 165 195,4097903
        let max_input: I32F32 = I32F32::from_num(20); // <= exp(20) = 485 165 195,4097903
        let target: I32F32 = exp(min_input).unwrap();
        assert_eq!(exp_safe(min_input), target);
        assert_eq!(exp_safe(min_input - one), target);
        assert_eq!(exp_safe(I32F32::min_value()), target);
        let target: I32F32 = exp(max_input).unwrap();
        assert_eq!(exp_safe(max_input), target);
        assert_eq!(exp_safe(max_input + one), target);
        assert_eq!(exp_safe(I32F32::max_value()), target);
    }

    #[test]
    fn test_math_sigmoid_safe() {
        let trust: Vec<I32F32> = vec![
            I32F32::min_value(),
            I32F32::from_num(0),
            I32F32::from_num(0.4),
            I32F32::from_num(0.5),
            I32F32::from_num(0.6),
            I32F32::from_num(1),
            I32F32::max_value(),
        ];
        let consensus: Vec<I32F32> = trust
            .iter()
            .map(|t: &I32F32| sigmoid_safe(*t, I32F32::max_value(), I32F32::max_value()))
            .collect();
        let target: Vec<I32F32> = vec_to_fixed(&[
            0.0000000019,
            0.0000000019,
            0.0000000019,
            0.0000000019,
            0.0000000019,
            0.0000000019,
            0.5,
        ]);
        assert_eq!(&consensus, &target);
        let consensus: Vec<I32F32> = trust
            .iter()
            .map(|t: &I32F32| sigmoid_safe(*t, I32F32::min_value(), I32F32::min_value()))
            .collect();
        let target: Vec<I32F32> = vec_to_fixed(&[
            0.5,
            0.0000000019,
            0.0000000019,
            0.0000000019,
            0.0000000019,
            0.0000000019,
            0.0000000019,
        ]);
        assert_eq!(&consensus, &target);
        let consensus: Vec<I32F32> = trust
            .iter()
            .map(|t: &I32F32| sigmoid_safe(*t, I32F32::from_num(30), I32F32::from_num(0.5)))
            .collect();
        let target: Vec<f64> = vec![
            0.0000000019,
            0.0000003057,
            0.0474258729,
            0.5,
            0.952574127,
            0.9999996943,
            0.9999999981,
        ];
        let target: Vec<I32F32> = target.iter().map(|c: &f64| I32F32::from_num(*c)).collect();
        assert_eq!(&consensus, &target);
        let trust: Vec<I32F32> =
            vec_to_fixed(&[0., 0.1, 0.2, 0.3, 0.4, 0.5, 0.6, 0.7, 0.8, 0.9, 1.]);
        let consensus: Vec<I32F32> = trust
            .iter()
            .map(|t: &I32F32| sigmoid_safe(*t, I32F32::from_num(40), I32F32::from_num(0.5)))
            .collect();
        let target: Vec<f64> = vec![
            0.0000000019,
            0.0000001125,
            0.0000061442,
            0.0003353502,
            0.017986214,
            0.5,
            0.9820138067,
            0.9996646498,
            0.9999938558,
            0.9999998875,
            0.9999999981,
        ];
        let target: Vec<I32F32> = target.iter().map(|c: &f64| I32F32::from_num(*c)).collect();
        assert_eq!(&consensus, &target);
    }

    #[test]
    fn test_math_is_topk() {
        let vector: Vec<I32F32> = vec_to_fixed(&[]);
        let result = is_topk(&vector, 5);
        let target: Vec<bool> = vec![];
        assert_eq!(&result, &target);
        let vector: Vec<I32F32> = vec_to_fixed(&[0., 1., 2., 3., 4., 5., 6., 7., 8., 9.]);
        let result = is_topk(&vector, 0);
        let target: Vec<bool> = vec![
            false, false, false, false, false, false, false, false, false, false,
        ];
        assert_eq!(&result, &target);
        let result = is_topk(&vector, 5);
        let target: Vec<bool> = vec![
            false, false, false, false, false, true, true, true, true, true,
        ];
        assert_eq!(&result, &target);
        let result = is_topk(&vector, 10);
        let target: Vec<bool> = vec![true, true, true, true, true, true, true, true, true, true];
        assert_eq!(&result, &target);
        let result = is_topk(&vector, 100);
        assert_eq!(&result, &target);
        let vector: Vec<I32F32> = vec_to_fixed(&[9., 8., 7., 6., 5., 4., 3., 2., 1., 0.]);
        let result = is_topk(&vector, 5);
        let target: Vec<bool> = vec![
            true, true, true, true, true, false, false, false, false, false,
        ];
        assert_eq!(&result, &target);
        let vector: Vec<I32F32> = vec_to_fixed(&[9., 0., 8., 1., 7., 2., 6., 3., 5., 4.]);
        let result = is_topk(&vector, 5);
        let target: Vec<bool> = vec![
            true, false, true, false, true, false, true, false, true, false,
        ];
        assert_eq!(&result, &target);
        let vector: Vec<I32F32> = vec_to_fixed(&[0.9, 0., 0.8, 0.1, 0.7, 0.2, 0.6, 0.3, 0.5, 0.4]);
        let result = is_topk(&vector, 5);
        let target: Vec<bool> = vec![
            true, false, true, false, true, false, true, false, true, false,
        ];
        assert_eq!(&result, &target);
        let vector: Vec<I32F32> = vec_to_fixed(&[0., 1., 2., 3., 4., 5., 5., 5., 5., 6.]);
        let result = is_topk(&vector, 5);
        let target: Vec<bool> = vec![
            false, false, false, false, false, true, true, true, true, true,
        ];
        assert_eq!(&result, &target);
    }

    #[test]
    fn test_math_sum() {
        assert!(sum(&[]) == I32F32::from_num(0));
        assert!(
            sum(&[
                I32F32::from_num(1.0),
                I32F32::from_num(10.0),
                I32F32::from_num(30.0)
            ]) == I32F32::from_num(41)
        );
        assert!(
            sum(&[
                I32F32::from_num(-1.0),
                I32F32::from_num(10.0),
                I32F32::from_num(30.0)
            ]) == I32F32::from_num(39)
        );
    }

    #[test]
    fn test_math_normalize() {
        let epsilon: I32F32 = I32F32::from_num(0.0001);
        let x: Vec<I32F32> = vec![];
        let y: Vec<I32F32> = normalize(&x);
        assert_vec_compare(&x, &y, epsilon);
        let x: Vec<I32F32> = vec![
            I32F32::from_num(1.0),
            I32F32::from_num(10.0),
            I32F32::from_num(30.0),
        ];
        let y: Vec<I32F32> = normalize(&x);
        assert_vec_compare(
            &y,
            &[
                I32F32::from_num(0.0243902437),
                I32F32::from_num(0.243902439),
                I32F32::from_num(0.7317073171),
            ],
            epsilon,
        );
        assert_float_compare(sum(&y), I32F32::from_num(1.0), epsilon);
        let x: Vec<I32F32> = vec![
            I32F32::from_num(-1.0),
            I32F32::from_num(10.0),
            I32F32::from_num(30.0),
        ];
        let y: Vec<I32F32> = normalize(&x);
        assert_vec_compare(
            &y,
            &[
                I32F32::from_num(-0.0256410255),
                I32F32::from_num(0.2564102563),
                I32F32::from_num(0.769230769),
            ],
            epsilon,
        );
        assert_float_compare(sum(&y), I32F32::from_num(1.0), epsilon);
    }

    #[test]
    fn test_math_inplace_normalize() {
        let epsilon: I32F32 = I32F32::from_num(0.0001);
        let mut x1: Vec<I32F32> = vec![
            I32F32::from_num(1.0),
            I32F32::from_num(10.0),
            I32F32::from_num(30.0),
        ];
        inplace_normalize(&mut x1);
        assert_vec_compare(
            &x1,
            &[
                I32F32::from_num(0.0243902437),
                I32F32::from_num(0.243902439),
                I32F32::from_num(0.7317073171),
            ],
            epsilon,
        );
        let mut x2: Vec<I32F32> = vec![
            I32F32::from_num(-1.0),
            I32F32::from_num(10.0),
            I32F32::from_num(30.0),
        ];
        inplace_normalize(&mut x2);
        assert_vec_compare(
            &x2,
            &[
                I32F32::from_num(-0.0256410255),
                I32F32::from_num(0.2564102563),
                I32F32::from_num(0.769230769),
            ],
            epsilon,
        );
    }

    #[test]
    fn test_math_inplace_normalize_64() {
        let epsilon: I64F64 = I64F64::from_num(0.0001);
        let mut x1: Vec<I64F64> = vec![
            I64F64::from_num(1.0),
            I64F64::from_num(10.0),
            I64F64::from_num(30.0),
        ];
        inplace_normalize_64(&mut x1);
        assert_vec_compare_64(
            &x1,
            &[
                I64F64::from_num(0.0243902437),
                I64F64::from_num(0.243902439),
                I64F64::from_num(0.7317073171),
            ],
            epsilon,
        );
        let mut x2: Vec<I64F64> = vec![
            I64F64::from_num(-1.0),
            I64F64::from_num(10.0),
            I64F64::from_num(30.0),
        ];
        inplace_normalize_64(&mut x2);
        assert_vec_compare_64(
            &x2,
            &[
                I64F64::from_num(-0.0256410255),
                I64F64::from_num(0.2564102563),
                I64F64::from_num(0.769230769),
            ],
            epsilon,
        );
    }

    #[test]
    fn test_math_vecdiv() {
        let x: Vec<I32F32> = vec_to_fixed(&[]);
        let y: Vec<I32F32> = vec_to_fixed(&[]);
        let result: Vec<I32F32> = vec_to_fixed(&[]);
        assert_eq!(result, vecdiv(&x, &y));

        let x: Vec<I32F32> = vec_to_fixed(&[0., 1., 0., 1.]);
        let y: Vec<I32F32> = vec_to_fixed(&[0., 1., 1., 0.]);
        let result: Vec<I32F32> = vec_to_fixed(&[0., 1., 0., 0.]);
        assert_eq!(result, vecdiv(&x, &y));

        let x: Vec<I32F32> = vec_to_fixed(&[1., 1., 10.]);
        let y: Vec<I32F32> = vec_to_fixed(&[2., 3., 2.]);
        let result: Vec<I32F32> = vec![fixed(1.) / fixed(2.), fixed(1.) / fixed(3.), fixed(5.)];
        assert_eq!(result, vecdiv(&x, &y));
    }

    #[test]
    fn test_math_inplace_row_normalize() {
        let epsilon: I32F32 = I32F32::from_num(0.0001);
        let vector: Vec<f32> = vec![
            0., 1., 2., 3., 4., 0., 10., 100., 1000., 10000., 0., 0., 0., 0., 0., 1., 1., 1., 1.,
            1.,
        ];
        let mut mat = vec_to_mat_fixed(&vector, 4, false);
        inplace_row_normalize(&mut mat);
        let target: Vec<f32> = vec![
            0., 0.1, 0.2, 0.3, 0.4, 0., 0.0009, 0.009, 0.09, 0.9, 0., 0., 0., 0., 0., 0.2, 0.2,
            0.2, 0.2, 0.2,
        ];
        assert_mat_compare(&mat, &vec_to_mat_fixed(&target, 4, false), epsilon);
    }

    #[test]
    fn test_math_inplace_row_normalize_sparse() {
        let epsilon: I32F32 = I32F32::from_num(0.0001);
        let vector: Vec<f32> = vec![
            0., 1., 0., 2., 0., 3., 4., 0., 1., 0., 2., 0., 3., 0., 1., 0., 0., 2., 0., 3., 4., 0.,
            10., 0., 100., 1000., 0., 10000., 0., 0., 0., 0., 0., 0., 0., 1., 1., 1., 1., 1., 1.,
            1.,
        ];
        let mut mat = vec_to_sparse_mat_fixed(&vector, 6, false);
        inplace_row_normalize_sparse(&mut mat);
        let target: Vec<f32> = vec![
            0., 0.1, 0., 0.2, 0., 0.3, 0.4, 0., 0.166666, 0., 0.333333, 0., 0.5, 0., 0.1, 0., 0.,
            0.2, 0., 0.3, 0.4, 0., 0.0009, 0., 0.009, 0.09, 0., 0.9, 0., 0., 0., 0., 0., 0., 0.,
            0.142857, 0.142857, 0.142857, 0.142857, 0.142857, 0.142857, 0.142857,
        ];
        assert_sparse_mat_compare(&mat, &vec_to_sparse_mat_fixed(&target, 6, false), epsilon);
        let vector: Vec<f32> = vec![0., 0., 0., 0., 0., 0., 0., 0., 0., 0., 0., 0.];
        let target: Vec<f32> = vec![0., 0., 0., 0., 0., 0., 0., 0., 0., 0., 0., 0.];
        let mut mat = vec_to_sparse_mat_fixed(&vector, 3, false);
        inplace_row_normalize_sparse(&mut mat);
        assert_sparse_mat_compare(
            &mat,
            &vec_to_sparse_mat_fixed(&target, 3, false),
            I32F32::from_num(0),
        );
    }

    #[test]
    fn test_math_inplace_col_normalize() {
        let epsilon: I32F32 = I32F32::from_num(0.0001);
        let vector: Vec<f32> = vec![
            0., 1., 2., 3., 4., 0., 10., 100., 1000., 10000., 0., 0., 0., 0., 0., 1., 1., 1., 1.,
            1.,
        ];
        let mut mat = vec_to_mat_fixed(&vector, 4, true);
        inplace_col_normalize(&mut mat);
        let target: Vec<f32> = vec![
            0., 0.1, 0.2, 0.3, 0.4, 0., 0.0009, 0.009, 0.09, 0.9, 0., 0., 0., 0., 0., 0.2, 0.2,
            0.2, 0.2, 0.2,
        ];
        assert_mat_compare(&mat, &vec_to_mat_fixed(&target, 4, true), epsilon);
    }

    #[test]
    fn test_math_inplace_col_normalize_sparse() {
        let epsilon: I32F32 = I32F32::from_num(0.0001);
        let vector: Vec<f32> = vec![
            0., 1., 0., 2., 0., 3., 4., 0., 1., 0., 2., 0., 3., 0., 1., 0., 0., 2., 0., 3., 4., 0.,
            10., 0., 100., 1000., 0., 10000., 0., 0., 0., 0., 0., 0., 0., 1., 1., 1., 1., 1., 1.,
            1.,
        ];
        let mut mat = vec_to_sparse_mat_fixed(&vector, 6, true);
        inplace_col_normalize_sparse(&mut mat, 6);
        let target: Vec<f32> = vec![
            0., 0.1, 0., 0.2, 0., 0.3, 0.4, 0., 0.166666, 0., 0.333333, 0., 0.5, 0., 0.1, 0., 0.,
            0.2, 0., 0.3, 0.4, 0., 0.0009, 0., 0.009, 0.09, 0., 0.9, 0., 0., 0., 0., 0., 0., 0.,
            0.142857, 0.142857, 0.142857, 0.142857, 0.142857, 0.142857, 0.142857,
        ];
        assert_sparse_mat_compare(&mat, &vec_to_sparse_mat_fixed(&target, 6, true), epsilon);
        let vector: Vec<f32> = vec![0., 0., 0., 0., 0., 0., 0., 0., 0., 0., 0., 0.];
        let target: Vec<f32> = vec![0., 0., 0., 0., 0., 0., 0., 0., 0., 0., 0., 0.];
        let mut mat = vec_to_sparse_mat_fixed(&vector, 3, false);
        inplace_col_normalize_sparse(&mut mat, 6);
        assert_sparse_mat_compare(
            &mat,
            &vec_to_sparse_mat_fixed(&target, 3, false),
            I32F32::from_num(0),
        );
        let mut mat: Vec<Vec<(u16, I32F32)>> = vec![];
        let target: Vec<Vec<(u16, I32F32)>> = vec![];
        inplace_col_normalize_sparse(&mut mat, 0);
        assert_sparse_mat_compare(&mat, &target, epsilon);
    }

    #[test]
    fn test_math_inplace_col_max_upscale() {
        let mut mat: Vec<Vec<I32F32>> = vec![vec![]];
        let target: Vec<Vec<I32F32>> = vec![vec![]];
        inplace_col_max_upscale(&mut mat);
        assert_eq!(&mat, &target);
        let mut mat: Vec<Vec<I32F32>> = vec![vec![I32F32::from_num(0)]];
        let target: Vec<Vec<I32F32>> = vec![vec![I32F32::from_num(0)]];
        inplace_col_max_upscale(&mut mat);
        assert_eq!(&mat, &target);
        let epsilon: I32F32 = I32F32::from_num(0.0001);
        let vector: Vec<f32> = vec![
            0., 1., 2., 3., 4., 0., 10., 100., 1000., 10000., 0., 0., 0., 0., 0., 1., 1., 1., 1.,
            1.,
        ];
        let mut mat: Vec<Vec<I32F32>> = vec_to_mat_fixed(&vector, 4, true);
        inplace_col_max_upscale(&mut mat);
        let target: Vec<f32> = vec![
            0., 0.25, 0.5, 0.75, 1., 0., 0.001, 0.01, 0.1, 1., 0., 0., 0., 0., 0., 1., 1., 1., 1.,
            1.,
        ];
        assert_mat_compare(&mat, &vec_to_mat_fixed(&target, 4, true), epsilon);
    }

    #[test]
    fn test_math_inplace_col_max_upscale_sparse() {
        let mut mat: Vec<Vec<(u16, I32F32)>> = vec![vec![]];
        let target: Vec<Vec<(u16, I32F32)>> = vec![vec![]];
        inplace_col_max_upscale_sparse(&mut mat, 0);
        assert_eq!(&mat, &target);
        let mut mat: Vec<Vec<(u16, I32F32)>> = vec![vec![(0, I32F32::from_num(0))]];
        let target: Vec<Vec<(u16, I32F32)>> = vec![vec![(0, I32F32::from_num(0))]];
        inplace_col_max_upscale_sparse(&mut mat, 1);
        assert_eq!(&mat, &target);
        let epsilon: I32F32 = I32F32::from_num(0.0001);
        let vector: Vec<f32> = vec![
            0., 1., 0., 2., 0., 3., 4., 0., 1., 0., 2., 0., 3., 0., 1., 0., 0., 2., 0., 3., 4., 0.,
            10., 0., 100., 1000., 0., 10000., 0., 0., 0., 0., 0., 0., 0., 1., 1., 1., 1., 1., 1.,
            1.,
        ];
        let mut mat = vec_to_sparse_mat_fixed(&vector, 6, true);
        inplace_col_max_upscale_sparse(&mut mat, 6);
        let target: Vec<f32> = vec![
            0., 0.25, 0., 0.5, 0., 0.75, 1., 0., 0.333333, 0., 0.666666, 0., 1., 0., 0.25, 0., 0.,
            0.5, 0., 0.75, 1., 0., 0.001, 0., 0.01, 0.1, 0., 1., 0., 0., 0., 0., 0., 0., 0., 1.,
            1., 1., 1., 1., 1., 1.,
        ];
        assert_sparse_mat_compare(&mat, &vec_to_sparse_mat_fixed(&target, 6, true), epsilon);
        let vector: Vec<f32> = vec![0., 0., 0., 0., 0., 0., 0., 0., 0., 0., 0., 0.];
        let target: Vec<f32> = vec![0., 0., 0., 0., 0., 0., 0., 0., 0., 0., 0., 0.];
        let mut mat = vec_to_sparse_mat_fixed(&vector, 3, false);
        inplace_col_max_upscale_sparse(&mut mat, 6);
        assert_sparse_mat_compare(
            &mat,
            &vec_to_sparse_mat_fixed(&target, 3, false),
            I32F32::from_num(0),
        );
        let mut mat: Vec<Vec<(u16, I32F32)>> = vec![];
        let target: Vec<Vec<(u16, I32F32)>> = vec![];
        inplace_col_max_upscale_sparse(&mut mat, 0);
        assert_sparse_mat_compare(&mat, &target, epsilon);
    }

    #[test]
    fn test_math_inplace_mask_vector() {
        let mask: Vec<bool> = vec![false, false, false];
        let mut vector: Vec<I32F32> = vec_to_fixed(&[0., 1., 2.]);
        let target: Vec<I32F32> = vec_to_fixed(&[0., 1., 2.]);
        inplace_mask_vector(&mask, &mut vector);
        assert_vec_compare(&vector, &target, I32F32::from_num(0));
        let mask: Vec<bool> = vec![false, true, false];
        let mut vector: Vec<I32F32> = vec_to_fixed(&[0., 1., 2.]);
        let target: Vec<I32F32> = vec_to_fixed(&[0., 0., 2.]);
        inplace_mask_vector(&mask, &mut vector);
        assert_vec_compare(&vector, &target, I32F32::from_num(0));
        let mask: Vec<bool> = vec![true, true, true];
        let mut vector: Vec<I32F32> = vec_to_fixed(&[0., 1., 2.]);
        let target: Vec<I32F32> = vec_to_fixed(&[0., 0., 0.]);
        inplace_mask_vector(&mask, &mut vector);
        assert_vec_compare(&vector, &target, I32F32::from_num(0));
    }

    #[test]
    fn test_math_inplace_mask_matrix() {
        let mask: Vec<Vec<bool>> = vec![
            vec![false, false, false],
            vec![false, false, false],
            vec![false, false, false],
        ];
        let vector: Vec<f32> = vec![0., 1., 2., 3., 4., 5., 6., 7., 8.];
        let mut mat = vec_to_mat_fixed(&vector, 3, false);
        inplace_mask_matrix(&mask, &mut mat);
        assert_mat_compare(
            &mat,
            &vec_to_mat_fixed(&vector, 3, false),
            I32F32::from_num(0),
        );
        let mask: Vec<Vec<bool>> = vec![
            vec![true, false, false],
            vec![false, true, false],
            vec![false, false, true],
        ];
        let target: Vec<f32> = vec![0., 1., 2., 3., 0., 5., 6., 7., 0.];
        let mut mat = vec_to_mat_fixed(&vector, 3, false);
        inplace_mask_matrix(&mask, &mut mat);
        assert_mat_compare(
            &mat,
            &vec_to_mat_fixed(&target, 3, false),
            I32F32::from_num(0),
        );
        let mask: Vec<Vec<bool>> = vec![
            vec![true, true, true],
            vec![true, true, true],
            vec![true, true, true],
        ];
        let target: Vec<f32> = vec![0., 0., 0., 0., 0., 0., 0., 0., 0.];
        let mut mat = vec_to_mat_fixed(&vector, 3, false);
        inplace_mask_matrix(&mask, &mut mat);
        assert_mat_compare(
            &mat,
            &vec_to_mat_fixed(&target, 3, false),
            I32F32::from_num(0),
        );
    }

    #[test]
    fn test_math_inplace_mask_rows() {
        let input: Vec<f32> = vec![1., 2., 3., 4., 5., 6., 7., 8., 9.];
        let mask: Vec<bool> = vec![false, false, false];
        let target: Vec<f32> = vec![1., 2., 3., 4., 5., 6., 7., 8., 9.];
        let mut mat = vec_to_mat_fixed(&input, 3, false);
        inplace_mask_rows(&mask, &mut mat);
        assert_mat_compare(
            &mat,
            &vec_to_mat_fixed(&target, 3, false),
            I32F32::from_num(0),
        );
        let mask: Vec<bool> = vec![true, true, true];
        let target: Vec<f32> = vec![0., 0., 0., 0., 0., 0., 0., 0., 0.];
        let mut mat = vec_to_mat_fixed(&input, 3, false);
        inplace_mask_rows(&mask, &mut mat);
        assert_mat_compare(
            &mat,
            &vec_to_mat_fixed(&target, 3, false),
            I32F32::from_num(0),
        );
        let mask: Vec<bool> = vec![true, false, true];
        let target: Vec<f32> = vec![0., 0., 0., 4., 5., 6., 0., 0., 0.];
        let mut mat = vec_to_mat_fixed(&input, 3, false);
        inplace_mask_rows(&mask, &mut mat);
        assert_mat_compare(
            &mat,
            &vec_to_mat_fixed(&target, 3, false),
            I32F32::from_num(0),
        );
        let input: Vec<f32> = vec![0., 0., 0., 0., 0., 0., 0., 0., 0.];
        let mut mat = vec_to_mat_fixed(&input, 3, false);
        let mask: Vec<bool> = vec![false, false, false];
        let target: Vec<f32> = vec![0., 0., 0., 0., 0., 0., 0., 0., 0.];
        inplace_mask_rows(&mask, &mut mat);
        assert_mat_compare(
            &mat,
            &vec_to_mat_fixed(&target, 3, false),
            I32F32::from_num(0),
        );
    }

    #[test]
    fn test_math_inplace_mask_diag() {
        let vector: Vec<f32> = vec![1., 2., 3., 4., 5., 6., 7., 8., 9.];
        let target: Vec<f32> = vec![0., 2., 3., 4., 0., 6., 7., 8., 0.];
        let mut mat = vec_to_mat_fixed(&vector, 3, false);
        inplace_mask_diag(&mut mat);
        assert_mat_compare(
            &mat,
            &vec_to_mat_fixed(&target, 3, false),
            I32F32::from_num(0),
        );
    }

    #[test]
    fn test_math_mask_rows_sparse() {
        let input: Vec<f32> = vec![1., 2., 3., 4., 5., 6., 7., 8., 9.];
        let mat = vec_to_sparse_mat_fixed(&input, 3, false);
        let mask: Vec<bool> = vec![false, false, false];
        let target: Vec<f32> = vec![1., 2., 3., 4., 5., 6., 7., 8., 9.];
        let result = mask_rows_sparse(&mask, &mat);
        assert_sparse_mat_compare(
            &result,
            &vec_to_sparse_mat_fixed(&target, 3, false),
            I32F32::from_num(0),
        );
        let mask: Vec<bool> = vec![true, true, true];
        let target: Vec<f32> = vec![0., 0., 0., 0., 0., 0., 0., 0., 0.];
        let result = mask_rows_sparse(&mask, &mat);
        assert_sparse_mat_compare(
            &result,
            &vec_to_sparse_mat_fixed(&target, 3, false),
            I32F32::from_num(0),
        );
        let mask: Vec<bool> = vec![true, false, true];
        let target: Vec<f32> = vec![0., 0., 0., 4., 5., 6., 0., 0., 0.];
        let result = mask_rows_sparse(&mask, &mat);
        assert_sparse_mat_compare(
            &result,
            &vec_to_sparse_mat_fixed(&target, 3, false),
            I32F32::from_num(0),
        );
        let input: Vec<f32> = vec![0., 0., 0., 0., 0., 0., 0., 0., 0.];
        let mat = vec_to_sparse_mat_fixed(&input, 3, false);
        let mask: Vec<bool> = vec![false, false, false];
        let target: Vec<f32> = vec![0., 0., 0., 0., 0., 0., 0., 0., 0.];
        let result = mask_rows_sparse(&mask, &mat);
        assert_sparse_mat_compare(
            &result,
            &vec_to_sparse_mat_fixed(&target, 3, false),
            I32F32::from_num(0),
        );
    }

    #[test]
    fn test_math_mask_diag_sparse() {
        let vector: Vec<f32> = vec![1., 2., 3., 4., 5., 6., 7., 8., 9.];
        let target: Vec<f32> = vec![0., 2., 3., 4., 0., 6., 7., 8., 0.];
        let mat = vec_to_sparse_mat_fixed(&vector, 3, false);
        let result = mask_diag_sparse(&mat);
        assert_sparse_mat_compare(
            &result,
            &vec_to_sparse_mat_fixed(&target, 3, false),
            I32F32::from_num(0),
        );
        let vector: Vec<f32> = vec![1., 0., 0., 0., 5., 0., 0., 0., 9.];
        let target: Vec<f32> = vec![0., 0., 0., 0., 0., 0., 0., 0., 0.];
        let mat = vec_to_sparse_mat_fixed(&vector, 3, false);
        let result = mask_diag_sparse(&mat);
        assert_sparse_mat_compare(
            &result,
            &vec_to_sparse_mat_fixed(&target, 3, false),
            I32F32::from_num(0),
        );
        let vector: Vec<f32> = vec![0., 0., 0., 0., 0., 0., 0., 0., 0.];
        let target: Vec<f32> = vec![0., 0., 0., 0., 0., 0., 0., 0., 0.];
        let mat = vec_to_sparse_mat_fixed(&vector, 3, false);
        let result = mask_diag_sparse(&mat);
        assert_sparse_mat_compare(
            &result,
            &vec_to_sparse_mat_fixed(&target, 3, false),
            I32F32::from_num(0),
        );
    }

    #[test]
    fn test_math_vec_mask_sparse_matrix() {
        let vector: Vec<f32> = vec![1., 2., 3., 4., 5., 6., 7., 8., 9.];
        let target: Vec<f32> = vec![0., 2., 3., 4., 0., 6., 7., 8., 0.];
        let mat = vec_to_sparse_mat_fixed(&vector, 3, false);
        let first_vector: Vec<u64> = vec![1, 2, 3];
        let second_vector: Vec<u64> = vec![1, 2, 3];
        let result = vec_mask_sparse_matrix(&mat, &first_vector, &second_vector, &|a, b| a == b);
        assert_sparse_mat_compare(
            &result,
            &vec_to_sparse_mat_fixed(&target, 3, false),
            I32F32::from_num(0),
        );
        let target: Vec<f32> = vec![1., 0., 0., 4., 5., 0., 7., 8., 9.];
        let mat = vec_to_sparse_mat_fixed(&vector, 3, false);
        let first_vector: Vec<u64> = vec![1, 2, 3];
        let second_vector: Vec<u64> = vec![1, 2, 3];
        let result = vec_mask_sparse_matrix(&mat, &first_vector, &second_vector, &|a, b| a < b);
        assert_sparse_mat_compare(
            &result,
            &vec_to_sparse_mat_fixed(&target, 3, false),
            I32F32::from_num(0),
        );
        let vector: Vec<f32> = vec![0., 0., 0., 0., 0., 0., 0., 0., 0.];
        let target: Vec<f32> = vec![0., 0., 0., 0., 0., 0., 0., 0., 0.];
        let mat = vec_to_sparse_mat_fixed(&vector, 3, false);
        let first_vector: Vec<u64> = vec![1, 2, 3];
        let second_vector: Vec<u64> = vec![1, 2, 3];
        let result = vec_mask_sparse_matrix(&mat, &first_vector, &second_vector, &|a, b| a == b);
        assert_sparse_mat_compare(
            &result,
            &vec_to_sparse_mat_fixed(&target, 3, false),
            I32F32::from_num(0),
        );
    }

    #[test]
    fn test_math_row_hadamard() {
        let vector: Vec<I32F32> = vec_to_fixed(&[1., 2., 3., 4.]);
        let matrix: Vec<f32> = vec![1., 2., 3., 4., 5., 6., 7., 8., 9., 10., 11., 12.];
        let matrix = vec_to_mat_fixed(&matrix, 4, false);
        let result = row_hadamard(&matrix, &vector);
        let target: Vec<f32> = vec![1., 2., 3., 8., 10., 12., 21., 24., 27., 40., 44., 48.];
        let target = vec_to_mat_fixed(&target, 4, false);
        assert_mat_compare(&result, &target, I32F32::from_num(0));
    }

    #[test]
    fn test_math_row_hadamard_sparse() {
        let vector: Vec<I32F32> = vec_to_fixed(&[1., 2., 3., 4.]);
        let matrix: Vec<f32> = vec![1., 2., 3., 4., 5., 6., 7., 8., 9., 10., 11., 12.];
        let matrix = vec_to_sparse_mat_fixed(&matrix, 4, false);
        let result = row_hadamard_sparse(&matrix, &vector);
        let target: Vec<f32> = vec![1., 2., 3., 8., 10., 12., 21., 24., 27., 40., 44., 48.];
        let target = vec_to_sparse_mat_fixed(&target, 4, false);
        assert_sparse_mat_compare(&result, &target, I32F32::from_num(0));
        let matrix: Vec<f32> = vec![0., 2., 3., 4., 0., 6., 7., 8., 0., 10., 11., 12.];
        let matrix = vec_to_sparse_mat_fixed(&matrix, 4, false);
        let result = row_hadamard_sparse(&matrix, &vector);
        let target: Vec<f32> = vec![0., 2., 3., 8., 0., 12., 21., 24., 0., 40., 44., 48.];
        let target = vec_to_sparse_mat_fixed(&target, 4, false);
        assert_sparse_mat_compare(&result, &target, I32F32::from_num(0));
        let matrix: Vec<f32> = vec![0., 0., 0., 0., 0., 0., 0., 0., 0., 0., 0., 0.];
        let matrix = vec_to_sparse_mat_fixed(&matrix, 4, false);
        let result = row_hadamard_sparse(&matrix, &vector);
        let target: Vec<f32> = vec![0., 0., 0., 0., 0., 0., 0., 0., 0., 0., 0., 0.];
        let target = vec_to_sparse_mat_fixed(&target, 4, false);
        assert_sparse_mat_compare(&result, &target, I32F32::from_num(0));
    }

    #[test]
    fn test_math_row_sum() {
        let matrix: Vec<f32> = vec![1., 2., 3., 4., 5., 6., 7., 8., 9., 10., 11., 12.];
        let matrix = vec_to_mat_fixed(&matrix, 4, false);
        let result = row_sum(&matrix);
        let target: Vec<I32F32> = vec_to_fixed(&[6., 15., 24., 33.]);
        assert_vec_compare(&result, &target, I32F32::from_num(0));
    }

    #[test]
    fn test_math_row_sum_sparse() {
        let matrix: Vec<f32> = vec![1., 2., 3., 4., 5., 6., 7., 8., 9., 10., 11., 12.];
        let matrix = vec_to_sparse_mat_fixed(&matrix, 4, false);
        let result = row_sum_sparse(&matrix);
        let target: Vec<I32F32> = vec_to_fixed(&[6., 15., 24., 33.]);
        assert_vec_compare(&result, &target, I32F32::from_num(0));
        let matrix: Vec<f32> = vec![0., 2., 3., 4., 0., 6., 7., 8., 0., 10., 11., 12.];
        let matrix = vec_to_sparse_mat_fixed(&matrix, 4, false);
        let result = row_sum_sparse(&matrix);
        let target: Vec<I32F32> = vec_to_fixed(&[5., 10., 15., 33.]);
        assert_vec_compare(&result, &target, I32F32::from_num(0));
        let matrix: Vec<f32> = vec![1., 2., 3., 0., 0., 0., 7., 8., 9., 10., 11., 12.];
        let matrix = vec_to_sparse_mat_fixed(&matrix, 4, false);
        let result = row_sum_sparse(&matrix);
        let target: Vec<I32F32> = vec_to_fixed(&[6., 0., 24., 33.]);
        assert_vec_compare(&result, &target, I32F32::from_num(0));
        let matrix: Vec<f32> = vec![0., 0., 0., 0., 0., 0., 0., 0., 0., 0., 0., 0.];
        let matrix = vec_to_sparse_mat_fixed(&matrix, 4, false);
        let result = row_sum_sparse(&matrix);
        let target: Vec<I32F32> = vec_to_fixed(&[0., 0., 0., 0.]);
        assert_vec_compare(&result, &target, I32F32::from_num(0));
    }

    #[test]
    fn test_math_col_sum() {
        let matrix: Vec<f32> = vec![1., 2., 3., 4., 5., 6., 7., 8., 9., 10., 11., 12.];
        let matrix = vec_to_mat_fixed(&matrix, 4, false);
        let result = col_sum(&matrix);
        let target: Vec<I32F32> = vec_to_fixed(&[22., 26., 30.]);
        assert_vec_compare(&result, &target, I32F32::from_num(0));
    }

    #[test]
    fn test_math_col_sum_sparse() {
        let matrix: Vec<f32> = vec![1., 2., 3., 4., 5., 6., 7., 8., 9., 10., 11., 12.];
        let matrix = vec_to_sparse_mat_fixed(&matrix, 4, false);
        let result = col_sum_sparse(&matrix, 3);
        let target: Vec<I32F32> = vec_to_fixed(&[22., 26., 30.]);
        assert_vec_compare(&result, &target, I32F32::from_num(0));
        let matrix: Vec<f32> = vec![0., 2., 3., 4., 0., 6., 7., 8., 0., 10., 11., 12.];
        let matrix = vec_to_sparse_mat_fixed(&matrix, 4, false);
        let result = col_sum_sparse(&matrix, 3);
        let target: Vec<I32F32> = vec_to_fixed(&[21., 21., 21.]);
        assert_vec_compare(&result, &target, I32F32::from_num(0));
        let matrix: Vec<f32> = vec![1., 0., 3., 4., 0., 6., 7., 0., 9., 10., 0., 12.];
        let matrix = vec_to_sparse_mat_fixed(&matrix, 4, false);
        let result = col_sum_sparse(&matrix, 3);
        let target: Vec<I32F32> = vec_to_fixed(&[22., 0., 30.]);
        assert_vec_compare(&result, &target, I32F32::from_num(0));
        let matrix: Vec<f32> = vec![0., 0., 0., 0., 0., 0., 0., 0., 0., 0., 0., 0.];
        let matrix = vec_to_sparse_mat_fixed(&matrix, 4, false);
        let result = col_sum_sparse(&matrix, 3);
        let target: Vec<I32F32> = vec_to_fixed(&[0., 0., 0.]);
        assert_vec_compare(&result, &target, I32F32::from_num(0));
    }

    #[test]
    fn test_math_matmul() {
        let vector: Vec<I32F32> = vec_to_fixed(&[1., 2., 3., 4.]);
        let matrix: Vec<f32> = vec![1., 2., 3., 4., 5., 6., 7., 8., 9., 10., 11., 12.];
        let matrix = vec_to_mat_fixed(&matrix, 4, false);
        let result = matmul(&matrix, &vector);
        let target: Vec<I32F32> = vec_to_fixed(&[70., 80., 90.]);
        assert_vec_compare(&result, &target, I32F32::from_num(0));
    }

    #[test]
    fn test_math_matmul_transpose() {
        let vector: Vec<I32F32> = vec_to_fixed(&[1., 2., 3.]);
        let matrix: Vec<f32> = vec![1., 2., 3., 4., 5., 6., 7., 8., 9., 10., 11., 12.];
        let matrix = vec_to_mat_fixed(&matrix, 4, false);
        let result = matmul_transpose(&matrix, &vector);
        let target: Vec<I32F32> = vec_to_fixed(&[14., 32., 50., 68.]);
        assert_vec_compare(&result, &target, I32F32::from_num(0));
    }

    #[test]
    fn test_math_sparse_matmul() {
        let vector: Vec<I32F32> = vec_to_fixed(&[1., 2., 3., 4.]);
        let matrix: Vec<f32> = vec![1., 2., 3., 4., 5., 6., 7., 8., 9., 10., 11., 12.];
        let matrix = vec_to_sparse_mat_fixed(&matrix, 4, false);
        let result = matmul_sparse(&matrix, &vector, 3);
        let target: Vec<I32F32> = vec_to_fixed(&[70., 80., 90.]);
        assert_vec_compare(&result, &target, I32F32::from_num(0));
        let matrix: Vec<f32> = vec![0., 2., 3., 4., 0., 6., 7., 8., 0., 10., 11., 12.];
        let matrix = vec_to_sparse_mat_fixed(&matrix, 4, false);
        let result = matmul_sparse(&matrix, &vector, 3);
        let target: Vec<I32F32> = vec_to_fixed(&[69., 70., 63.]);
        assert_vec_compare(&result, &target, I32F32::from_num(0));
        let matrix: Vec<f32> = vec![0., 0., 0., 0., 0., 0., 0., 0., 0., 0., 0., 0.];
        let matrix = vec_to_sparse_mat_fixed(&matrix, 4, false);
        let result = matmul_sparse(&matrix, &vector, 3);
        let target: Vec<I32F32> = vec_to_fixed(&[0., 0., 0.]);
        assert_vec_compare(&result, &target, I32F32::from_num(0));
    }

    #[test]
    fn test_math_sparse_matmul_transpose() {
        let vector: Vec<I32F32> = vec_to_fixed(&[1., 2., 3.]);
        let matrix: Vec<f32> = vec![1., 2., 3., 4., 5., 6., 7., 8., 9., 10., 11., 12.];
        let matrix = vec_to_sparse_mat_fixed(&matrix, 4, false);
        let result = matmul_transpose_sparse(&matrix, &vector);
        let target: Vec<I32F32> = vec_to_fixed(&[14., 32., 50., 68.]);
        assert_vec_compare(&result, &target, I32F32::from_num(0));
        let matrix: Vec<f32> = vec![0., 2., 3., 4., 0., 6., 7., 8., 0., 10., 11., 12.];
        let matrix = vec_to_sparse_mat_fixed(&matrix, 4, false);
        let result = matmul_transpose_sparse(&matrix, &vector);
        let target: Vec<I32F32> = vec_to_fixed(&[13., 22., 23., 68.]);
        assert_vec_compare(&result, &target, I32F32::from_num(0));
        let matrix: Vec<f32> = vec![0., 0., 0., 0., 0., 0., 0., 0., 0., 0., 0., 0.];
        let matrix = vec_to_sparse_mat_fixed(&matrix, 4, false);
        let result = matmul_transpose_sparse(&matrix, &vector);
        let target: Vec<I32F32> = vec_to_fixed(&[0., 0., 0., 0.]);
        assert_vec_compare(&result, &target, I32F32::from_num(0));
    }

    #[test]
    fn test_math_inplace_col_clip() {
        let vector: Vec<I32F32> = vec_to_fixed(&[0., 5., 12.]);
        let matrix: Vec<f32> = vec![0., 2., 3., 4., 5., 6., 7., 8., 9., 10., 11., 12.];
        let mut matrix = vec_to_mat_fixed(&matrix, 4, false);
        let target: Vec<f32> = vec![0., 2., 3., 0., 5., 6., 0., 5., 9., 0., 5., 12.];
        let target = vec_to_mat_fixed(&target, 4, false);
        inplace_col_clip(&mut matrix, &vector);
        assert_mat_compare(&matrix, &target, I32F32::from_num(0));
    }

    #[test]
    fn test_math_col_clip_sparse() {
        let vector: Vec<I32F32> = vec_to_fixed(&[0., 5., 12.]);
        let matrix: Vec<f32> = vec![0., 2., 3., 4., 5., 6., 7., 8., 9., 10., 11., 12.];
        let matrix = vec_to_sparse_mat_fixed(&matrix, 4, false);
        let target: Vec<f32> = vec![0., 2., 3., 0., 5., 6., 0., 5., 9., 0., 5., 12.];
        let target = vec_to_sparse_mat_fixed(&target, 4, false);
        let result = col_clip_sparse(&matrix, &vector);
        assert_sparse_mat_compare(&result, &target, I32F32::from_num(0));
        let matrix: Vec<f32> = vec![0., 2., 3., 4., 5., 6., 0., 0., 0., 10., 11., 12.];
        let matrix = vec_to_sparse_mat_fixed(&matrix, 4, false);
        let target: Vec<f32> = vec![0., 2., 3., 0., 5., 6., 0., 0., 0., 0., 5., 12.];
        let target = vec_to_sparse_mat_fixed(&target, 4, false);
        let result = col_clip_sparse(&matrix, &vector);
        assert_sparse_mat_compare(&result, &target, I32F32::from_num(0));
        let matrix: Vec<f32> = vec![0., 0., 0., 0., 0., 0., 0., 0., 0., 0., 0., 0.];
        let matrix = vec_to_sparse_mat_fixed(&matrix, 4, false);
        let target: Vec<f32> = vec![0., 0., 0., 0., 0., 0., 0., 0., 0., 0., 0., 0.];
        let target = vec_to_sparse_mat_fixed(&target, 4, false);
        let result = col_clip_sparse(&matrix, &vector);
        assert_sparse_mat_compare(&result, &target, I32F32::from_num(0));
    }

    #[test]
    fn test_math_clip_sparse() {
        let matrix: Vec<f32> = vec![0., 2., 3., 4., 5., 6., 7., 8., 9., 10., 11., 12.];
        let matrix = vec_to_sparse_mat_fixed(&matrix, 4, false);
        let target: Vec<f32> = vec![0., 1., 1., 1., 1., 1., 1., 100., 100., 100., 100., 100.];
        let target = vec_to_sparse_mat_fixed(&target, 4, false);
        let result = clip_sparse(
            &matrix,
            I32F32::from_num(8),
            I32F32::from_num(100),
            I32F32::from_num(1),
        );
        assert_sparse_mat_compare(&result, &target, I32F32::from_num(0));
    }

    #[test]
    fn test_math_clip() {
        let matrix: Vec<f32> = vec![0., 2., 3., 4., 5., 6., 7., 8., 9., 10., 11., 12.];
        let matrix = vec_to_mat_fixed(&matrix, 4, false);
        let target: Vec<f32> = vec![1., 1., 1., 1., 1., 1., 1., 100., 100., 100., 100., 100.];
        let target = vec_to_mat_fixed(&target, 4, false);
        let result = clip(
            &matrix,
            I32F32::from_num(8),
            I32F32::from_num(100),
            I32F32::from_num(1),
        );
        assert_mat_compare(&result, &target, I32F32::from_num(0));
    }

    #[test]
    fn test_math_inplace_clip() {
        let matrix: Vec<f32> = vec![0., 2., 3., 4., 5., 6., 7., 8., 9., 10., 11., 12.];
        let mut matrix = vec_to_mat_fixed(&matrix, 4, false);
        let target: Vec<f32> = vec![1., 1., 1., 1., 1., 1., 1., 100., 100., 100., 100., 100.];
        let target = vec_to_mat_fixed(&target, 4, false);
        inplace_clip(
            &mut matrix,
            I32F32::from_num(8),
            I32F32::from_num(100),
            I32F32::from_num(1),
        );
        assert_mat_compare(&matrix, &target, I32F32::from_num(0));
    }

    #[test]
    fn test_math_weighted_median() {
        let mut rng = thread_rng();
        let zero: I32F32 = fixed(0.);
        let one: I32F32 = fixed(1.);
        for _ in 0..100 {
            let stake: Vec<I32F32> = vec_to_fixed(&[]);
            let score: Vec<I32F32> = vec_to_fixed(&[]);
            let majority: I32F32 = fixed(0.51);
            assert_eq!(
                zero,
                weighted_median(
                    &stake,
                    &score,
                    (0..stake.len()).collect::<Vec<_>>().as_slice(),
                    one - majority,
                    zero,
                    stake.iter().sum()
                )
            );

            let stake: Vec<I32F32> = normalize(&vec_to_fixed(&[0.51]));
            let score: Vec<I32F32> = vec_to_fixed(&[1.]);
            let majority: I32F32 = fixed(0.51);
            assert_eq!(
                one,
                weighted_median(
                    &stake,
                    &score,
                    (0..stake.len()).collect::<Vec<_>>().as_slice(),
                    one - majority,
                    zero,
                    stake.iter().sum()
                )
            );

            let stake: Vec<I32F32> = vec_to_fixed(&[0.49, 0.51]);
            let score: Vec<I32F32> = vec_to_fixed(&[0.5, 1.]);
            let majority: I32F32 = fixed(0.51);
            assert_eq!(
                one,
                weighted_median(
                    &stake,
                    &score,
                    (0..stake.len()).collect::<Vec<_>>().as_slice(),
                    one - majority,
                    zero,
                    stake.iter().sum()
                )
            );

            let stake: Vec<I32F32> = vec_to_fixed(&[0.51, 0.49]);
            let score: Vec<I32F32> = vec_to_fixed(&[0.5, 1.]);
            let majority: I32F32 = fixed(0.51);
            assert_eq!(
                fixed(0.5),
                weighted_median(
                    &stake,
                    &score,
                    (0..stake.len()).collect::<Vec<_>>().as_slice(),
                    one - majority,
                    zero,
                    stake.iter().sum()
                )
            );

            let stake: Vec<I32F32> = vec_to_fixed(&[0.49, 0., 0.51]);
            let score: Vec<I32F32> = vec_to_fixed(&[0.5, 0.7, 1.]);
            let majority: I32F32 = fixed(0.51);
            assert_eq!(
                one,
                weighted_median(
                    &stake,
                    &score,
                    (0..stake.len()).collect::<Vec<_>>().as_slice(),
                    one - majority,
                    zero,
                    stake.iter().sum()
                )
            );

            let stake: Vec<I32F32> = vec_to_fixed(&[0.49, 0.01, 0.5]);
            let score: Vec<I32F32> = vec_to_fixed(&[0.5, 0.7, 1.]);
            let majority: I32F32 = fixed(0.51);
            assert_eq!(
                fixed(0.7),
                weighted_median(
                    &stake,
                    &score,
                    (0..stake.len()).collect::<Vec<_>>().as_slice(),
                    one - majority,
                    zero,
                    stake.iter().sum()
                )
            );

            let stake: Vec<I32F32> = vec_to_fixed(&[0.49, 0.51, 0.0]);
            let score: Vec<I32F32> = vec_to_fixed(&[0.5, 0.7, 1.]);
            let majority: I32F32 = fixed(0.51);
            assert_eq!(
                fixed(0.7),
                weighted_median(
                    &stake,
                    &score,
                    (0..stake.len()).collect::<Vec<_>>().as_slice(),
                    one - majority,
                    zero,
                    stake.iter().sum()
                )
            );

            let stake: Vec<I32F32> = vec_to_fixed(&[0.0, 0.49, 0.51]);
            let score: Vec<I32F32> = vec_to_fixed(&[0.5, 0.7, 1.]);
            let majority: I32F32 = fixed(0.51);
            assert_eq!(
                one,
                weighted_median(
                    &stake,
                    &score,
                    (0..stake.len()).collect::<Vec<_>>().as_slice(),
                    one - majority,
                    zero,
                    stake.iter().sum()
                )
            );

            let stake: Vec<I32F32> = vec_to_fixed(&[0.0, 0.49, 0.0, 0.51]);
            let score: Vec<I32F32> = vec_to_fixed(&[0.5, 0.5, 1., 1.]);
            let majority: I32F32 = fixed(0.51);
            assert_eq!(
                one,
                weighted_median(
                    &stake,
                    &score,
                    (0..stake.len()).collect::<Vec<_>>().as_slice(),
                    one - majority,
                    zero,
                    stake.iter().sum()
                )
            );

            let stake: Vec<I32F32> = vec_to_fixed(&[0.0, 0.49, 0.0, 0.51, 0.0]);
            let score: Vec<I32F32> = vec_to_fixed(&[0.5, 0.5, 1., 1., 0.5]);
            let majority: I32F32 = fixed(0.51);
            assert_eq!(
                one,
                weighted_median(
                    &stake,
                    &score,
                    (0..stake.len()).collect::<Vec<_>>().as_slice(),
                    one - majority,
                    zero,
                    stake.iter().sum()
                )
            );

            let stake: Vec<I32F32> = vec_to_fixed(&[0.2, 0.2, 0.2, 0.2, 0.2]);
            let score: Vec<I32F32> = vec_to_fixed(&[0.8, 0.2, 1., 0.6, 0.4]);
            let majority: I32F32 = fixed(0.51);
            assert_eq!(
                fixed(0.6),
                weighted_median(
                    &stake,
                    &score,
                    (0..stake.len()).collect::<Vec<_>>().as_slice(),
                    one - majority,
                    zero,
                    stake.iter().sum()
                )
            );

            let stake: Vec<I32F32> =
                vec_to_fixed(&[0.1, 0.1, 0.1, 0.1, 0.1, 0.1, 0.1, 0.1, 0.1, 0.1]);
            let score: Vec<I32F32> =
                vec_to_fixed(&[0.8, 0.8, 0.2, 0.2, 1.0, 1.0, 0.6, 0.6, 0.4, 0.4]);
            let majority: I32F32 = fixed(0.51);
            assert_eq!(
                fixed(0.6),
                weighted_median(
                    &stake,
                    &score,
                    (0..stake.len()).collect::<Vec<_>>().as_slice(),
                    one - majority,
                    zero,
                    stake.iter().sum()
                )
            );

            let n: usize = 100;
            for majority in vec_to_fixed(&[
                0., 0.0000001, 0.25, 0.49, 0.49, 0.49, 0.5, 0.51, 0.51, 0.51, 0.9999999, 1.,
            ]) {
                for allow_equal in [false, true] {
                    let mut stake: Vec<I32F32> = vec![];
                    let mut score: Vec<I32F32> = vec![];
                    let mut last_score: I32F32 = zero;
                    for i in 0..n {
                        if allow_equal {
                            match rng.gen_range(0..2) {
                                1 => stake.push(one),
                                _ => stake.push(zero),
                            }
                            if rng.gen_range(0..2) == 1 {
                                last_score += one
                            }
                            score.push(last_score);
                        } else {
                            stake.push(one);
                            score.push(I32F32::from_num(i));
                        }
                    }
                    inplace_normalize(&mut stake);
                    let total_stake: I32F32 = stake.iter().sum();
                    let mut minority: I32F32 = total_stake - majority;
                    if minority < zero {
                        minority = zero;
                    }
                    let mut medians: Vec<I32F32> = vec![];
                    let mut median_stake: I32F32 = zero;
                    let mut median_set = false;
                    let mut stake_sum: I32F32 = zero;
                    for i in 0..n {
                        stake_sum += stake[i];
                        if !median_set && stake_sum >= minority {
                            median_stake = stake_sum;
                            median_set = true;
                        }
                        if median_set {
                            if median_stake < stake_sum {
                                if median_stake == minority && !medians.contains(&score[i]) {
                                    medians.push(score[i]);
                                }
                                break;
                            }
                            if !medians.contains(&score[i]) {
                                medians.push(score[i]);
                            }
                        }
                    }
                    if medians.is_empty() {
                        medians.push(zero);
                    }
                    let stake_idx: Vec<usize> = (0..stake.len()).collect();
                    let result: I32F32 =
                        weighted_median(&stake, &score, &stake_idx, minority, zero, total_stake);
                    assert!(medians.contains(&result));
                    for _ in 0..10 {
                        let mut permuted_uids: Vec<usize> = (0..n).collect();
                        permuted_uids.shuffle(&mut thread_rng());
                        stake = permuted_uids.iter().map(|&i| stake[i]).collect();
                        score = permuted_uids.iter().map(|&i| score[i]).collect();
                        let result: I32F32 = weighted_median(
                            &stake,
                            &score,
                            &stake_idx,
                            minority,
                            zero,
                            total_stake,
                        );
                        assert!(medians.contains(&result));
                    }
                }
            }
        }
    }

    #[test]
    fn test_math_weighted_median_col() {
        let stake: Vec<I32F32> = vec_to_fixed(&[]);
        let weights: Vec<Vec<I32F32>> = vec![vec![]];
        let median: Vec<I32F32> = vec_to_fixed(&[]);
        assert_eq!(median, weighted_median_col(&stake, &weights, fixed(0.5)));

        let stake: Vec<I32F32> = vec_to_fixed(&[0., 0.]);
        let weights: Vec<f32> = vec![0., 0., 0., 0.];
        let weights: Vec<Vec<I32F32>> = vec_to_mat_fixed(&weights, 2, false);
        let median: Vec<I32F32> = vec_to_fixed(&[0., 0.]);
        assert_eq!(median, weighted_median_col(&stake, &weights, fixed(0.5)));

        let stake: Vec<I32F32> = vec_to_fixed(&[0., 0.75, 0.25, 0.]);
        let weights: Vec<f32> = vec![0., 0.1, 0., 0., 0.2, 0.4, 0., 0.3, 0.1, 0., 0.4, 0.5];
        let weights: Vec<Vec<I32F32>> = vec_to_mat_fixed(&weights, 4, false);
        let median: Vec<I32F32> = vec_to_fixed(&[0., 0.3, 0.4]);
        assert_eq!(median, weighted_median_col(&stake, &weights, fixed(0.24)));
        let median: Vec<I32F32> = vec_to_fixed(&[0., 0.2, 0.4]);
        assert_eq!(median, weighted_median_col(&stake, &weights, fixed(0.26)));
        let median: Vec<I32F32> = vec_to_fixed(&[0., 0.2, 0.1]);
        assert_eq!(median, weighted_median_col(&stake, &weights, fixed(0.76)));

        let stake: Vec<I32F32> = vec_to_fixed(&[0., 0.3, 0.2, 0.5]);
        let weights: Vec<f32> = vec![0., 0.1, 0., 0., 0.2, 0.4, 0., 0.3, 0.1, 0., 0., 0.5];
        let weights: Vec<Vec<I32F32>> = vec_to_mat_fixed(&weights, 4, false);
        let median: Vec<I32F32> = vec_to_fixed(&[0., 0., 0.4]);
        assert_eq!(median, weighted_median_col(&stake, &weights, fixed(0.51)));
    }

    #[test]
    fn test_math_weighted_median_col_sparse() {
        let stake: Vec<I32F32> = vec_to_fixed(&[]);
        let weights: Vec<Vec<(u16, I32F32)>> = vec![vec![]];
        let median: Vec<I32F32> = vec_to_fixed(&[]);
        assert_eq!(
            median,
            weighted_median_col_sparse(&stake, &weights, 0, fixed(0.5))
        );

        let stake: Vec<I32F32> = vec_to_fixed(&[0., 0.]);
        let weights: Vec<f32> = vec![0., 0., 0., 0.];
        let weights: Vec<Vec<(u16, I32F32)>> = vec_to_sparse_mat_fixed(&weights, 2, false);
        let median: Vec<I32F32> = vec_to_fixed(&[0., 0.]);
        assert_eq!(
            median,
            weighted_median_col_sparse(&stake, &weights, 2, fixed(0.5))
        );

        let stake: Vec<I32F32> = vec_to_fixed(&[0., 0.75, 0.25, 0.]);
        let weights: Vec<f32> = vec![0., 0.1, 0., 0., 0.2, 0.4, 0., 0.3, 0.1, 0., 0.4, 0.5];
        let weights: Vec<Vec<(u16, I32F32)>> = vec_to_sparse_mat_fixed(&weights, 4, false);
        let median: Vec<I32F32> = vec_to_fixed(&[0., 0.3, 0.4]);
        assert_eq!(
            median,
            weighted_median_col_sparse(&stake, &weights, 3, fixed(0.24))
        );
        let median: Vec<I32F32> = vec_to_fixed(&[0., 0.2, 0.4]);
        assert_eq!(
            median,
            weighted_median_col_sparse(&stake, &weights, 3, fixed(0.26))
        );
        let median: Vec<I32F32> = vec_to_fixed(&[0., 0.2, 0.1]);
        assert_eq!(
            median,
            weighted_median_col_sparse(&stake, &weights, 3, fixed(0.76))
        );

        let stake: Vec<I32F32> = vec_to_fixed(&[0., 0.3, 0.2, 0.5]);
        let weights: Vec<f32> = vec![0., 0.1, 0., 0., 0.2, 0.4, 0., 0.3, 0.1, 0., 0., 0.5];
        let weights: Vec<Vec<(u16, I32F32)>> = vec_to_sparse_mat_fixed(&weights, 4, false);
        let median: Vec<I32F32> = vec_to_fixed(&[0., 0., 0.4]);
        assert_eq!(
            median,
            weighted_median_col_sparse(&stake, &weights, 3, fixed(0.51))
        );
    }

    #[test]
    fn test_math_hadamard() {
        let mat2: Vec<f32> = vec![1., 2., 3., 4., 5., 6., 7., 8., 9., 10., 11., 12.];
        let mat1: Vec<f32> = vec![
            10., 20., 30., 40., 50., 60., 70., 80., 90., 100., 110., 120.,
        ];
        let target: Vec<f32> = vec![
            10., 40., 90., 160., 250., 360., 490., 640., 810., 1000., 1210., 1440.,
        ];
        let mat2 = vec_to_mat_fixed(&mat2, 4, false);
        let mat1 = vec_to_mat_fixed(&mat1, 4, false);
        let target = vec_to_mat_fixed(&target, 4, false);
        let result = hadamard(&mat1, &mat2);
        assert_mat_compare(&result, &target, I32F32::from_num(0.000001));
        let mat2: Vec<f32> = vec![0., 0., 0., 0., 0., 0., 0., 0., 0., 0., 0., 0.];
        let mat1: Vec<f32> = vec![0., 0., 0., 0., 0., 0., 0., 0., 0., 0., 0., 0.];
        let target: Vec<f32> = vec![0., 0., 0., 0., 0., 0., 0., 0., 0., 0., 0., 0.];
        let mat2 = vec_to_mat_fixed(&mat2, 4, false);
        let mat1 = vec_to_mat_fixed(&mat1, 4, false);
        let target = vec_to_mat_fixed(&target, 4, false);
        let result = hadamard(&mat1, &mat2);
        assert_mat_compare(&result, &target, I32F32::from_num(0.000001));
        let mat2: Vec<f32> = vec![1., 0., 0., 0., 2., 0., 0., 0., 3., 0., 0., 0.];
        let mat1: Vec<f32> = vec![0., 0., 4., 0., 5., 0., 6., 0., 0., 0., 0., 0.];
        let target: Vec<f32> = vec![0., 0., 0., 0., 10., 0., 0., 0., 0., 0., 0., 0.];
        let mat2 = vec_to_mat_fixed(&mat2, 4, false);
        let mat1 = vec_to_mat_fixed(&mat1, 4, false);
        let target = vec_to_mat_fixed(&target, 4, false);
        let result = hadamard(&mat1, &mat2);
        assert_mat_compare(&result, &target, I32F32::from_num(0.000001));
    }

    #[test]
    fn test_math_hadamard_sparse() {
        let mat2: Vec<f32> = vec![1., 2., 3., 4., 5., 6., 7., 8., 9., 10., 11., 12.];
        let mat1: Vec<f32> = vec![
            10., 20., 30., 40., 50., 60., 70., 80., 90., 100., 110., 120.,
        ];
        let target: Vec<f32> = vec![
            10., 40., 90., 160., 250., 360., 490., 640., 810., 1000., 1210., 1440.,
        ];
        let mat2 = vec_to_sparse_mat_fixed(&mat2, 4, false);
        let mat1 = vec_to_sparse_mat_fixed(&mat1, 4, false);
        let target = vec_to_sparse_mat_fixed(&target, 4, false);
        let result = hadamard_sparse(&mat1, &mat2, 3);
        assert_sparse_mat_compare(&result, &target, I32F32::from_num(0.000001));
        let mat2: Vec<f32> = vec![0., 0., 0., 0., 0., 0., 0., 0., 0., 0., 0., 0.];
        let mat1: Vec<f32> = vec![0., 0., 0., 0., 0., 0., 0., 0., 0., 0., 0., 0.];
        let target: Vec<f32> = vec![0., 0., 0., 0., 0., 0., 0., 0., 0., 0., 0., 0.];
        let mat2 = vec_to_sparse_mat_fixed(&mat2, 4, false);
        let mat1 = vec_to_sparse_mat_fixed(&mat1, 4, false);
        let target = vec_to_sparse_mat_fixed(&target, 4, false);
        let result = hadamard_sparse(&mat1, &mat2, 3);
        assert_sparse_mat_compare(&result, &target, I32F32::from_num(0.000001));
        let mat2: Vec<f32> = vec![1., 0., 0., 0., 2., 0., 0., 0., 3., 0., 0., 0.];
        let mat1: Vec<f32> = vec![0., 0., 4., 0., 5., 0., 6., 0., 0., 0., 0., 0.];
        let target: Vec<f32> = vec![0., 0., 0., 0., 10., 0., 0., 0., 0., 0., 0., 0.];
        let mat2 = vec_to_sparse_mat_fixed(&mat2, 4, false);
        let mat1 = vec_to_sparse_mat_fixed(&mat1, 4, false);
        let target = vec_to_sparse_mat_fixed(&target, 4, false);
        let result = hadamard_sparse(&mat1, &mat2, 3);
        assert_sparse_mat_compare(&result, &target, I32F32::from_num(0.000001));
    }

    #[test]
    fn test_math_mat_ema() {
        let old: Vec<f32> = vec![1., 2., 3., 4., 5., 6., 7., 8., 9., 10., 11., 12.];
        let new: Vec<f32> = vec![
            10., 20., 30., 40., 50., 60., 70., 80., 90., 100., 110., 120.,
        ];
        let target: Vec<f32> = vec![
            1.9, 3.8, 5.7, 7.6, 9.5, 11.4, 13.3, 15.2, 17.1, 19., 20.9, 22.8,
        ];
        let old = vec_to_mat_fixed(&old, 4, false);
        let new = vec_to_mat_fixed(&new, 4, false);
        let target = vec_to_mat_fixed(&target, 4, false);
        let result = mat_ema(&new, &old, I32F32::from_num(0.1));
        assert_mat_compare(&result, &target, I32F32::from_num(0.000001));
        let old: Vec<f32> = vec![1., 2., 3., 4., 5., 6., 7., 8., 9., 10., 11., 12.];
        let new: Vec<f32> = vec![
            10., 20., 30., 40., 50., 60., 70., 80., 90., 100., 110., 120.,
        ];
        let target: Vec<f32> = vec![1., 2., 3., 4., 5., 6., 7., 8., 9., 10., 11., 12.];
        let old = vec_to_mat_fixed(&old, 4, false);
        let new = vec_to_mat_fixed(&new, 4, false);
        let target = vec_to_mat_fixed(&target, 4, false);
        let result = mat_ema(&new, &old, I32F32::from_num(0));
        assert_mat_compare(&result, &target, I32F32::from_num(0.000001));
        let old: Vec<f32> = vec![1., 2., 3., 4., 5., 6., 7., 8., 9., 10., 11., 12.];
        let new: Vec<f32> = vec![
            10., 20., 30., 40., 50., 60., 70., 80., 90., 100., 110., 120.,
        ];
        let target: Vec<f32> = vec![
            10., 20., 30., 40., 50., 60., 70., 80., 90., 100., 110., 120.,
        ];
        let old = vec_to_mat_fixed(&old, 4, false);
        let new = vec_to_mat_fixed(&new, 4, false);
        let target = vec_to_mat_fixed(&target, 4, false);
        let result = mat_ema(&new, &old, I32F32::from_num(1));
        assert_mat_compare(&result, &target, I32F32::from_num(0.000001));
    }

    #[test]
    fn test_math_sparse_mat_ema() {
        let old: Vec<f32> = vec![1., 2., 3., 4., 5., 6., 7., 8., 9., 10., 11., 12.];
        let new: Vec<f32> = vec![
            10., 20., 30., 40., 50., 60., 70., 80., 90., 100., 110., 120.,
        ];
        let target: Vec<f32> = vec![
            1.9, 3.8, 5.7, 7.6, 9.5, 11.4, 13.3, 15.2, 17.1, 19., 20.9, 22.8,
        ];
        let old = vec_to_sparse_mat_fixed(&old, 4, false);
        let new = vec_to_sparse_mat_fixed(&new, 4, false);
        let target = vec_to_sparse_mat_fixed(&target, 4, false);
        let result = mat_ema_sparse(&new, &old, I32F32::from_num(0.1));
        assert_sparse_mat_compare(&result, &target, I32F32::from_num(0.000001));
        let old: Vec<f32> = vec![0., 2., 3., 4., 0., 6., 7., 8., 0., 10., 11., 12.];
        let new: Vec<f32> = vec![10., 20., 0., 40., 0., 60., 0., 80., 90., 100., 110., 120.];
        let target: Vec<f32> = vec![1., 3.8, 2.7, 7.6, 0., 11.4, 6.3, 15.2, 9., 19., 20.9, 22.8];
        let old = vec_to_sparse_mat_fixed(&old, 4, false);
        let new = vec_to_sparse_mat_fixed(&new, 4, false);
        let target = vec_to_sparse_mat_fixed(&target, 4, false);
        let result = mat_ema_sparse(&new, &old, I32F32::from_num(0.1));
        assert_sparse_mat_compare(&result, &target, I32F32::from_num(0.000001));
        let old: Vec<f32> = vec![0., 0., 0., 0., 0., 0., 0., 0., 0., 0., 0., 0.];
        let new: Vec<f32> = vec![10., 20., 0., 40., 0., 60., 0., 80., 90., 100., 110., 120.];
        let target: Vec<f32> = vec![1., 2., 0., 4., 0., 6., 0., 8., 9., 10., 11., 12.];
        let old = vec_to_sparse_mat_fixed(&old, 4, false);
        let new = vec_to_sparse_mat_fixed(&new, 4, false);
        let target = vec_to_sparse_mat_fixed(&target, 4, false);
        let result = mat_ema_sparse(&new, &old, I32F32::from_num(0.1));
        assert_sparse_mat_compare(&result, &target, I32F32::from_num(0.000001));
        let old: Vec<f32> = vec![0., 0., 0., 0., 0., 0., 0., 0., 0., 0., 0., 0.];
        let new: Vec<f32> = vec![0., 0., 0., 0., 0., 0., 0., 0., 0., 0., 0., 0.];
        let target: Vec<f32> = vec![0., 0., 0., 0., 0., 0., 0., 0., 0., 0., 0., 0.];
        let old = vec_to_sparse_mat_fixed(&old, 4, false);
        let new = vec_to_sparse_mat_fixed(&new, 4, false);
        let target = vec_to_sparse_mat_fixed(&target, 4, false);
        let result = mat_ema_sparse(&new, &old, I32F32::from_num(0.1));
        assert_sparse_mat_compare(&result, &target, I32F32::from_num(0.000001));
        let old: Vec<f32> = vec![1., 0., 0., 0., 0., 0., 0., 0., 0., 0., 0., 0.];
        let new: Vec<f32> = vec![0., 0., 0., 0., 2., 0., 0., 0., 0., 0., 0., 0.];
        let target: Vec<f32> = vec![0.9, 0., 0., 0., 0.2, 0., 0., 0., 0., 0., 0., 0.];
        let old = vec_to_sparse_mat_fixed(&old, 4, false);
        let new = vec_to_sparse_mat_fixed(&new, 4, false);
        let target = vec_to_sparse_mat_fixed(&target, 4, false);
        let result = mat_ema_sparse(&new, &old, I32F32::from_num(0.1));
        assert_sparse_mat_compare(&result, &target, I32F32::from_num(0.000001));
    }

    #[test]
    fn test_math_matmul2() {
        let epsilon: I32F32 = I32F32::from_num(0.0001);
        let w: Vec<Vec<I32F32>> = vec![vec![I32F32::from_num(1.0); 3]; 3];
        assert_vec_compare(
            &matmul(&w, &[I32F32::from_num(1.0); 3]),
            &[
                I32F32::from_num(3),
                I32F32::from_num(3),
                I32F32::from_num(3),
            ],
            epsilon,
        );
        assert_vec_compare(
            &matmul(&w, &[I32F32::from_num(2.0); 3]),
            &[
                I32F32::from_num(6),
                I32F32::from_num(6),
                I32F32::from_num(6),
            ],
            epsilon,
        );
        assert_vec_compare(
            &matmul(&w, &[I32F32::from_num(3.0); 3]),
            &[
                I32F32::from_num(9),
                I32F32::from_num(9),
                I32F32::from_num(9),
            ],
            epsilon,
        );
        assert_vec_compare(
            &matmul(&w, &[I32F32::from_num(-1.0); 3]),
            &[
                I32F32::from_num(-3),
                I32F32::from_num(-3),
                I32F32::from_num(-3),
            ],
            epsilon,
        );
        let w: Vec<Vec<I32F32>> = vec![vec![I32F32::from_num(-1.0); 3]; 3];
        assert_vec_compare(
            &matmul(&w, &[I32F32::from_num(1.0); 3]),
            &[
                I32F32::from_num(-3),
                I32F32::from_num(-3),
                I32F32::from_num(-3),
            ],
            epsilon,
        );
        assert_vec_compare(
            &matmul(&w, &[I32F32::from_num(2.0); 3]),
            &[
                I32F32::from_num(-6),
                I32F32::from_num(-6),
                I32F32::from_num(-6),
            ],
            epsilon,
        );
        assert_vec_compare(
            &matmul(&w, &[I32F32::from_num(3.0); 3]),
            &[
                I32F32::from_num(-9),
                I32F32::from_num(-9),
                I32F32::from_num(-9),
            ],
            epsilon,
        );
        assert_vec_compare(
            &matmul(&w, &[I32F32::from_num(-1.0); 3]),
            &[
                I32F32::from_num(3),
                I32F32::from_num(3),
                I32F32::from_num(3),
            ],
            epsilon,
        );
        let w: Vec<Vec<I32F32>> = vec![
            vec![I32F32::from_num(1.0); 3],
            vec![I32F32::from_num(2.0); 3],
            vec![I32F32::from_num(3.0); 3],
        ];
        assert_vec_compare(
            &matmul(&w, &[I32F32::from_num(0.0); 3]),
            &[
                I32F32::from_num(0.0),
                I32F32::from_num(0.0),
                I32F32::from_num(0.0),
            ],
            epsilon,
        );
        assert_vec_compare(
            &matmul(&w, &[I32F32::from_num(2.0); 3]),
            &[
                I32F32::from_num(12),
                I32F32::from_num(12),
                I32F32::from_num(12),
            ],
            epsilon,
        );
        let w: Vec<Vec<I32F32>> = vec![
            vec![
                I32F32::from_num(1),
                I32F32::from_num(2),
                I32F32::from_num(3)
            ];
            3
        ];
        assert_vec_compare(
            &matmul(&w, &[I32F32::from_num(0.0); 3]),
            &[
                I32F32::from_num(0.0),
                I32F32::from_num(0.0),
                I32F32::from_num(0.0),
            ],
            epsilon,
        );
        assert_vec_compare(
            &matmul(&w, &[I32F32::from_num(2.0); 3]),
            &[
                I32F32::from_num(6),
                I32F32::from_num(12),
                I32F32::from_num(18),
            ],
            epsilon,
        );
    }

    #[test]
    fn test_math_fixed_to_u16() {
        let expected = u16::MIN;
        assert_eq!(fixed_to_u16(I32F32::from_num(expected)), expected);

        let expected = u16::MAX / 2;
        assert_eq!(fixed_to_u16(I32F32::from_num(expected)), expected);

        let expected = u16::MAX;
        assert_eq!(fixed_to_u16(I32F32::from_num(expected)), expected);
    }

    #[test]
    #[should_panic(expected = "overflow")]
    fn test_math_fixed_to_u16_panics() {
        let bad_input = I32F32::from_num(u32::MAX);
        fixed_to_u16(bad_input);

        let bad_input = I32F32::from_num(-1);
        fixed_to_u16(bad_input);
    }

    // TODO: Investigate why `I32F32` and not `I64F64`
    #[test]
    fn test_math_fixed_to_u64() {
        let expected = u64::MIN;
        assert_eq!(fixed_to_u64(I32F32::from_num(expected)), expected);

        // let expected = u64::MAX / 2;
        // assert_eq!(fixed_to_u64(I32F32::from_num(expected)), expected);

        // let expected = u64::MAX;
        // assert_eq!(fixed_to_u64(I32F32::from_num(expected)), expected);
    }

    #[test]
    #[should_panic(expected = "-1 overflows")]
    fn test_math_fixed_to_u64_panics() {
        let bad_input = I32F32::from_num(-1);
        fixed_to_u64(bad_input);
    }

    #[test]
    fn test_math_fixed64_to_u64() {
        let expected = u64::MIN;
        assert_eq!(fixed64_to_u64(I64F64::from_num(expected)), expected);

        let input = i64::MAX / 2;
        let expected = u64::try_from(input).unwrap();
        assert_eq!(fixed64_to_u64(I64F64::from_num(input)), expected);

        let input = i64::MAX;
        let expected = u64::try_from(input).unwrap();
        assert_eq!(fixed64_to_u64(I64F64::from_num(input)), expected);
    }

    #[test]
    #[should_panic(expected = "-1 overflows")]
    fn test_math_fixed64_to_u64_panics() {
        let bad_input = I64F64::from_num(-1);
        fixed64_to_u64(bad_input);
    }

    /* @TODO: find the _true_ max, and half, input values */
    #[test]
    fn test_math_fixed64_to_fixed32() {
        let input = u64::MIN;
        let expected = u32::try_from(input).unwrap();
        assert_eq!(fixed64_to_fixed32(I64F64::from_num(expected)), expected);

        let expected = u32::MAX / 2;
        let input = u64::from(expected);
        assert_eq!(fixed64_to_fixed32(I64F64::from_num(input)), expected);
    }

    #[test]
    #[should_panic(expected = "overflow")]
    fn test_math_fixed64_to_fixed32_panics() {
        let bad_input = I64F64::from_num(u32::MAX);
        fixed64_to_fixed32(bad_input);
    }

    #[test]
    fn test_math_u16_to_fixed() {
        let input = u16::MIN;
        let expected = I32F32::from_num(input);
        assert_eq!(u16_to_fixed(input), expected);

        let input = u16::MAX / 2;
        let expected = I32F32::from_num(input);
        assert_eq!(u16_to_fixed(input), expected);

        let input = u16::MAX;
        let expected = I32F32::from_num(input);
        assert_eq!(u16_to_fixed(input), expected);
    }

    #[test]
    fn test_math_u16_proportion_to_fixed() {
        let input = u16::MIN;
        let expected = I32F32::from_num(input);
        assert_eq!(u16_proportion_to_fixed(input), expected);
    }

    #[test]
    fn test_fixed_proportion_to_u16() {
        let expected = u16::MIN;
        let input = I32F32::from_num(expected);
        assert_eq!(fixed_proportion_to_u16(input), expected);
    }

    #[test]
    #[should_panic(expected = "overflow")]
    fn test_fixed_proportion_to_u16_panics() {
        let expected = u16::MAX;
        let input = I32F32::from_num(expected);
        fixed_proportion_to_u16(input);
    }

    #[test]
    fn test_vec_fixed64_to_fixed32() {
        let input = vec![I64F64::from_num(i32::MIN)];
        let expected = vec![I32F32::from_num(i32::MIN)];
        assert_eq!(vec_fixed64_to_fixed32(input), expected);

        let input = vec![I64F64::from_num(i32::MAX)];
        let expected = vec![I32F32::from_num(i32::MAX)];
        assert_eq!(vec_fixed64_to_fixed32(input), expected);
    }

    #[test]
    #[should_panic(expected = "overflow")]
    fn test_vec_fixed64_to_fixed32_panics() {
        let bad_input = vec![I64F64::from_num(i64::MAX)];
        vec_fixed64_to_fixed32(bad_input);
    }

    #[test]
    #[allow(arithmetic_overflow)]
    fn test_checked_sum() {
        let overflowing_input = vec![1, 2, 3, 4, 5, 6, 7, 8, 9, 10, u64::MAX];
        // Expect None when overflow occurs
        assert_eq!(checked_sum(&overflowing_input), None);

        let normal_input = vec![1, 2, 3, 4, 5, 6, 7, 8, 9, 10];
        // Expect Some when no overflow occurs
        assert_eq!(checked_sum(&normal_input), Some(55));

        let empty_input: Vec<u16> = vec![];
        // Expect Some(u16::default()) when input is empty
        assert_eq!(checked_sum(&empty_input), Some(u16::default()));

        let single_input = vec![1];
        // Expect Some(...) when input is a single value
        assert_eq!(checked_sum(&single_input), Some(1));
    }
}<|MERGE_RESOLUTION|>--- conflicted
+++ resolved
@@ -1,7 +1,3 @@
-<<<<<<< HEAD
-use sp_std::vec;
-=======
->>>>>>> ed84d0d6
 use sp_runtime::traits::CheckedAdd;
 use sp_std::vec;
 use substrate_fixed::transcendental::exp;
@@ -208,15 +204,9 @@
     sigmoid_output
 }
 
-<<<<<<< HEAD
 // Returns a bool vector where an item is true if the vector item is in top k values.
-#[allow(dead_code)]
-pub fn is_topk(vector: &Vec<I32F32>, k: usize) -> Vec<bool> {
-=======
-// Returns a bool vector where an item is true if the vector item is in topk values.
 #[allow(dead_code, clippy::indexing_slicing)]
 pub fn is_topk(vector: &[I32F32], k: usize) -> Vec<bool> {
->>>>>>> ed84d0d6
     let n: usize = vector.len();
     let mut result: Vec<bool> = vec![true; n];
     if n < k {
