--- conflicted
+++ resolved
@@ -1657,13 +1657,8 @@
         /// * 'NonAssociatedColdKey':
         ///     - The hotkey we are delegating is not owned by the calling coldkey.
         ///
-<<<<<<< HEAD
-        /// * 'InvalidTransaction':
-        ///     - The delegate is setting a take which is not lower than the previous.
-=======
         /// * 'DelegateTakeTooLow':
         /// 	- The delegate is setting a take which is not lower than the previous.
->>>>>>> c56a418e
         ///
         #[pallet::call_index(65)]
         #[pallet::weight((0, DispatchClass::Normal, Pays::No))]
@@ -1706,13 +1701,8 @@
         /// * 'NonAssociatedColdKey':
         ///     - The hotkey we are delegating is not owned by the calling coldkey.
         ///
-<<<<<<< HEAD
-        /// * 'InvalidTransaction':
-        ///     - The delegate is setting a take which is not lower than the previous.
-=======
         /// * 'DelegateTakeTooHigh':
         /// 	- The delegate is setting a take which is not greater than the previous.
->>>>>>> c56a418e
         ///
         #[pallet::call_index(66)]
         #[pallet::weight((0, DispatchClass::Normal, Pays::No))]
@@ -1815,9 +1805,6 @@
         ///     - On the successfully adding stake to a global account.
         ///
         /// # Raises:
-        /// * 'CouldNotConvertToBalance':
-        ///     - Unable to convert the passed stake value to a balance.
-        ///
         /// * 'NotEnoughBalanceToStake':
         ///     - Not enough balance on the coldkey to add onto the global account.
         ///
