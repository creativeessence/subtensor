--- conflicted
+++ resolved
@@ -97,13 +97,8 @@
         let hotkey = U256::from(1);
 
         assert_err!(
-<<<<<<< HEAD
             commit_reveal_set_weights(hotkey, root_netuid, uids, weights, salt, version_key),
-            Error::<Test>::IsRoot
-=======
-            commit_reveal_set_weights(hotkey, root_netuid, uids, weights, version_key),
             Error::<Test>::CanNotSetRootNetworkWeights
->>>>>>> 255d8676
         );
     });
 }
@@ -127,7 +122,6 @@
         let weight_values: Vec<u16> = vec![1, 2];
         let salt: Vec<u16> = vec![1, 2, 3, 4, 5, 6, 7, 8];
 
-<<<<<<< HEAD
         let result = commit_reveal_set_weights(
             hotkey_account_id,
             netuid,
@@ -136,12 +130,7 @@
             salt.clone(),
             0,
         );
-        assert_eq!(result, Err(Error::<Test>::NoValidatorPermit.into()));
-=======
-        let result =
-            commit_reveal_set_weights(hotkey_account_id, netuid, weights_keys, weight_values, 0);
         assert_eq!(result, Err(Error::<Test>::NeuronNoValidatorPermit.into()));
->>>>>>> 255d8676
 
         let weights_keys: Vec<u16> = vec![1, 2];
         let weight_values: Vec<u16> = vec![1, 2];
@@ -542,17 +531,12 @@
         let weights_keys: Vec<u16> = vec![0]; // Uid 0 is valid.
         let weight_values: Vec<u16> = vec![1];
         // This hotkey is NOT registered.
-<<<<<<< HEAD
         let result =
             commit_reveal_set_weights(U256::from(1), 1, weights_keys, weight_values, salt, 0);
-        assert_eq!(result, Err(Error::<Test>::NotRegistered.into()));
-=======
-        let result = commit_reveal_set_weights(U256::from(1), 1, weights_keys, weight_values, 0);
         assert_eq!(
             result,
             Err(Error::<Test>::HotKeyNotRegisteredInSubNet.into())
         );
->>>>>>> 255d8676
     });
 }
 
@@ -572,14 +556,9 @@
         SubtensorModule::set_validator_permit_for_uid(netuid, neuron_uid, true);
         let weight_keys: Vec<u16> = vec![9999]; // Does not exist
         let weight_values: Vec<u16> = vec![88]; // random value
-<<<<<<< HEAD
         let result =
             commit_reveal_set_weights(hotkey_account_id, 1, weight_keys, weight_values, salt, 0);
-        assert_eq!(result, Err(Error::<Test>::InvalidUid.into()));
-=======
-        let result = commit_reveal_set_weights(hotkey_account_id, 1, weight_keys, weight_values, 0);
         assert_eq!(result, Err(Error::<Test>::UidVecContainInvalidOne.into()));
->>>>>>> 255d8676
     });
 }
 
@@ -605,14 +584,9 @@
         // Should fail because we are only setting a single value and its not the self weight.
         let weight_keys: Vec<u16> = vec![1]; // not weight.
         let weight_values: Vec<u16> = vec![88]; // random value.
-<<<<<<< HEAD
         let result =
             commit_reveal_set_weights(account_id, 1, weight_keys, weight_values, salt.clone(), 0);
-        assert_eq!(result, Err(Error::<Test>::NotSettingEnoughWeights.into()));
-=======
-        let result = commit_reveal_set_weights(account_id, 1, weight_keys, weight_values, 0);
         assert_eq!(result, Err(Error::<Test>::WeightVecLengthIsLow.into()));
->>>>>>> 255d8676
 
         // Shouldnt fail because we setting a single value but it is the self weight.
         let weight_keys: Vec<u16> = vec![0]; // self weight.
@@ -662,7 +636,6 @@
         // Should fail because we are setting more weights than there are neurons.
         let weight_keys: Vec<u16> = vec![0, 1, 2, 3, 4]; // more uids than neurons in subnet.
         let weight_values: Vec<u16> = vec![88, 102, 303, 1212, 11]; // random value.
-<<<<<<< HEAD
         let result = commit_reveal_set_weights(
             U256::from(1),
             1,
@@ -671,14 +644,10 @@
             salt.clone(),
             0,
         );
-        assert_eq!(result, Err(Error::<Test>::TooManyUids.into()));
-=======
-        let result = commit_reveal_set_weights(U256::from(1), 1, weight_keys, weight_values, 0);
         assert_eq!(
             result,
             Err(Error::<Test>::UidsLengthExceedUidsInSubNet.into())
         );
->>>>>>> 255d8676
 
         // Shouldnt fail because we are setting less weights than there are neurons.
         let weight_keys: Vec<u16> = vec![0, 1]; // Only on neurons that exist.
@@ -1216,22 +1185,6 @@
             salt.clone(),
             version_key,
         ));
-<<<<<<< HEAD
-=======
-
-        // After the previous reveal the associated mapping entry was removed.
-        // Therefore we expect NoWeightsCommitFound
-        assert_err!(
-            SubtensorModule::reveal_weights(
-                RuntimeOrigin::signed(hotkey),
-                netuid,
-                uids.clone(),
-                weight_values.clone(),
-                version_key,
-            ),
-            Error::<Test>::NoWeightsCommitFound
-        );
->>>>>>> 255d8676
         assert_ok!(SubtensorModule::commit_weights(
             RuntimeOrigin::signed(hotkey),
             netuid,
