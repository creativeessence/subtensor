--- conflicted
+++ resolved
@@ -37,13 +37,9 @@
 // =========================
 mod block_step;
 mod epoch;
-<<<<<<< HEAD
-pub mod math;
-=======
 mod errors;
 mod events;
-mod math;
->>>>>>> 54d186c5
+pub mod math;
 mod registration;
 mod root;
 mod serving;
