--- conflicted
+++ resolved
@@ -580,8 +580,6 @@
         // Weight returned should be > 0 (some cost was incurred clearing storage)
         assert!(!weight.is_zero(), "Migration weight should be non-zero");
     });
-<<<<<<< HEAD
-=======
 }
 
 #[test]
@@ -618,5 +616,4 @@
         );
         assert!(!weight.is_zero(),"Migration weight should be non-zero.");
     });
->>>>>>> 8b5ea1a3
 }