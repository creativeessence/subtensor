#![allow(clippy::unwrap_used)]
#![allow(clippy::arithmetic_side_effects)]

use approx::assert_abs_diff_eq;
use frame_support::dispatch::{DispatchClass, DispatchInfo, GetDispatchInfo, Pays};
use frame_support::sp_runtime::{
    DispatchError, traits::TxBaseImplication, transaction_validity::TransactionSource,
};
use frame_support::{assert_err, assert_noop, assert_ok, traits::Currency};
use frame_system::RawOrigin;
use pallet_subtensor_swap::Call as SwapCall;
use pallet_subtensor_swap::tick::TickIndex;
use safe_math::FixedExt;
use sp_core::{Get, H256, U256};
use substrate_fixed::traits::FromFixed;
use substrate_fixed::types::{I96F32, I110F18, U64F64, U96F32};
use subtensor_runtime_common::{Alpha as AlphaCurrency, Currency as CurrencyT, NetUid};
use subtensor_swap_interface::{OrderType, SwapHandler};

use super::mock;
use super::mock::*;
use crate::*;

/***********************************************************
    staking::add_stake() tests
************************************************************/

#[test]
fn test_add_stake_dispatch_info_ok() {
    new_test_ext(1).execute_with(|| {
        let hotkey = U256::from(0);
        let amount_staked = 5000;
        let netuid = NetUid::from(1);
        let call = RuntimeCall::SubtensorModule(SubtensorCall::add_stake {
            hotkey,
            netuid,
            amount_staked,
        });
        assert_eq!(
            call.get_dispatch_info(),
            DispatchInfo {
                call_weight: frame_support::weights::Weight::from_parts(2_495_500_000, 0),
                extension_weight: frame_support::weights::Weight::zero(),
                class: DispatchClass::Normal,
                pays_fee: Pays::No
            }
        );
    });
}
#[test]
fn test_add_stake_ok_no_emission() {
    new_test_ext(1).execute_with(|| {
        let hotkey_account_id = U256::from(533453);
        let coldkey_account_id = U256::from(55453);
        let amount = DefaultMinStake::<Test>::get() * 10;

        //add network
        let netuid = add_dynamic_network(&hotkey_account_id, &coldkey_account_id);

        mock::setup_reserves(netuid, amount * 1_000_000, (amount * 10_000_000).into());

        // Give it some $$$ in his coldkey balance
        SubtensorModule::add_balance_to_coldkey_account(&coldkey_account_id, amount);

        // Check we have zero staked before transfer
        assert_eq!(
            SubtensorModule::get_total_stake_for_hotkey(&hotkey_account_id),
            0
        );

        // Also total stake should be equal to the network initial lock
        assert_eq!(
            SubtensorModule::get_total_stake(),
            SubtensorModule::get_network_min_lock()
        );

        // Transfer to hotkey account, and check if the result is ok
        let (alpha_staked, fee) = mock::swap_tao_to_alpha(netuid, amount);
        assert_ok!(SubtensorModule::add_stake(
            RuntimeOrigin::signed(coldkey_account_id),
            hotkey_account_id,
            netuid,
            amount
        ));

        let (tao_expected, _) = mock::swap_alpha_to_tao(netuid, alpha_staked);
        let approx_fee =
            <Test as pallet::Config>::SwapInterface::approx_fee_amount(netuid.into(), amount);

        assert_abs_diff_eq!(
            SubtensorModule::get_total_stake_for_hotkey(&hotkey_account_id),
            tao_expected + approx_fee, // swap returns value after fee, so we need to compensate it
            epsilon = 10000,
        );

        // Check if stake has increased
        assert_abs_diff_eq!(
            SubtensorModule::get_total_stake_for_hotkey(&hotkey_account_id),
            amount - fee,
            epsilon = 10000
        );

        // Check if balance has decreased
        assert_eq!(SubtensorModule::get_coldkey_balance(&coldkey_account_id), 1);

        // Check if total stake has increased accordingly.
        assert_eq!(
            SubtensorModule::get_total_stake(),
            amount + SubtensorModule::get_network_min_lock()
        );
    });
}

#[test]
fn test_dividends_with_run_to_block() {
    new_test_ext(1).execute_with(|| {
        let neuron_src_hotkey_id = U256::from(1);
        let neuron_dest_hotkey_id = U256::from(2);
        let coldkey_account_id = U256::from(667);
        let hotkey_account_id = U256::from(668);
        let initial_stake: u64 = 5000;

        //add network
        let netuid = add_dynamic_network(&hotkey_account_id, &coldkey_account_id);
        Tempo::<Test>::insert(netuid, 13);

        // Register neuron, this will set a self weight
        SubtensorModule::set_max_registrations_per_block(netuid, 3);
        SubtensorModule::set_max_allowed_uids(1.into(), 5);

        register_ok_neuron(netuid, neuron_src_hotkey_id, coldkey_account_id, 192213123);
        register_ok_neuron(netuid, neuron_dest_hotkey_id, coldkey_account_id, 12323);

        // Add some stake to the hotkey account, so we can test for emission before the transfer takes place
        SubtensorModule::increase_stake_for_hotkey_and_coldkey_on_subnet(
            &neuron_src_hotkey_id,
            &coldkey_account_id,
            netuid,
            initial_stake.into(),
        );

        // Check if the initial stake has arrived
        assert_abs_diff_eq!(
            SubtensorModule::get_total_stake_for_hotkey(&neuron_src_hotkey_id),
            initial_stake,
            epsilon = 2
        );

        // Check if all three neurons are registered
        assert_eq!(SubtensorModule::get_subnetwork_n(netuid), 3);

        // Run a couple of blocks to check if emission works
        run_to_block(2);

        // Check if the stake is equal to the inital stake + transfer
        assert_abs_diff_eq!(
            SubtensorModule::get_total_stake_for_hotkey(&neuron_src_hotkey_id),
            initial_stake,
            epsilon = 2
        );

        // Check if the stake is equal to the inital stake + transfer
        assert_eq!(
            SubtensorModule::get_total_stake_for_hotkey(&neuron_dest_hotkey_id),
            0
        );
    });
}

#[test]
fn test_add_stake_err_signature() {
    new_test_ext(1).execute_with(|| {
        let hotkey_account_id = U256::from(654); // bogus
        let amount = 20000; // Not used
        let netuid = NetUid::from(1);

        assert_err!(
            SubtensorModule::add_stake(RawOrigin::None.into(), hotkey_account_id, netuid, amount),
            DispatchError::BadOrigin
        );
    });
}

#[test]
fn test_add_stake_not_registered_key_pair() {
    new_test_ext(1).execute_with(|| {
        let subnet_owner_coldkey = U256::from(1);
        let subnet_owner_hotkey = U256::from(2);
        let coldkey_account_id = U256::from(435445);
        let hotkey_account_id = U256::from(54544);
        let netuid = add_dynamic_network(&subnet_owner_hotkey, &subnet_owner_coldkey);
        let amount = DefaultMinStake::<Test>::get() * 10;
        let fee: u64 = 0; // FIXME: DefaultStakingFee is deprecated
        SubtensorModule::add_balance_to_coldkey_account(&coldkey_account_id, amount + fee);
        assert_err!(
            SubtensorModule::add_stake(
                RuntimeOrigin::signed(coldkey_account_id),
                hotkey_account_id,
                netuid,
                amount
            ),
            Error::<Test>::HotKeyAccountNotExists
        );
    });
}

#[test]
fn test_add_stake_ok_neuron_does_not_belong_to_coldkey() {
    new_test_ext(1).execute_with(|| {
        let coldkey_id = U256::from(544);
        let hotkey_id = U256::from(54544);
        let other_cold_key = U256::from(99498);
        let netuid = add_dynamic_network(&hotkey_id, &coldkey_id);
        let stake = DefaultMinStake::<Test>::get() * 10;

        // Give it some $$$ in his coldkey balance
        SubtensorModule::add_balance_to_coldkey_account(&other_cold_key, stake);

        // Perform the request which is signed by a different cold key
        assert_ok!(SubtensorModule::add_stake(
            RuntimeOrigin::signed(other_cold_key),
            hotkey_id,
            netuid,
            stake,
        ));
    });
}

#[test]
fn test_add_stake_err_not_enough_belance() {
    new_test_ext(1).execute_with(|| {
        let coldkey_id = U256::from(544);
        let hotkey_id = U256::from(54544);
        let stake = DefaultMinStake::<Test>::get() * 10;
        let netuid = add_dynamic_network(&hotkey_id, &coldkey_id);

        // Lets try to stake with 0 balance in cold key account
        assert!(SubtensorModule::get_coldkey_balance(&coldkey_id) < stake);
        assert_err!(
            SubtensorModule::add_stake(
                RuntimeOrigin::signed(coldkey_id),
                hotkey_id,
                netuid,
                stake,
            ),
            Error::<Test>::NotEnoughBalanceToStake
        );
    });
}

#[test]
#[ignore]
fn test_add_stake_total_balance_no_change() {
    // When we add stake, the total balance of the coldkey account should not change
    //    this is because the stake should be part of the coldkey account balance (reserved/locked)
    new_test_ext(1).execute_with(|| {
        let hotkey_account_id = U256::from(551337);
        let coldkey_account_id = U256::from(51337);
        let netuid = add_dynamic_network(&hotkey_account_id, &coldkey_account_id);

        // Give it some $$$ in his coldkey balance
        let initial_balance = 10000;
        SubtensorModule::add_balance_to_coldkey_account(&coldkey_account_id, initial_balance);

        // Check we have zero staked before transfer
        let initial_stake = SubtensorModule::get_total_stake_for_hotkey(&hotkey_account_id);
        assert_eq!(initial_stake, 0);

        // Check total balance is equal to initial balance
        let initial_total_balance = Balances::total_balance(&coldkey_account_id);
        assert_eq!(initial_total_balance, initial_balance);

        // Also total stake should be zero
        assert_eq!(SubtensorModule::get_total_stake(), 0);

        // Stake to hotkey account, and check if the result is ok
        assert_ok!(SubtensorModule::add_stake(
            RuntimeOrigin::signed(coldkey_account_id),
            hotkey_account_id,
            netuid,
            10000
        ));

        // Check if stake has increased
        let new_stake = SubtensorModule::get_total_stake_for_hotkey(&hotkey_account_id);
        assert_eq!(new_stake, 10000);

        // Check if free balance has decreased
        let new_free_balance = SubtensorModule::get_coldkey_balance(&coldkey_account_id);
        assert_eq!(new_free_balance, 0);

        // Check if total stake has increased accordingly.
        assert_eq!(SubtensorModule::get_total_stake(), 10000);

        // Check if total balance has remained the same. (no fee, includes reserved/locked balance)
        let total_balance = Balances::total_balance(&coldkey_account_id);
        assert_eq!(total_balance, initial_total_balance);
    });
}

#[test]
#[ignore]
fn test_add_stake_total_issuance_no_change() {
    // When we add stake, the total issuance of the balances pallet should not change
    //    this is because the stake should be part of the coldkey account balance (reserved/locked)
    new_test_ext(1).execute_with(|| {
        let hotkey_account_id = U256::from(561337);
        let coldkey_account_id = U256::from(61337);
        let netuid = add_dynamic_network(&hotkey_account_id, &coldkey_account_id);

        // Give it some $$$ in his coldkey balance
        let initial_balance = 10000;
        SubtensorModule::add_balance_to_coldkey_account(&coldkey_account_id, initial_balance);

        // Check we have zero staked before transfer
        let initial_stake = SubtensorModule::get_total_stake_for_hotkey(&hotkey_account_id);
        assert_eq!(initial_stake, 0);

        // Check total balance is equal to initial balance
        let initial_total_balance = Balances::total_balance(&coldkey_account_id);
        assert_eq!(initial_total_balance, initial_balance);

        // Check total issuance is equal to initial balance
        let initial_total_issuance = Balances::total_issuance();
        assert_eq!(initial_total_issuance, initial_balance);

        // Also total stake should be zero
        assert_eq!(SubtensorModule::get_total_stake(), 0);

        // Stake to hotkey account, and check if the result is ok
        assert_ok!(SubtensorModule::add_stake(
            RuntimeOrigin::signed(coldkey_account_id),
            hotkey_account_id,
            netuid,
            10000
        ));

        // Check if stake has increased
        let new_stake = SubtensorModule::get_total_stake_for_hotkey(&hotkey_account_id);
        assert_eq!(new_stake, 10000);

        // Check if free balance has decreased
        let new_free_balance = SubtensorModule::get_coldkey_balance(&coldkey_account_id);
        assert_eq!(new_free_balance, 0);

        // Check if total stake has increased accordingly.
        assert_eq!(SubtensorModule::get_total_stake(), 10000);

        // Check if total issuance has remained the same. (no fee, includes reserved/locked balance)
        let total_issuance = Balances::total_issuance();
        assert_eq!(total_issuance, initial_total_issuance);
    });
}

#[test]
fn test_remove_stake_dispatch_info_ok() {
    new_test_ext(1).execute_with(|| {
        let hotkey = U256::from(0);
        let amount_unstaked = AlphaCurrency::from(5000);
        let netuid = NetUid::from(1);
        let call = RuntimeCall::SubtensorModule(SubtensorCall::remove_stake {
            hotkey,
            netuid,
            amount_unstaked,
        });
        assert_eq!(
            call.get_dispatch_info(),
            DispatchInfo {
                call_weight: frame_support::weights::Weight::from_parts(1_671_800_000, 0)
                    .add_proof_size(0),
                extension_weight: frame_support::weights::Weight::zero(),
                class: DispatchClass::Normal,
                pays_fee: Pays::No
            }
        );
    });
}

#[test]
fn test_remove_stake_ok_no_emission() {
    new_test_ext(1).execute_with(|| {
        let subnet_owner_coldkey = U256::from(1);
        let subnet_owner_hotkey = U256::from(2);
        let coldkey_account_id = U256::from(4343);
        let hotkey_account_id = U256::from(4968585);
        let amount = DefaultMinStake::<Test>::get() * 10;
        let netuid = add_dynamic_network(&subnet_owner_hotkey, &subnet_owner_coldkey);
        register_ok_neuron(netuid, hotkey_account_id, coldkey_account_id, 192213123);

        // Some basic assertions
        assert_eq!(
            SubtensorModule::get_total_stake(),
            SubtensorModule::get_network_min_lock()
        );
        assert_eq!(
            SubtensorModule::get_total_stake_for_hotkey(&hotkey_account_id),
            0
        );
        assert_eq!(SubtensorModule::get_coldkey_balance(&coldkey_account_id), 0);

        // Give the neuron some stake to remove
        SubtensorModule::increase_stake_for_hotkey_and_coldkey_on_subnet(
            &hotkey_account_id,
            &coldkey_account_id,
            netuid,
            amount.into(),
        );
        assert_abs_diff_eq!(
            SubtensorModule::get_total_stake_for_hotkey(&hotkey_account_id),
            amount,
            epsilon = amount / 1000
        );

        // Add subnet TAO for the equivalent amount added at price
        let (amount_tao, fee) = mock::swap_alpha_to_tao(netuid, amount.into());
        SubnetTAO::<Test>::mutate(netuid, |v| *v += amount_tao + fee);
        TotalStake::<Test>::mutate(|v| *v += amount_tao + fee);

        // Do the magic
        assert_ok!(SubtensorModule::remove_stake(
            RuntimeOrigin::signed(coldkey_account_id),
            hotkey_account_id,
            netuid,
            amount.into()
        ));

        // we do not expect the exact amount due to slippage
        assert!(SubtensorModule::get_coldkey_balance(&coldkey_account_id) > amount / 10 * 9 - fee);
        assert_abs_diff_eq!(
            SubtensorModule::get_total_stake_for_hotkey(&hotkey_account_id),
            0,
            epsilon = 20000
        );
        assert_abs_diff_eq!(
            SubtensorModule::get_total_stake(),
            SubtensorModule::get_network_min_lock() + fee,
            epsilon = SubtensorModule::get_total_stake() / 100_000
        );
    });
}

#[test]
fn test_remove_stake_amount_too_low() {
    new_test_ext(1).execute_with(|| {
        let subnet_owner_coldkey = U256::from(1);
        let subnet_owner_hotkey = U256::from(2);
        let coldkey_account_id = U256::from(4343);
        let hotkey_account_id = U256::from(4968585);
        let amount = 10_000;
        let netuid = add_dynamic_network(&subnet_owner_hotkey, &subnet_owner_coldkey);
        register_ok_neuron(netuid, hotkey_account_id, coldkey_account_id, 192213123);

        // Some basic assertions
        assert_eq!(
            SubtensorModule::get_total_stake(),
            SubtensorModule::get_network_min_lock()
        );
        assert_eq!(
            SubtensorModule::get_total_stake_for_hotkey(&hotkey_account_id),
            0
        );
        assert_eq!(SubtensorModule::get_coldkey_balance(&coldkey_account_id), 0);

        // Give the neuron some stake to remove
        SubtensorModule::increase_stake_for_hotkey_and_coldkey_on_subnet(
            &hotkey_account_id,
            &coldkey_account_id,
            netuid,
            amount.into(),
        );

        // Do the magic
        assert_noop!(
            SubtensorModule::remove_stake(
                RuntimeOrigin::signed(coldkey_account_id),
                hotkey_account_id,
                netuid,
                AlphaCurrency::ZERO
            ),
            Error::<Test>::AmountTooLow
        );
    });
}

#[test]
fn test_remove_stake_below_min_stake() {
    new_test_ext(1).execute_with(|| {
        let subnet_owner_coldkey = U256::from(1);
        let subnet_owner_hotkey = U256::from(2);
        let coldkey_account_id = U256::from(4343);
        let hotkey_account_id = U256::from(4968585);
        let netuid = add_dynamic_network(&subnet_owner_hotkey, &subnet_owner_coldkey);
        register_ok_neuron(netuid, hotkey_account_id, coldkey_account_id, 192213123);

        let min_stake = DefaultMinStake::<Test>::get();
        let amount = min_stake / 2;

        // Some basic assertions
        assert_eq!(
            SubtensorModule::get_total_stake(),
            SubtensorModule::get_network_min_lock()
        );
        assert_eq!(
            SubtensorModule::get_total_stake_for_hotkey(&hotkey_account_id),
            0
        );
        assert_eq!(SubtensorModule::get_coldkey_balance(&coldkey_account_id), 0);

        // Give the neuron some stake to remove
        SubtensorModule::increase_stake_for_hotkey_and_coldkey_on_subnet(
            &hotkey_account_id,
            &coldkey_account_id,
            netuid,
            amount,
        );

        // Unstake less than full stake - errors
        assert_noop!(
            SubtensorModule::remove_stake(
                RuntimeOrigin::signed(coldkey_account_id),
                hotkey_account_id,
                netuid,
                amount - 1
            ),
            Error::<Test>::AmountTooLow
        );

        // Unstaking full stake - works
        assert_ok!(SubtensorModule::remove_stake(
            RuntimeOrigin::signed(coldkey_account_id),
            hotkey_account_id,
            netuid,
            amount
        ));
        assert!(
            SubtensorModule::get_stake_for_hotkey_and_coldkey_on_subnet(
                &hotkey_account_id,
                &coldkey_account_id,
                netuid,
            ) == 0
        );
    });
}

#[test]
fn test_add_stake_partial_below_min_stake_fails() {
    new_test_ext(1).execute_with(|| {
        let subnet_owner_coldkey = U256::from(1);
        let subnet_owner_hotkey = U256::from(2);
        let coldkey_account_id = U256::from(4343);
        let hotkey_account_id = U256::from(4968585);
        let netuid = add_dynamic_network(&subnet_owner_hotkey, &subnet_owner_coldkey);
        register_ok_neuron(netuid, hotkey_account_id, coldkey_account_id, 192213123);

        // Stake TAO amount is above min stake
        let min_stake = DefaultMinStake::<Test>::get();
        let amount = min_stake * 2;
        SubtensorModule::add_balance_to_coldkey_account(
            &coldkey_account_id,
            amount + ExistentialDeposit::get(),
        );

        // Setup reserves so that price is 1.0 and init swap
        mock::setup_reserves(netuid, amount * 10, amount * 10);

        // Force the swap to initialize
        SubtensorModule::swap_tao_for_alpha(netuid, 0, 1_000_000_000_000).unwrap();

        // Get the current price (should be 1.0)
        let current_price =
            <Test as pallet::Config>::SwapInterface::current_alpha_price(netuid.into());
        assert_eq!(current_price.to_num::<f64>(), 1.0);

        // Set limit price close to 1.0 so that we hit the limit on adding and the amount is lower than min stake
        let limit_price = (1.0001 * 1_000_000_000_f64) as u64;

        // Add stake with partial flag on
        assert_err!(
            SubtensorModule::add_stake_limit(
                RuntimeOrigin::signed(coldkey_account_id),
                hotkey_account_id,
                netuid,
                amount,
                limit_price,
                true
            ),
            Error::<Test>::AmountTooLow
        );

        let new_current_price =
            <Test as pallet::Config>::SwapInterface::current_alpha_price(netuid.into());
        assert_eq!(new_current_price.to_num::<f64>(), 1.0);
    });
}

#[test]
fn test_remove_stake_err_signature() {
    new_test_ext(1).execute_with(|| {
        let hotkey_account_id = U256::from(4968585);
        let amount = AlphaCurrency::from(10000); // Amount to be removed
        let netuid = NetUid::from(1);

        assert_err!(
            SubtensorModule::remove_stake(
                RawOrigin::None.into(),
                hotkey_account_id,
                netuid,
                amount,
            ),
            DispatchError::BadOrigin
        );
    });
}

#[test]
fn test_remove_stake_ok_hotkey_does_not_belong_to_coldkey() {
    new_test_ext(1).execute_with(|| {
        let coldkey_id = U256::from(544);
        let hotkey_id = U256::from(54544);
        let other_cold_key = U256::from(99498);
        let amount = DefaultMinStake::<Test>::get() * 10;
        let netuid = add_dynamic_network(&hotkey_id, &coldkey_id);

        // Give the neuron some stake to remove
        SubtensorModule::increase_stake_for_hotkey_and_coldkey_on_subnet(
            &hotkey_id,
            &other_cold_key,
            netuid,
            amount.into(),
        );

        assert_ok!(SubtensorModule::remove_stake(
            RuntimeOrigin::signed(other_cold_key),
            hotkey_id,
            netuid,
            amount.into(),
        ));
    });
}

#[test]
fn test_remove_stake_no_enough_stake() {
    new_test_ext(1).execute_with(|| {
        let coldkey_id = U256::from(544);
        let hotkey_id = U256::from(54544);
        let amount = DefaultMinStake::<Test>::get() * 10;
        let netuid = add_dynamic_network(&hotkey_id, &coldkey_id);

        assert_eq!(SubtensorModule::get_total_stake_for_hotkey(&hotkey_id), 0);

        assert_err!(
            SubtensorModule::remove_stake(
                RuntimeOrigin::signed(coldkey_id),
                hotkey_id,
                netuid,
                amount.into(),
            ),
            Error::<Test>::NotEnoughStakeToWithdraw
        );
    });
}

#[test]
fn test_remove_stake_total_balance_no_change() {
    // When we remove stake, the total balance of the coldkey account should not change
    //    (except for staking fees)
    //    this is because the stake should be part of the coldkey account balance (reserved/locked)
    //    then the removed stake just becomes free balance
    new_test_ext(1).execute_with(|| {
        let subnet_owner_coldkey = U256::from(1);
        let subnet_owner_hotkey = U256::from(2);
        let hotkey_account_id = U256::from(571337);
        let coldkey_account_id = U256::from(71337);
        let amount = DefaultMinStake::<Test>::get() * 10;
        let netuid = add_dynamic_network(&subnet_owner_hotkey, &subnet_owner_coldkey);
        register_ok_neuron(netuid, hotkey_account_id, coldkey_account_id, 192213123);

        // Some basic assertions
        assert_eq!(
            SubtensorModule::get_total_stake(),
            SubtensorModule::get_network_min_lock()
        );
        assert_eq!(
            SubtensorModule::get_total_stake_for_hotkey(&hotkey_account_id),
            0
        );
        assert_eq!(SubtensorModule::get_coldkey_balance(&coldkey_account_id), 0);
        let initial_total_balance = Balances::total_balance(&coldkey_account_id);
        assert_eq!(initial_total_balance, 0);

        // Give the neuron some stake to remove
        SubtensorModule::increase_stake_for_hotkey_and_coldkey_on_subnet(
            &hotkey_account_id,
            &coldkey_account_id,
            netuid,
            amount.into(),
        );

        // Add subnet TAO for the equivalent amount added at price
        let amount_tao = U96F32::saturating_from_num(amount)
            * <Test as pallet::Config>::SwapInterface::current_alpha_price(netuid.into());
        SubnetTAO::<Test>::mutate(netuid, |v| *v += amount_tao.saturating_to_num::<u64>());
        TotalStake::<Test>::mutate(|v| *v += amount_tao.saturating_to_num::<u64>());

        // Do the magic
        assert_ok!(SubtensorModule::remove_stake(
            RuntimeOrigin::signed(coldkey_account_id),
            hotkey_account_id,
            netuid,
            amount.into()
        ));

        let fee = <Test as Config>::SwapInterface::approx_fee_amount(netuid.into(), amount);
        assert_abs_diff_eq!(
            SubtensorModule::get_coldkey_balance(&coldkey_account_id),
            amount - fee,
            epsilon = amount / 1000,
        );
        assert_eq!(
            SubtensorModule::get_total_stake_for_hotkey(&hotkey_account_id),
            0
        );
        assert_abs_diff_eq!(
            SubtensorModule::get_total_stake(),
            SubtensorModule::get_network_min_lock() + fee,
            epsilon = SubtensorModule::get_total_stake() / 10_000_000
        );

        // Check total balance is equal to the added stake. Even after remove stake (no fee, includes reserved/locked balance)
        let total_balance = Balances::total_balance(&coldkey_account_id);
        assert_abs_diff_eq!(total_balance, amount - fee, epsilon = amount / 1000);
    });
}

#[test]
fn test_add_stake_insufficient_liquidity() {
    new_test_ext(1).execute_with(|| {
        let subnet_owner_coldkey = U256::from(1001);
        let subnet_owner_hotkey = U256::from(1002);
        let hotkey = U256::from(2);
        let coldkey = U256::from(3);
        let amount_staked = DefaultMinStake::<Test>::get() * 10;

        let netuid = add_dynamic_network(&subnet_owner_hotkey, &subnet_owner_coldkey);
        SubtensorModule::create_account_if_non_existent(&coldkey, &hotkey);
        SubtensorModule::add_balance_to_coldkey_account(&coldkey, amount_staked);

        // Set the liquidity at lowest possible value so that all staking requests fail
        let reserve = u64::from(mock::SwapMinimumReserve::get()) - 1;
        mock::setup_reserves(netuid, reserve, reserve.into());

        // Check the error
        assert_noop!(
            SubtensorModule::add_stake(
                RuntimeOrigin::signed(coldkey),
                hotkey,
                netuid,
                amount_staked
            ),
            Error::<Test>::InsufficientLiquidity
        );
    });
}

#[test]
fn test_remove_stake_insufficient_liquidity() {
    new_test_ext(1).execute_with(|| {
        let subnet_owner_coldkey = U256::from(1001);
        let subnet_owner_hotkey = U256::from(1002);
        let hotkey = U256::from(2);
        let coldkey = U256::from(3);
        let amount_staked = DefaultMinStake::<Test>::get() * 10;

        let netuid = add_dynamic_network(&subnet_owner_hotkey, &subnet_owner_coldkey);
        SubtensorModule::create_account_if_non_existent(&coldkey, &hotkey);
        SubtensorModule::add_balance_to_coldkey_account(&coldkey, amount_staked);

        // Simulate stake for hotkey
        let reserve = u64::MAX / 1000;
        mock::setup_reserves(netuid, reserve, reserve.into());

        let alpha = SubtensorModule::stake_into_subnet(
            &hotkey,
            &coldkey,
            netuid,
            amount_staked,
            <Test as Config>::SwapInterface::max_price(),
            false,
        )
        .unwrap();

        // Set the liquidity at lowest possible value so that all staking requests fail
        let reserve = u64::from(mock::SwapMinimumReserve::get()) - 1;
        mock::setup_reserves(netuid, reserve, reserve.into());

        // Check the error
        assert_noop!(
            SubtensorModule::remove_stake(RuntimeOrigin::signed(coldkey), hotkey, netuid, alpha),
            Error::<Test>::InsufficientLiquidity
        );

        // Mock provided liquidity - remove becomes successful
        SubnetTaoProvided::<Test>::insert(netuid, amount_staked + 1);
        SubnetAlphaInProvided::<Test>::insert(netuid, AlphaCurrency::from(1));
        assert_ok!(SubtensorModule::remove_stake(
            RuntimeOrigin::signed(coldkey),
            hotkey,
            netuid,
            alpha
        ),);
    });
}

#[test]
fn test_remove_stake_total_issuance_no_change() {
    // When we remove stake, the total issuance of the balances pallet should not change
    //    this is because the stake should be part of the coldkey account balance (reserved/locked)
    //    then the removed stake just becomes free balance
    new_test_ext(1).execute_with(|| {
        let subnet_owner_coldkey = U256::from(1);
        let subnet_owner_hotkey = U256::from(2);
        let hotkey_account_id = U256::from(581337);
        let coldkey_account_id = U256::from(81337);
        let amount = DefaultMinStake::<Test>::get() * 10;
        let netuid = add_dynamic_network(&subnet_owner_hotkey, &subnet_owner_coldkey);
        register_ok_neuron(netuid, hotkey_account_id, coldkey_account_id, 192213123);

        // Give it some $$$ in his coldkey balance
        SubtensorModule::add_balance_to_coldkey_account(&coldkey_account_id, amount);

        mock::setup_reserves(netuid, amount * 100, (amount * 100).into());

        // Some basic assertions
        assert_eq!(
            SubtensorModule::get_total_stake(),
            SubtensorModule::get_network_min_lock()
        );
        assert_eq!(
            SubtensorModule::get_total_stake_for_hotkey(&hotkey_account_id),
            0
        );
        assert_eq!(
            SubtensorModule::get_coldkey_balance(&coldkey_account_id),
            amount
        );
        let initial_total_balance = Balances::total_balance(&coldkey_account_id);
        assert_eq!(initial_total_balance, amount);
        let inital_total_issuance = Balances::total_issuance();

        // Stake to hotkey account, and check if the result is ok
        let (_, fee) = mock::swap_tao_to_alpha(netuid, amount);
        assert_ok!(SubtensorModule::add_stake(
            RuntimeOrigin::signed(coldkey_account_id),
            hotkey_account_id,
            netuid,
            amount
        ));

        let total_issuance_after_stake = Balances::total_issuance();

        // Remove all stake
        let stake = SubtensorModule::get_stake_for_hotkey_and_coldkey_on_subnet(
            &hotkey_account_id,
            &coldkey_account_id,
            netuid,
        );

        let total_fee = mock::swap_alpha_to_tao(netuid, stake).1 + fee;

        remove_stake_rate_limit_for_tests(&hotkey_account_id, &coldkey_account_id, netuid);

        assert_ok!(SubtensorModule::remove_stake(
            RuntimeOrigin::signed(coldkey_account_id),
            hotkey_account_id,
            netuid,
            stake
        ));

        let total_issuance_after_unstake = Balances::total_issuance();

        assert_abs_diff_eq!(
            SubtensorModule::get_coldkey_balance(&coldkey_account_id),
            amount - total_fee,
            epsilon = 50
        );
        assert_eq!(
            SubtensorModule::get_total_stake_for_hotkey(&hotkey_account_id),
            0
        );
        assert_abs_diff_eq!(
            SubtensorModule::get_total_stake(),
            total_fee + SubtensorModule::get_network_min_lock(),
            epsilon = fee / 1000
        );

        // Check if total issuance is equal to the added stake, even after remove stake (no fee,
        // includes reserved/locked balance)
        assert_abs_diff_eq!(
            inital_total_issuance,
            total_issuance_after_stake + amount,
            epsilon = 1,
        );

        // After staking + unstaking the 2 * fee amount stays in SubnetTAO and TotalStake,
        // so the total issuance should be lower by that amount
        assert_abs_diff_eq!(
            inital_total_issuance,
            total_issuance_after_unstake + total_fee,
            epsilon = inital_total_issuance / 10000,
        );
    });
}

// cargo test --package pallet-subtensor --lib -- tests::staking::test_remove_prev_epoch_stake --exact --show-output --nocapture
#[test]
fn test_remove_prev_epoch_stake() {
    new_test_ext(1).execute_with(|| {
        // Test case: (amount_to_stake, AlphaDividendsPerSubnet, TotalHotkeyAlphaLastEpoch, expected_fee)
        [
            // No previous epoch stake and low hotkey stake
            (DefaultMinStake::<Test>::get() * 10, 0_u64, 1000_u64),
            // Same, but larger amount to stake - we get 0.005% for unstake
            (1_000_000_000, 0_u64, 1000_u64),
            (100_000_000_000, 0_u64, 1000_u64),
            // Lower previous epoch stake than current stake
            // Staking/unstaking 100 TAO, divs / total = 0.1 => fee is 1 TAO
            (100_000_000_000, 1_000_000_000_u64, 10_000_000_000_u64),
            // Staking/unstaking 100 TAO, divs / total = 0.001 => fee is 0.01 TAO
            (100_000_000_000, 10_000_000_u64, 10_000_000_000_u64),
            // Higher previous epoch stake than current stake
            (1_000_000_000, 100_000_000_000_u64, 100_000_000_000_000_u64),
        ]
        .into_iter()
        .for_each(|(amount_to_stake, alpha_divs, hotkey_alpha)| {
            let alpha_divs = AlphaCurrency::from(alpha_divs);
            let hotkey_alpha = AlphaCurrency::from(hotkey_alpha);
            let subnet_owner_coldkey = U256::from(1);
            let subnet_owner_hotkey = U256::from(2);
            let hotkey_account_id = U256::from(581337);
            let coldkey_account_id = U256::from(81337);
            let amount = amount_to_stake;
            let netuid = add_dynamic_network(&subnet_owner_hotkey, &subnet_owner_coldkey);
            register_ok_neuron(netuid, hotkey_account_id, coldkey_account_id, 192213123);

            // Give it some $$$ in his coldkey balance
            SubtensorModule::add_balance_to_coldkey_account(&coldkey_account_id, amount);
            AlphaDividendsPerSubnet::<Test>::insert(netuid, hotkey_account_id, alpha_divs);
            TotalHotkeyAlphaLastEpoch::<Test>::insert(hotkey_account_id, netuid, hotkey_alpha);
            let balance_before = SubtensorModule::get_coldkey_balance(&coldkey_account_id);
            mock::setup_reserves(netuid, amount_to_stake * 10, (amount_to_stake * 10).into());

            // Stake to hotkey account, and check if the result is ok
            let (_, fee) = mock::swap_tao_to_alpha(netuid, amount);
            assert_ok!(SubtensorModule::add_stake(
                RuntimeOrigin::signed(coldkey_account_id),
                hotkey_account_id,
                netuid,
                amount
            ));

            // Remove all stake
            let stake = SubtensorModule::get_stake_for_hotkey_and_coldkey_on_subnet(
                &hotkey_account_id,
                &coldkey_account_id,
                netuid,
            );

            remove_stake_rate_limit_for_tests(&hotkey_account_id, &coldkey_account_id, netuid);
            let fee = mock::swap_alpha_to_tao(netuid, stake).1 + fee;
            assert_ok!(SubtensorModule::remove_stake(
                RuntimeOrigin::signed(coldkey_account_id),
                hotkey_account_id,
                netuid,
                stake
            ));

            // Measure actual fee
            let balance_after = SubtensorModule::get_coldkey_balance(&coldkey_account_id);
            let actual_fee = balance_before - balance_after;

            assert_abs_diff_eq!(actual_fee, fee, epsilon = fee / 100);
        });
    });
}

// cargo test --package pallet-subtensor --lib -- tests::staking::test_staking_sets_div_variables --exact --show-output --nocapture
#[test]
fn test_staking_sets_div_variables() {
    new_test_ext(1).execute_with(|| {
        let subnet_owner_coldkey = U256::from(1);
        let subnet_owner_hotkey = U256::from(2);
        let hotkey_account_id = U256::from(581337);
        let coldkey_account_id = U256::from(81337);
        let amount = 100_000_000_000;
        let netuid = add_dynamic_network(&subnet_owner_hotkey, &subnet_owner_coldkey);
        let tempo = 10;
        Tempo::<Test>::insert(netuid, tempo);
        register_ok_neuron(netuid, hotkey_account_id, coldkey_account_id, 192213123);

        // Give it some $$$ in his coldkey balance
        SubtensorModule::add_balance_to_coldkey_account(&coldkey_account_id, amount);

        // Verify that divident variables are clear in the beginning
        assert_eq!(
            AlphaDividendsPerSubnet::<Test>::get(netuid, hotkey_account_id),
            AlphaCurrency::ZERO
        );
        assert_eq!(
            TotalHotkeyAlphaLastEpoch::<Test>::get(hotkey_account_id, netuid),
            AlphaCurrency::ZERO
        );

        // Stake to hotkey account, and check if the result is ok
        assert_ok!(SubtensorModule::add_stake(
            RuntimeOrigin::signed(coldkey_account_id),
            hotkey_account_id,
            netuid,
            amount
        ));

        // Verify that divident variables are still clear in the beginning
        assert_eq!(
            AlphaDividendsPerSubnet::<Test>::get(netuid, hotkey_account_id),
            AlphaCurrency::ZERO
        );
        assert_eq!(
            TotalHotkeyAlphaLastEpoch::<Test>::get(hotkey_account_id, netuid),
            AlphaCurrency::ZERO
        );

        // Wait for 1 epoch
        step_block(tempo + 1);

        // Verify that divident variables have been set
        let stake = SubtensorModule::get_stake_for_hotkey_and_coldkey_on_subnet(
            &hotkey_account_id,
            &coldkey_account_id,
            netuid,
        );

        assert!(
            AlphaDividendsPerSubnet::<Test>::get(netuid, hotkey_account_id) > AlphaCurrency::ZERO
        );
        assert_abs_diff_eq!(
            TotalHotkeyAlphaLastEpoch::<Test>::get(hotkey_account_id, netuid),
            stake,
            epsilon = stake / 100_000.into()
        );
    });
}

/***********************************************************
    staking::get_coldkey_balance() tests
************************************************************/
#[test]
fn test_get_coldkey_balance_no_balance() {
    new_test_ext(1).execute_with(|| {
        let coldkey_account_id = U256::from(5454); // arbitrary
        let result = SubtensorModule::get_coldkey_balance(&coldkey_account_id);

        // Arbitrary account should have 0 balance
        assert_eq!(result, 0);
    });
}

#[test]
fn test_get_coldkey_balance_with_balance() {
    new_test_ext(1).execute_with(|| {
        let coldkey_account_id = U256::from(5454); // arbitrary
        let amount = 1337;

        // Put the balance on the account
        SubtensorModule::add_balance_to_coldkey_account(&coldkey_account_id, amount);

        let result = SubtensorModule::get_coldkey_balance(&coldkey_account_id);

        // Arbitrary account should have 0 balance
        assert_eq!(result, amount);
    });
}

// /***********************************************************
// 	staking::increase_stake_for_hotkey_and_coldkey_on_subnet() tests
// ************************************************************/
#[test]
fn test_add_stake_to_hotkey_account_ok() {
    new_test_ext(1).execute_with(|| {
        let subnet_owner_coldkey = U256::from(1);
        let subnet_owner_hotkey = U256::from(2);
        let hotkey_id = U256::from(5445);
        let coldkey_id = U256::from(5443433);
        let amount = 10_000;
        let netuid = add_dynamic_network(&subnet_owner_hotkey, &subnet_owner_coldkey);
        register_ok_neuron(netuid, hotkey_id, coldkey_id, 192213123);

        // There is no stake in the system at first, other than the network initial lock so result;
        assert_eq!(
            SubtensorModule::get_total_stake(),
            SubtensorModule::get_network_min_lock()
        );

        SubtensorModule::increase_stake_for_hotkey_and_coldkey_on_subnet(
            &hotkey_id,
            &coldkey_id,
            netuid,
            amount.into(),
        );

        // The stake that is now in the account, should equal the amount
        assert_abs_diff_eq!(
            SubtensorModule::get_total_stake_for_hotkey(&hotkey_id),
            amount,
            epsilon = 2
        );
    });
}

/************************************************************
    staking::remove_stake_from_hotkey_account() tests
************************************************************/
#[test]
fn test_remove_stake_from_hotkey_account() {
    new_test_ext(1).execute_with(|| {
        let subnet_owner_coldkey = U256::from(1);
        let subnet_owner_hotkey = U256::from(2);
        let hotkey_id = U256::from(5445);
        let coldkey_id = U256::from(5443433);
        let amount = 10_000;
        let netuid = add_dynamic_network(&subnet_owner_hotkey, &subnet_owner_coldkey);
        register_ok_neuron(netuid, hotkey_id, coldkey_id, 192213123);

        // Add some stake that can be removed
        SubtensorModule::increase_stake_for_hotkey_and_coldkey_on_subnet(
            &hotkey_id,
            &coldkey_id,
            netuid,
            amount.into(),
        );

        // Prelimiary checks
        assert_abs_diff_eq!(
            SubtensorModule::get_total_stake_for_hotkey(&hotkey_id),
            amount,
            epsilon = 10
        );

        // Remove stake
        SubtensorModule::decrease_stake_for_hotkey_and_coldkey_on_subnet(
            &hotkey_id,
            &coldkey_id,
            netuid,
            amount.into(),
        );

        // The stake on the hotkey account should be 0
        assert_eq!(SubtensorModule::get_total_stake_for_hotkey(&hotkey_id), 0);
    });
}

#[test]
fn test_remove_stake_from_hotkey_account_registered_in_various_networks() {
    new_test_ext(1).execute_with(|| {
        let hotkey_id = U256::from(5445);
        let coldkey_id = U256::from(5443433);
        let amount: u64 = 10_000;
        let netuid = add_dynamic_network(&hotkey_id, &coldkey_id);
        let netuid_ex = add_dynamic_network(&hotkey_id, &coldkey_id);

        let neuron_uid = match SubtensorModule::get_uid_for_net_and_hotkey(netuid, &hotkey_id) {
            Ok(k) => k,
            Err(e) => panic!("Error: {:?}", e),
        };

        let neuron_uid_ex = match SubtensorModule::get_uid_for_net_and_hotkey(netuid_ex, &hotkey_id)
        {
            Ok(k) => k,
            Err(e) => panic!("Error: {:?}", e),
        };

        // Add some stake that can be removed
        SubtensorModule::increase_stake_for_hotkey_and_coldkey_on_subnet(
            &hotkey_id,
            &coldkey_id,
            netuid,
            amount.into(),
        );

        assert_eq!(
            SubtensorModule::get_stake_for_uid_and_subnetwork(netuid, neuron_uid),
            amount.into()
        );
        assert_eq!(
            SubtensorModule::get_stake_for_uid_and_subnetwork(netuid_ex, neuron_uid_ex),
            AlphaCurrency::ZERO
        );

        // Remove all stake
        SubtensorModule::decrease_stake_for_hotkey_and_coldkey_on_subnet(
            &hotkey_id,
            &coldkey_id,
            netuid,
            amount.into(),
        );

        //
        assert_eq!(
            SubtensorModule::get_stake_for_uid_and_subnetwork(netuid, neuron_uid),
            AlphaCurrency::ZERO
        );
        assert_eq!(
            SubtensorModule::get_stake_for_uid_and_subnetwork(netuid_ex, neuron_uid_ex),
            AlphaCurrency::ZERO
        );
    });
}

// /************************************************************
// 	staking::increase_total_stake() tests
// ************************************************************/
#[test]
fn test_increase_total_stake_ok() {
    new_test_ext(1).execute_with(|| {
        let increment = 10000;
        assert_eq!(SubtensorModule::get_total_stake(), 0);
        SubtensorModule::increase_total_stake(increment);
        assert_eq!(SubtensorModule::get_total_stake(), increment);
    });
}

// /************************************************************
// 	staking::decrease_total_stake() tests
// ************************************************************/
#[test]
fn test_decrease_total_stake_ok() {
    new_test_ext(1).execute_with(|| {
        let initial_total_stake = 10000;
        let decrement = 5000;

        SubtensorModule::increase_total_stake(initial_total_stake);
        SubtensorModule::decrease_total_stake(decrement);

        // The total stake remaining should be the difference between the initial stake and the decrement
        assert_eq!(
            SubtensorModule::get_total_stake(),
            initial_total_stake - decrement
        );
    });
}

// /************************************************************
// 	staking::add_balance_to_coldkey_account() tests
// ************************************************************/
#[test]
fn test_add_balance_to_coldkey_account_ok() {
    new_test_ext(1).execute_with(|| {
        let coldkey_id = U256::from(4444322);
        let amount = 50000;
        SubtensorModule::add_balance_to_coldkey_account(&coldkey_id, amount);
        assert_eq!(SubtensorModule::get_coldkey_balance(&coldkey_id), amount);
    });
}

// /***********************************************************
// 	staking::remove_balance_from_coldkey_account() tests
// ************************************************************/
#[test]
fn test_remove_balance_from_coldkey_account_ok() {
    new_test_ext(1).execute_with(|| {
        let coldkey_account_id = U256::from(434324); // Random
        let ammount = 10000; // Arbitrary
        // Put some $$ on the bank
        SubtensorModule::add_balance_to_coldkey_account(&coldkey_account_id, ammount);
        assert_eq!(
            SubtensorModule::get_coldkey_balance(&coldkey_account_id),
            ammount
        );
        // Should be able to withdraw without hassle
        let result =
            SubtensorModule::remove_balance_from_coldkey_account(&coldkey_account_id, ammount);
        assert!(result.is_ok());
    });
}

#[test]
fn test_remove_balance_from_coldkey_account_failed() {
    new_test_ext(1).execute_with(|| {
        let coldkey_account_id = U256::from(434324); // Random
        let ammount = 10000; // Arbitrary

        // Try to remove stake from the coldkey account. This should fail,
        // as there is no balance, nor does the account exist
        let result =
            SubtensorModule::remove_balance_from_coldkey_account(&coldkey_account_id, ammount);
        assert_eq!(result, Err(Error::<Test>::ZeroBalanceAfterWithdrawn.into()));
    });
}

//************************************************************
// 	staking::hotkey_belongs_to_coldkey() tests
// ************************************************************/
#[test]
fn test_hotkey_belongs_to_coldkey_ok() {
    new_test_ext(1).execute_with(|| {
        let hotkey_id = U256::from(4434334);
        let coldkey_id = U256::from(34333);
        let netuid = NetUid::from(1);
        let tempo: u16 = 13;
        let start_nonce: u64 = 0;
        add_network(netuid, tempo, 0);
        register_ok_neuron(netuid, hotkey_id, coldkey_id, start_nonce);
        assert_eq!(
            SubtensorModule::get_owning_coldkey_for_hotkey(&hotkey_id),
            coldkey_id
        );
    });
}
// /************************************************************
// 	staking::can_remove_balance_from_coldkey_account() tests
// ************************************************************/
#[test]
fn test_can_remove_balane_from_coldkey_account_ok() {
    new_test_ext(1).execute_with(|| {
        let coldkey_id = U256::from(87987984);
        let initial_amount = 10000;
        let remove_amount = 5000;
        SubtensorModule::add_balance_to_coldkey_account(&coldkey_id, initial_amount);
        assert!(SubtensorModule::can_remove_balance_from_coldkey_account(
            &coldkey_id,
            remove_amount
        ));
    });
}

#[test]
fn test_can_remove_balance_from_coldkey_account_err_insufficient_balance() {
    new_test_ext(1).execute_with(|| {
        let coldkey_id = U256::from(87987984);
        let initial_amount = 10000;
        let remove_amount = 20000;
        SubtensorModule::add_balance_to_coldkey_account(&coldkey_id, initial_amount);
        assert!(!SubtensorModule::can_remove_balance_from_coldkey_account(
            &coldkey_id,
            remove_amount
        ));
    });
}
/************************************************************
    staking::has_enough_stake() tests
************************************************************/
#[test]
fn test_has_enough_stake_yes() {
    new_test_ext(1).execute_with(|| {
        let hotkey_id = U256::from(4334);
        let coldkey_id = U256::from(87989);
        let intial_amount = 10_000;
        let netuid = NetUid::from(add_dynamic_network(&hotkey_id, &coldkey_id));
        SubtensorModule::increase_stake_for_hotkey_and_coldkey_on_subnet(
            &hotkey_id,
            &coldkey_id,
            netuid,
            intial_amount.into(),
        );

        assert_abs_diff_eq!(
            SubtensorModule::get_total_stake_for_hotkey(&hotkey_id),
            intial_amount,
            epsilon = 2
        );
        assert_eq!(
            SubtensorModule::get_stake_for_hotkey_and_coldkey_on_subnet(
                &hotkey_id,
                &coldkey_id,
                netuid
            ),
            intial_amount.into()
        );
        assert_ok!(SubtensorModule::calculate_reduced_stake_on_subnet(
            &hotkey_id,
            &coldkey_id,
            netuid,
            (intial_amount / 2).into()
        ));
    });
}

#[test]
fn test_has_enough_stake_no() {
    new_test_ext(1).execute_with(|| {
        let hotkey_id = U256::from(4334);
        let coldkey_id = U256::from(87989);
        let intial_amount = 10_000;
        let netuid = add_dynamic_network(&hotkey_id, &coldkey_id);
        SubtensorModule::increase_stake_for_hotkey_and_coldkey_on_subnet(
            &hotkey_id,
            &coldkey_id,
            netuid,
            intial_amount.into(),
        );

        assert_abs_diff_eq!(
            SubtensorModule::get_total_stake_for_hotkey(&hotkey_id),
            intial_amount,
            epsilon = 2
        );
        assert_eq!(
            SubtensorModule::get_stake_for_hotkey_and_coldkey_on_subnet(
                &hotkey_id,
                &coldkey_id,
                netuid
            ),
            intial_amount.into()
        );
<<<<<<< HEAD
        assert!(!SubtensorModule::has_enough_stake_on_subnet(
            &hotkey_id,
            &coldkey_id,
            netuid,
            (intial_amount * 2).into()
        ));
=======
        assert_err!(
            SubtensorModule::calculate_reduced_stake_on_subnet(
                &hotkey_id,
                &coldkey_id,
                netuid,
                intial_amount * 2
            ),
            Error::<Test>::NotEnoughStakeToWithdraw
        );
>>>>>>> c545a78f
    });
}

#[test]
fn test_has_enough_stake_no_for_zero() {
    new_test_ext(1).execute_with(|| {
        let hotkey_id = U256::from(4334);
        let coldkey_id = U256::from(87989);
        let intial_amount = 0;
        let netuid = add_dynamic_network(&hotkey_id, &coldkey_id);

        assert_eq!(
            SubtensorModule::get_total_stake_for_hotkey(&hotkey_id),
            intial_amount
        );
        assert_eq!(
            SubtensorModule::get_stake_for_hotkey_and_coldkey_on_subnet(
                &hotkey_id,
                &coldkey_id,
                netuid
            ),
            intial_amount.into()
        );
<<<<<<< HEAD
        assert!(!SubtensorModule::has_enough_stake_on_subnet(
            &hotkey_id,
            &coldkey_id,
            netuid,
            1_000.into()
        ));
=======
        assert_err!(
            SubtensorModule::calculate_reduced_stake_on_subnet(
                &hotkey_id,
                &coldkey_id,
                netuid,
                1_000
            ),
            Error::<Test>::NotEnoughStakeToWithdraw
        );
>>>>>>> c545a78f
    });
}

#[test]
fn test_non_existent_account() {
    new_test_ext(1).execute_with(|| {
        let netuid = NetUid::from(1);
        SubtensorModule::increase_stake_for_hotkey_and_coldkey_on_subnet(
            &U256::from(0),
            &(U256::from(0)),
            netuid,
            10.into(),
        );
        assert_eq!(
            SubtensorModule::get_stake_for_hotkey_and_coldkey_on_subnet(
                &U256::from(0),
                &U256::from(0),
                netuid
            ),
            10.into()
        );
        // No subnets => no iteration => zero total stake
        assert_eq!(
            SubtensorModule::get_total_stake_for_hotkey(&(U256::from(0))),
            0
        );
    });
}

/************************************************************
    staking::delegating
************************************************************/

#[test]
fn test_faucet_ok() {
    new_test_ext(1).execute_with(|| {
        let coldkey = U256::from(123560);

        log::info!("Creating work for submission to faucet...");

        let block_number = SubtensorModule::get_current_block_as_u64();
        let difficulty: U256 = U256::from(10_000_000);
        let mut nonce: u64 = 0;
        let mut work: H256 = SubtensorModule::create_seal_hash(block_number, nonce, &coldkey);
        while !SubtensorModule::hash_meets_difficulty(&work, difficulty) {
            nonce += 1;
            work = SubtensorModule::create_seal_hash(block_number, nonce, &coldkey);
        }
        let vec_work: Vec<u8> = SubtensorModule::hash_to_vec(work);

        log::info!("Faucet state: {}", cfg!(feature = "pow-faucet"));

        #[cfg(feature = "pow-faucet")]
        assert_ok!(SubtensorModule::do_faucet(
            RuntimeOrigin::signed(coldkey),
            block_number,
            nonce,
            vec_work
        ));

        #[cfg(not(feature = "pow-faucet"))]
        assert_ok!(SubtensorModule::do_faucet(
            RuntimeOrigin::signed(coldkey),
            block_number,
            nonce,
            vec_work
        ));
    });
}

/// This test ensures that the clear_small_nominations function works as expected.
/// It creates a network with two hotkeys and two coldkeys, and then registers a nominator account for each hotkey.
/// When we call set_nominator_min_required_stake, it should clear all small nominations that are below the minimum required stake.
///
/// cargo test --package pallet-subtensor --lib -- tests::staking::test_clear_small_nominations --exact --show-output
#[test]
fn test_clear_small_nominations() {
    new_test_ext(0).execute_with(|| {
        // Create subnet and accounts.
        let subnet_owner_coldkey = U256::from(10);
        let subnet_owner_hotkey = U256::from(20);
        let hot1 = U256::from(1);
        let hot2 = U256::from(2);
        let cold1 = U256::from(3);
        let cold2 = U256::from(4);
        let netuid = add_dynamic_network(&subnet_owner_hotkey, &subnet_owner_coldkey);
        let amount = DefaultMinStake::<Test>::get() * 10;
        let fee: u64 = DefaultMinStake::<Test>::get();
        let init_balance = amount + fee + ExistentialDeposit::get();

        // Register hot1.
        register_ok_neuron(netuid, hot1, cold1, 0);
        Delegates::<Test>::insert(hot1, SubtensorModule::get_min_delegate_take());
        assert_eq!(SubtensorModule::get_owning_coldkey_for_hotkey(&hot1), cold1);

        // Register hot2.
        register_ok_neuron(netuid, hot2, cold2, 0);
        Delegates::<Test>::insert(hot2, SubtensorModule::get_min_delegate_take());
        assert_eq!(SubtensorModule::get_owning_coldkey_for_hotkey(&hot2), cold2);

        // Add stake cold1 --> hot1 (non delegation.)
        SubtensorModule::add_balance_to_coldkey_account(&cold1, init_balance);
        assert_ok!(SubtensorModule::add_stake(
            RuntimeOrigin::signed(cold1),
            hot1,
            netuid,
            amount
        ));
        let alpha_stake1 =
            SubtensorModule::get_stake_for_hotkey_and_coldkey_on_subnet(&hot1, &cold1, netuid);
        let unstake_amount1 = alpha_stake1 * 997 / 1000;
        let small1 = alpha_stake1 - unstake_amount1;
        remove_stake_rate_limit_for_tests(&hot1, &cold1, netuid);
        assert_ok!(SubtensorModule::remove_stake(
            RuntimeOrigin::signed(cold1),
            hot1,
            netuid,
<<<<<<< HEAD
            SubtensorModule::get_stake_for_hotkey_and_coldkey_on_subnet(&hot1, &cold1, netuid)
                - 100.into()
        ));
        assert_eq!(
            SubtensorModule::get_stake_for_hotkey_and_coldkey_on_subnet(&hot1, &cold1, netuid),
            100.into()
=======
            unstake_amount1
        ));
        assert_eq!(
            SubtensorModule::get_stake_for_hotkey_and_coldkey_on_subnet(&hot1, &cold1, netuid),
            small1
>>>>>>> c545a78f
        );

        // Add stake cold2 --> hot1 (is delegation.)
        SubtensorModule::add_balance_to_coldkey_account(&cold2, init_balance);
        assert_ok!(SubtensorModule::add_stake(
            RuntimeOrigin::signed(cold2),
            hot1,
            netuid,
            amount
        ));
        let alpha_stake2 =
            SubtensorModule::get_stake_for_hotkey_and_coldkey_on_subnet(&hot1, &cold2, netuid);
        let unstake_amount2 = alpha_stake2 * 997 / 1000;
        let small2 = alpha_stake2 - unstake_amount2;
        remove_stake_rate_limit_for_tests(&hot1, &cold2, netuid);
        assert_ok!(SubtensorModule::remove_stake(
            RuntimeOrigin::signed(cold2),
            hot1,
            netuid,
<<<<<<< HEAD
            SubtensorModule::get_stake_for_hotkey_and_coldkey_on_subnet(&hot1, &cold2, netuid)
                - 100.into()
        ));
        assert_eq!(
            SubtensorModule::get_stake_for_hotkey_and_coldkey_on_subnet(&hot1, &cold2, netuid),
            100.into()
        );

        // Add stake cold1 --> hot2 (non delegation.)
        SubtensorModule::add_balance_to_coldkey_account(&cold1, init_balance);
        assert_ok!(SubtensorModule::add_stake(
            RuntimeOrigin::signed(cold1),
            hot2,
            netuid,
            amount + fee
        ));
        assert_ok!(SubtensorModule::remove_stake(
            RuntimeOrigin::signed(cold1),
            hot2,
            netuid,
            SubtensorModule::get_stake_for_hotkey_and_coldkey_on_subnet(&hot2, &cold1, netuid)
                - 100.into()
        ));
        assert_eq!(
            SubtensorModule::get_stake_for_hotkey_and_coldkey_on_subnet(&hot2, &cold1, netuid),
            100.into()
        );
        let balance1_before_cleaning = Balances::free_balance(cold1);

        // Add stake cold2 --> hot2 (is delegation.)
        SubtensorModule::add_balance_to_coldkey_account(&cold2, init_balance);
        assert_ok!(SubtensorModule::add_stake(
            RuntimeOrigin::signed(cold2),
            hot2,
            netuid,
            amount + fee
        ));
        assert_ok!(SubtensorModule::remove_stake(
            RuntimeOrigin::signed(cold2),
            hot2,
            netuid,
            SubtensorModule::get_stake_for_hotkey_and_coldkey_on_subnet(&hot2, &cold2, netuid)
                - 100.into()
        ));
        assert_eq!(
            SubtensorModule::get_stake_for_hotkey_and_coldkey_on_subnet(&hot2, &cold2, netuid),
            100.into()
        );
=======
            unstake_amount2
        ));
        assert_eq!(
            SubtensorModule::get_stake_for_hotkey_and_coldkey_on_subnet(&hot1, &cold2, netuid),
            small2
        );

        let balance1_before_cleaning = Balances::free_balance(cold1);
>>>>>>> c545a78f
        let balance2_before_cleaning = Balances::free_balance(cold2);

        // Run clear all small nominations when min stake is zero (noop)
        SubtensorModule::set_nominator_min_required_stake(AlphaCurrency::ZERO);
        assert_eq!(
            SubtensorModule::get_nominator_min_required_stake(),
            AlphaCurrency::ZERO
        );
        SubtensorModule::clear_small_nominations();
        assert_eq!(
            SubtensorModule::get_stake_for_hotkey_and_coldkey_on_subnet(&hot1, &cold1, netuid),
<<<<<<< HEAD
            100.into()
        );
        assert_eq!(
            SubtensorModule::get_stake_for_hotkey_and_coldkey_on_subnet(&hot2, &cold1, netuid),
            100.into()
        );
        assert_eq!(
            SubtensorModule::get_stake_for_hotkey_and_coldkey_on_subnet(&hot1, &cold2, netuid),
            100.into()
        );
        assert_eq!(
            SubtensorModule::get_stake_for_hotkey_and_coldkey_on_subnet(&hot2, &cold2, netuid),
            100.into()
=======
            small1
        );
        assert_eq!(
            SubtensorModule::get_stake_for_hotkey_and_coldkey_on_subnet(&hot1, &cold2, netuid),
            small2
>>>>>>> c545a78f
        );

        // Set min nomination to above small1 and small2
        let total_hot1_stake_before = TotalHotkeyAlpha::<Test>::get(hot1, netuid);
        let total_stake_before = TotalStake::<Test>::get();
<<<<<<< HEAD
        SubtensorModule::set_nominator_min_required_stake(1000.into());
=======
        SubtensorModule::set_nominator_min_required_stake(small1.min(small2) * 2);
>>>>>>> c545a78f

        // Run clear all small nominations (removes delegations under 10)
        SubtensorModule::clear_small_nominations();
        assert_eq!(
            SubtensorModule::get_stake_for_hotkey_and_coldkey_on_subnet(&hot1, &cold1, netuid),
<<<<<<< HEAD
            100.into()
        );
        assert_eq!(
            SubtensorModule::get_stake_for_hotkey_and_coldkey_on_subnet(&hot2, &cold1, netuid),
            AlphaCurrency::ZERO
=======
            small1
>>>>>>> c545a78f
        );
        assert_eq!(
            SubtensorModule::get_stake_for_hotkey_and_coldkey_on_subnet(&hot1, &cold2, netuid),
            AlphaCurrency::ZERO
        );
<<<<<<< HEAD
        assert_eq!(
            SubtensorModule::get_stake_for_hotkey_and_coldkey_on_subnet(&hot2, &cold2, netuid),
            100.into()
        );
=======
>>>>>>> c545a78f

        // Balances have been added back into accounts.
        let balance1_after_cleaning = Balances::free_balance(cold1);
        let balance2_after_cleaning = Balances::free_balance(cold2);
        assert_eq!(balance1_before_cleaning, balance1_after_cleaning);
        assert!(balance2_before_cleaning < balance2_after_cleaning);

        assert_abs_diff_eq!(
<<<<<<< HEAD
            TotalHotkeyAlpha::<Test>::get(hot2, netuid),
            total_hot2_stake_before - 100.into(),
            epsilon = 1.into()
        );
        assert_abs_diff_eq!(
            TotalHotkeyAlpha::<Test>::get(hot1, netuid),
            total_hot1_stake_before - 100.into(),
            epsilon = 1.into()
=======
            TotalHotkeyAlpha::<Test>::get(hot1, netuid),
            total_hot1_stake_before - small2,
            epsilon = 1
>>>>>>> c545a78f
        );
        assert!(TotalStake::<Test>::get() < total_stake_before);
    });
}

// Verify delegate take can be decreased
#[test]
fn test_delegate_take_can_be_decreased() {
    new_test_ext(1).execute_with(|| {
        // Make account
        let hotkey0 = U256::from(1);
        let coldkey0 = U256::from(3);

        // Add balance
        SubtensorModule::add_balance_to_coldkey_account(&coldkey0, 100000);

        // Register the neuron to a new network
        let netuid = NetUid::from(1);
        add_network(netuid, 1, 0);
        register_ok_neuron(netuid, hotkey0, coldkey0, 124124);

        // Coldkey / hotkey 0 become delegates with 9% take
        Delegates::<Test>::insert(hotkey0, SubtensorModule::get_min_delegate_take());
        assert_eq!(
            SubtensorModule::get_hotkey_take(&hotkey0),
            SubtensorModule::get_min_delegate_take()
        );

        // Coldkey / hotkey 0 decreases take to 5%. This should fail as the minimum take is 9%
        assert_err!(
            SubtensorModule::do_decrease_take(
                RuntimeOrigin::signed(coldkey0),
                hotkey0,
                u16::MAX / 20
            ),
            Error::<Test>::DelegateTakeTooLow
        );
    });
}

// Verify delegate take can be decreased
#[test]
fn test_can_set_min_take_ok() {
    new_test_ext(1).execute_with(|| {
        // Make account
        let hotkey0 = U256::from(1);
        let coldkey0 = U256::from(3);

        // Add balance
        SubtensorModule::add_balance_to_coldkey_account(&coldkey0, 100000);

        // Register the neuron to a new network
        let netuid = NetUid::from(1);
        add_network(netuid, 1, 0);
        register_ok_neuron(netuid, hotkey0, coldkey0, 124124);

        // Coldkey / hotkey 0 become delegates
        Delegates::<Test>::insert(hotkey0, u16::MAX / 10);

        // Coldkey / hotkey 0 decreases take to min
        assert_ok!(SubtensorModule::do_decrease_take(
            RuntimeOrigin::signed(coldkey0),
            hotkey0,
            SubtensorModule::get_min_delegate_take()
        ));
        assert_eq!(
            SubtensorModule::get_hotkey_take(&hotkey0),
            SubtensorModule::get_min_delegate_take()
        );
    });
}

// Verify delegate take can not be increased with do_decrease_take
#[test]
fn test_delegate_take_can_not_be_increased_with_decrease_take() {
    new_test_ext(1).execute_with(|| {
        // Make account
        let hotkey0 = U256::from(1);
        let coldkey0 = U256::from(3);

        // Add balance
        SubtensorModule::add_balance_to_coldkey_account(&coldkey0, 100000);

        // Register the neuron to a new network
        let netuid = NetUid::from(1);
        add_network(netuid, 1, 0);
        register_ok_neuron(netuid, hotkey0, coldkey0, 124124);

        // Set min take
        Delegates::<Test>::insert(hotkey0, SubtensorModule::get_min_delegate_take());

        // Coldkey / hotkey 0 tries to increase take to 12.5%
        assert_eq!(
            SubtensorModule::do_decrease_take(
                RuntimeOrigin::signed(coldkey0),
                hotkey0,
                SubtensorModule::get_max_delegate_take()
            ),
            Err(Error::<Test>::DelegateTakeTooLow.into())
        );
        assert_eq!(
            SubtensorModule::get_hotkey_take(&hotkey0),
            SubtensorModule::get_min_delegate_take()
        );
    });
}

// Verify delegate take can be increased
#[test]
fn test_delegate_take_can_be_increased() {
    new_test_ext(1).execute_with(|| {
        // Make account
        let hotkey0 = U256::from(1);
        let coldkey0 = U256::from(3);

        // Add balance
        SubtensorModule::add_balance_to_coldkey_account(&coldkey0, 100000);

        // Register the neuron to a new network
        let netuid = NetUid::from(1);
        add_network(netuid, 1, 0);
        register_ok_neuron(netuid, hotkey0, coldkey0, 124124);

        // Coldkey / hotkey 0 become delegates with 9% take
        Delegates::<Test>::insert(hotkey0, SubtensorModule::get_min_delegate_take());
        assert_eq!(
            SubtensorModule::get_hotkey_take(&hotkey0),
            SubtensorModule::get_min_delegate_take()
        );

        step_block(1 + InitialTxDelegateTakeRateLimit::get() as u16);

        // Coldkey / hotkey 0 decreases take to 12.5%
        assert_ok!(SubtensorModule::do_increase_take(
            RuntimeOrigin::signed(coldkey0),
            hotkey0,
            u16::MAX / 8
        ));
        assert_eq!(SubtensorModule::get_hotkey_take(&hotkey0), u16::MAX / 8);
    });
}

// Verify delegate take can not be decreased with increase_take
#[test]
fn test_delegate_take_can_not_be_decreased_with_increase_take() {
    new_test_ext(1).execute_with(|| {
        // Make account
        let hotkey0 = U256::from(1);
        let coldkey0 = U256::from(3);

        // Add balance
        SubtensorModule::add_balance_to_coldkey_account(&coldkey0, 100000);

        // Register the neuron to a new network
        let netuid = NetUid::from(1);
        add_network(netuid, 1, 0);
        register_ok_neuron(netuid, hotkey0, coldkey0, 124124);

        // Coldkey / hotkey 0 become delegates with 9% take
        Delegates::<Test>::insert(hotkey0, SubtensorModule::get_min_delegate_take());
        assert_eq!(
            SubtensorModule::get_hotkey_take(&hotkey0),
            SubtensorModule::get_min_delegate_take()
        );

        // Coldkey / hotkey 0 tries to decrease take to 5%
        assert_eq!(
            SubtensorModule::do_increase_take(
                RuntimeOrigin::signed(coldkey0),
                hotkey0,
                u16::MAX / 20
            ),
            Err(Error::<Test>::DelegateTakeTooLow.into())
        );
        assert_eq!(
            SubtensorModule::get_hotkey_take(&hotkey0),
            SubtensorModule::get_min_delegate_take()
        );
    });
}

// Verify delegate take can be increased up to InitialDefaultDelegateTake (18%)
#[test]
fn test_delegate_take_can_be_increased_to_limit() {
    new_test_ext(1).execute_with(|| {
        // Make account
        let hotkey0 = U256::from(1);
        let coldkey0 = U256::from(3);

        // Add balance
        SubtensorModule::add_balance_to_coldkey_account(&coldkey0, 100000);

        // Register the neuron to a new network
        let netuid = NetUid::from(1);
        add_network(netuid, 1, 0);
        register_ok_neuron(netuid, hotkey0, coldkey0, 124124);

        // Coldkey / hotkey 0 become delegates with 9% take
        Delegates::<Test>::insert(hotkey0, SubtensorModule::get_min_delegate_take());
        assert_eq!(
            SubtensorModule::get_hotkey_take(&hotkey0),
            SubtensorModule::get_min_delegate_take()
        );

        step_block(1 + InitialTxDelegateTakeRateLimit::get() as u16);

        // Coldkey / hotkey 0 tries to increase take to InitialDefaultDelegateTake+1
        assert_ok!(SubtensorModule::do_increase_take(
            RuntimeOrigin::signed(coldkey0),
            hotkey0,
            InitialDefaultDelegateTake::get()
        ));
        assert_eq!(
            SubtensorModule::get_hotkey_take(&hotkey0),
            InitialDefaultDelegateTake::get()
        );
    });
}

// Verify delegate take can not be increased above InitialDefaultDelegateTake (18%)
#[test]
fn test_delegate_take_can_not_be_increased_beyond_limit() {
    new_test_ext(1).execute_with(|| {
        // Make account
        let hotkey0 = U256::from(1);
        let coldkey0 = U256::from(3);

        // Add balance
        SubtensorModule::add_balance_to_coldkey_account(&coldkey0, 100000);

        // Register the neuron to a new network
        let netuid = NetUid::from(1);
        add_network(netuid, 1, 0);
        register_ok_neuron(netuid, hotkey0, coldkey0, 124124);

        // Coldkey / hotkey 0 become delegates with 9% take
        Delegates::<Test>::insert(hotkey0, SubtensorModule::get_min_delegate_take());
        assert_eq!(
            SubtensorModule::get_hotkey_take(&hotkey0),
            SubtensorModule::get_min_delegate_take()
        );

        // Coldkey / hotkey 0 tries to increase take to InitialDefaultDelegateTake+1
        // (Disable this check if InitialDefaultDelegateTake is u16::MAX)
        if InitialDefaultDelegateTake::get() != u16::MAX {
            assert_eq!(
                SubtensorModule::do_increase_take(
                    RuntimeOrigin::signed(coldkey0),
                    hotkey0,
                    InitialDefaultDelegateTake::get() + 1
                ),
                Err(Error::<Test>::DelegateTakeTooHigh.into())
            );
        }
        assert_eq!(
            SubtensorModule::get_hotkey_take(&hotkey0),
            SubtensorModule::get_min_delegate_take()
        );
    });
}

// Test rate-limiting on increase_take
#[test]
fn test_rate_limits_enforced_on_increase_take() {
    new_test_ext(1).execute_with(|| {
        // Make account
        let hotkey0 = U256::from(1);
        let coldkey0 = U256::from(3);

        // Add balance
        SubtensorModule::add_balance_to_coldkey_account(&coldkey0, 100000);

        // Register the neuron to a new network
        let netuid = NetUid::from(1);
        add_network(netuid, 1, 0);
        register_ok_neuron(netuid, hotkey0, coldkey0, 124124);

        // Coldkey / hotkey 0 become delegates with 9% take
        Delegates::<Test>::insert(hotkey0, SubtensorModule::get_min_delegate_take());
        assert_eq!(
            SubtensorModule::get_hotkey_take(&hotkey0),
            SubtensorModule::get_min_delegate_take()
        );

        // Increase take first time
        assert_ok!(SubtensorModule::do_increase_take(
            RuntimeOrigin::signed(coldkey0),
            hotkey0,
            SubtensorModule::get_min_delegate_take() + 1
        ));

        // Increase again
        assert_eq!(
            SubtensorModule::do_increase_take(
                RuntimeOrigin::signed(coldkey0),
                hotkey0,
                SubtensorModule::get_min_delegate_take() + 2
            ),
            Err(Error::<Test>::DelegateTxRateLimitExceeded.into())
        );
        assert_eq!(
            SubtensorModule::get_hotkey_take(&hotkey0),
            SubtensorModule::get_min_delegate_take() + 1
        );

        step_block(1 + InitialTxDelegateTakeRateLimit::get() as u16);

        // Can increase after waiting
        assert_ok!(SubtensorModule::do_increase_take(
            RuntimeOrigin::signed(coldkey0),
            hotkey0,
            SubtensorModule::get_min_delegate_take() + 2
        ));
        assert_eq!(
            SubtensorModule::get_hotkey_take(&hotkey0),
            SubtensorModule::get_min_delegate_take() + 2
        );
    });
}

// Test rate-limiting on an increase take just after a decrease take
// Prevents a Validator from decreasing take and then increasing it immediately after.
#[test]
fn test_rate_limits_enforced_on_decrease_before_increase_take() {
    new_test_ext(1).execute_with(|| {
        // Make account
        let hotkey0 = U256::from(1);
        let coldkey0 = U256::from(3);

        // Add balance
        SubtensorModule::add_balance_to_coldkey_account(&coldkey0, 100000);

        // Register the neuron to a new network
        let netuid = NetUid::from(1);
        add_network(netuid, 1, 0);
        register_ok_neuron(netuid, hotkey0, coldkey0, 124124);

        // Coldkey / hotkey 0 become delegates with 9% take
        Delegates::<Test>::insert(hotkey0, SubtensorModule::get_min_delegate_take() + 1);
        assert_eq!(
            SubtensorModule::get_hotkey_take(&hotkey0),
            SubtensorModule::get_min_delegate_take() + 1
        );

        // Decrease take
        assert_ok!(SubtensorModule::do_decrease_take(
            RuntimeOrigin::signed(coldkey0),
            hotkey0,
            SubtensorModule::get_min_delegate_take()
        )); // Verify decrease
        assert_eq!(
            SubtensorModule::get_hotkey_take(&hotkey0),
            SubtensorModule::get_min_delegate_take()
        );

        // Increase take immediately after
        assert_eq!(
            SubtensorModule::do_increase_take(
                RuntimeOrigin::signed(coldkey0),
                hotkey0,
                SubtensorModule::get_min_delegate_take() + 1
            ),
            Err(Error::<Test>::DelegateTxRateLimitExceeded.into())
        ); // Verify no change
        assert_eq!(
            SubtensorModule::get_hotkey_take(&hotkey0),
            SubtensorModule::get_min_delegate_take()
        );

        step_block(1 + InitialTxDelegateTakeRateLimit::get() as u16);

        // Can increase after waiting
        assert_ok!(SubtensorModule::do_increase_take(
            RuntimeOrigin::signed(coldkey0),
            hotkey0,
            SubtensorModule::get_min_delegate_take() + 1
        )); // Verify increase
        assert_eq!(
            SubtensorModule::get_hotkey_take(&hotkey0),
            SubtensorModule::get_min_delegate_take() + 1
        );
    });
}

// cargo test --package pallet-subtensor --lib -- tests::staking::test_get_total_delegated_stake_after_unstaking --exact --show-output
#[test]
fn test_get_total_delegated_stake_after_unstaking() {
    new_test_ext(1).execute_with(|| {
        let subnet_owner_coldkey = U256::from(1001);
        let subnet_owner_hotkey = U256::from(1002);
        let delegate_coldkey = U256::from(1);
        let delegate_hotkey = U256::from(2);
        let delegator = U256::from(3);
        let initial_stake = DefaultMinStake::<Test>::get() * 10;
        let existential_deposit = ExistentialDeposit::get();
        let netuid = add_dynamic_network(&subnet_owner_hotkey, &subnet_owner_coldkey);

        register_ok_neuron(netuid, delegate_hotkey, delegate_coldkey, 0);

        // Add balance to delegator
        SubtensorModule::add_balance_to_coldkey_account(&delegator, initial_stake);

        // Delegate stake
        let (_, fee) = mock::swap_tao_to_alpha(netuid, initial_stake);
        assert_ok!(SubtensorModule::add_stake(
            RuntimeOrigin::signed(delegator),
            delegate_hotkey,
            netuid,
            initial_stake
        ));

        // Check initial delegated stake
        assert_abs_diff_eq!(
            SubtensorModule::get_total_stake_for_coldkey(&delegator),
            initial_stake - existential_deposit - fee,
            epsilon = initial_stake / 100,
        );
        assert_abs_diff_eq!(
            SubtensorModule::get_total_stake_for_hotkey(&delegate_hotkey),
            initial_stake - existential_deposit - fee,
            epsilon = initial_stake / 100,
        );
        let delegated_alpha = SubtensorModule::get_stake_for_hotkey_and_coldkey_on_subnet(
            &delegate_hotkey,
            &delegator,
            netuid,
        );
        remove_stake_rate_limit_for_tests(&delegator, &delegate_hotkey, netuid);
        // Unstake part of the delegation
        let unstake_amount_alpha = delegated_alpha / 2;
        remove_stake_rate_limit_for_tests(&delegate_hotkey, &delegator, netuid);
        assert_ok!(SubtensorModule::remove_stake(
            RuntimeOrigin::signed(delegator),
            delegate_hotkey,
            netuid,
<<<<<<< HEAD
            unstake_amount.into()
=======
            unstake_amount_alpha
>>>>>>> c545a78f
        ));
        let current_price =
            <Test as pallet::Config>::SwapInterface::current_alpha_price(netuid.into());

        // Calculate the expected delegated stake
        let unstake_amount =
            (current_price * U96F32::from_num(unstake_amount_alpha)).to_num::<u64>();
        let expected_delegated_stake = initial_stake - unstake_amount - existential_deposit - fee;

        // Debug prints
        log::debug!("Initial stake: {}", initial_stake);
        log::debug!("Unstake amount: {}", unstake_amount);
        log::debug!("Existential deposit: {}", existential_deposit);
        log::debug!("Expected delegated stake: {}", expected_delegated_stake);
        log::debug!(
            "Actual delegated stake: {}",
            SubtensorModule::get_total_stake_for_coldkey(&delegate_coldkey)
        );

        // Check the total delegated stake after unstaking
        assert_abs_diff_eq!(
            SubtensorModule::get_total_stake_for_coldkey(&delegator),
            expected_delegated_stake,
            epsilon = expected_delegated_stake / 1000,
        );
        assert_abs_diff_eq!(
            SubtensorModule::get_total_stake_for_hotkey(&delegate_hotkey),
            expected_delegated_stake,
            epsilon = expected_delegated_stake / 1000,
        );
    });
}

#[test]
fn test_get_total_delegated_stake_no_delegations() {
    new_test_ext(1).execute_with(|| {
        let delegate = U256::from(1);
        let coldkey = U256::from(2);
        let netuid = NetUid::from(1u16);

        add_network(netuid, 1, 0);
        register_ok_neuron(netuid, delegate, coldkey, 0);

        // Check that there's no delegated stake
        assert_eq!(SubtensorModule::get_total_stake_for_coldkey(&delegate), 0);
    });
}

#[test]
fn test_get_total_delegated_stake_single_delegator() {
    new_test_ext(1).execute_with(|| {
        let subnet_owner_coldkey = U256::from(1001);
        let subnet_owner_hotkey = U256::from(1002);
        let delegate_coldkey = U256::from(1);
        let delegate_hotkey = U256::from(2);
        let delegator = U256::from(3);
        let stake_amount = DefaultMinStake::<Test>::get() * 10 - 1;
        let existential_deposit = ExistentialDeposit::get();
        let netuid = add_dynamic_network(&subnet_owner_hotkey, &subnet_owner_coldkey);

        register_ok_neuron(netuid, delegate_hotkey, delegate_coldkey, 0);

        // Add stake from delegator
        SubtensorModule::add_balance_to_coldkey_account(&delegator, stake_amount);

        let (_, fee) = mock::swap_tao_to_alpha(netuid, stake_amount);

        assert_ok!(SubtensorModule::add_stake(
            RuntimeOrigin::signed(delegator),
            delegate_hotkey,
            netuid,
            stake_amount
        ));

        // Debug prints
        log::debug!("Delegate coldkey: {:?}", delegate_coldkey);
        log::debug!("Delegate hotkey: {:?}", delegate_hotkey);
        log::debug!("Delegator: {:?}", delegator);
        log::debug!("Stake amount: {}", stake_amount);
        log::debug!("Existential deposit: {}", existential_deposit);
        log::debug!(
            "Total stake for hotkey: {}",
            SubtensorModule::get_total_stake_for_hotkey(&delegate_hotkey)
        );
        log::debug!(
            "Delegated stake for coldkey: {}",
            SubtensorModule::get_total_stake_for_coldkey(&delegate_coldkey)
        );

        // Calculate expected delegated stake
        let expected_delegated_stake = stake_amount - existential_deposit - fee;
        let actual_delegated_stake = SubtensorModule::get_total_stake_for_hotkey(&delegate_hotkey);
        let actual_delegator_stake = SubtensorModule::get_total_stake_for_coldkey(&delegator);

        assert_abs_diff_eq!(
            actual_delegated_stake,
            expected_delegated_stake,
            epsilon = expected_delegated_stake / 100,
        );
        assert_abs_diff_eq!(
            actual_delegator_stake,
            expected_delegated_stake,
            epsilon = expected_delegated_stake / 100,
        );
    });
}

#[test]
fn test_get_alpha_share_stake_multiple_delegators() {
    new_test_ext(1).execute_with(|| {
        let subnet_owner_coldkey = U256::from(1001);
        let subnet_owner_hotkey = U256::from(1002);
        let hotkey1 = U256::from(2);
        let hotkey2 = U256::from(20);
        let coldkey1 = U256::from(3);
        let coldkey2 = U256::from(4);
        let existential_deposit = 2;
        let stake1 = DefaultMinStake::<Test>::get() * 10;
        let stake2 = DefaultMinStake::<Test>::get() * 10 - 1;

        let netuid = add_dynamic_network(&subnet_owner_hotkey, &subnet_owner_coldkey);
        register_ok_neuron(netuid, hotkey1, coldkey1, 0);
        register_ok_neuron(netuid, hotkey2, coldkey2, 0);

        // Add stake from delegator1
        SubtensorModule::add_balance_to_coldkey_account(&coldkey1, stake1 + existential_deposit);
        assert_ok!(SubtensorModule::add_stake(
            RuntimeOrigin::signed(coldkey1),
            hotkey1,
            netuid,
            stake1
        ));

        // Add stake from delegator2
        SubtensorModule::add_balance_to_coldkey_account(&coldkey2, stake2 + existential_deposit);
        assert_ok!(SubtensorModule::add_stake(
            RuntimeOrigin::signed(coldkey2),
            hotkey2,
            netuid,
            stake2
        ));

        // Calculate expected total delegated stake
        let alpha1 = SubtensorModule::get_stake_for_hotkey_and_coldkey_on_subnet(
            &hotkey1, &coldkey1, netuid,
        );
        let alpha2 = SubtensorModule::get_stake_for_hotkey_and_coldkey_on_subnet(
            &hotkey2, &coldkey2, netuid,
        );
        let expected_total_stake = alpha1 + alpha2;
        let actual_total_stake = SubtensorModule::get_alpha_share_pool(hotkey1, netuid)
            .get_value(&coldkey1)
            + SubtensorModule::get_alpha_share_pool(hotkey2, netuid).get_value(&coldkey2);

        // Total subnet stake should match the sum of delegators' stakes minus existential deposits.
        assert_abs_diff_eq!(
            actual_total_stake,
            expected_total_stake,
            epsilon = expected_total_stake / 1000
        );
    });
}

#[test]
fn test_get_total_delegated_stake_exclude_owner_stake() {
    new_test_ext(1).execute_with(|| {
        let delegate_coldkey = U256::from(1);
        let delegate_hotkey = U256::from(2);
        let delegator = U256::from(3);
        let owner_stake = DefaultMinStake::<Test>::get() * 10;
        let delegator_stake = DefaultMinStake::<Test>::get() * 10 - 1;

        let netuid = add_dynamic_network(&delegate_hotkey, &delegate_coldkey);

        // Add owner stake
        SubtensorModule::add_balance_to_coldkey_account(&delegate_coldkey, owner_stake);
        assert_ok!(SubtensorModule::add_stake(
            RuntimeOrigin::signed(delegate_coldkey),
            delegate_hotkey,
            netuid,
            owner_stake
        ));

        // Add delegator stake
        SubtensorModule::add_balance_to_coldkey_account(&delegator, delegator_stake);
        let (_, fee) = mock::swap_tao_to_alpha(netuid, delegator_stake);
        assert_ok!(SubtensorModule::add_stake(
            RuntimeOrigin::signed(delegator),
            delegate_hotkey,
            netuid,
            delegator_stake
        ));

        // Check the total delegated stake (should exclude owner's stake)
        let expected_delegated_stake = delegator_stake - fee;
        let actual_delegated_stake =
            SubtensorModule::get_total_stake_for_coldkey(&delegate_coldkey);

        assert_abs_diff_eq!(
            actual_delegated_stake,
            expected_delegated_stake,
            epsilon = expected_delegated_stake / 100
        );
    });
}

/// Test that emission is distributed correctly between one validator, one
/// vali-miner, and one miner
#[test]
fn test_mining_emission_distribution_validator_valiminer_miner() {
    new_test_ext(1).execute_with(|| {
        let validator_coldkey = U256::from(1);
        let validator_hotkey = U256::from(2);
        let validator_miner_coldkey = U256::from(3);
        let validator_miner_hotkey = U256::from(4);
        let miner_coldkey = U256::from(5);
        let miner_hotkey = U256::from(6);
        let netuid = NetUid::from(1);
        let subnet_tempo = 10;
        let stake = 100_000_000_000;

        // Add network, register hotkeys, and setup network parameters
        add_network(netuid, subnet_tempo, 0);
        register_ok_neuron(netuid, validator_hotkey, validator_coldkey, 0);
        register_ok_neuron(netuid, validator_miner_hotkey, validator_miner_coldkey, 1);
        register_ok_neuron(netuid, miner_hotkey, miner_coldkey, 2);
        SubtensorModule::add_balance_to_coldkey_account(
            &validator_coldkey,
            stake + ExistentialDeposit::get(),
        );
        SubtensorModule::add_balance_to_coldkey_account(
            &validator_miner_coldkey,
            stake + ExistentialDeposit::get(),
        );
        SubtensorModule::add_balance_to_coldkey_account(
            &miner_coldkey,
            stake + ExistentialDeposit::get(),
        );
        SubtensorModule::set_weights_set_rate_limit(netuid, 0);
        step_block(subnet_tempo);
        SubnetOwnerCut::<Test>::set(0);
        // There are two validators and three neurons
        MaxAllowedUids::<Test>::set(netuid, 3);
        SubtensorModule::set_max_allowed_validators(netuid, 2);

        // Setup stakes:
        //   Stake from validator
        //   Stake from valiminer
        assert_ok!(SubtensorModule::add_stake(
            RuntimeOrigin::signed(validator_coldkey),
            validator_hotkey,
            netuid,
            stake
        ));
        assert_ok!(SubtensorModule::add_stake(
            RuntimeOrigin::signed(validator_miner_coldkey),
            validator_miner_hotkey,
            netuid,
            stake
        ));

        // Setup YUMA so that it creates emissions
        Weights::<Test>::insert(netuid, 0, vec![(1, 0xFFFF)]);
        Weights::<Test>::insert(netuid, 1, vec![(2, 0xFFFF)]);
        BlockAtRegistration::<Test>::set(netuid, 0, 1);
        BlockAtRegistration::<Test>::set(netuid, 1, 1);
        BlockAtRegistration::<Test>::set(netuid, 2, 1);
        LastUpdate::<Test>::set(netuid, vec![2, 2, 2]);
        Kappa::<Test>::set(netuid, u16::MAX / 5);
        ActivityCutoff::<Test>::set(netuid, u16::MAX); // makes all stake active
        ValidatorPermit::<Test>::insert(netuid, vec![true, true, false]);

        // Run run_coinbase until emissions are drained
        let validator_stake_before =
            SubtensorModule::get_total_stake_for_coldkey(&validator_coldkey);
        let valiminer_stake_before =
            SubtensorModule::get_total_stake_for_coldkey(&validator_miner_coldkey);
        let miner_stake_before = SubtensorModule::get_total_stake_for_coldkey(&miner_coldkey);

        step_block(subnet_tempo);

        // Verify how emission is split between keys
        //   - Owner cut is zero => 50% goes to miners and 50% goes to validators
        //   - Validator gets 25% because there are two validators
        //   - Valiminer gets 25% as a validator and 25% as miner
        //   - Miner gets 25% as miner
        let validator_emission = SubtensorModule::get_total_stake_for_coldkey(&validator_coldkey)
            - validator_stake_before;
        let valiminer_emission =
            SubtensorModule::get_total_stake_for_coldkey(&validator_miner_coldkey)
                - valiminer_stake_before;
        let miner_emission =
            SubtensorModule::get_total_stake_for_coldkey(&miner_coldkey) - miner_stake_before;
        let total_emission = validator_emission + valiminer_emission + miner_emission;

        assert_abs_diff_eq!(validator_emission, total_emission / 4, epsilon = 10);
        assert_abs_diff_eq!(valiminer_emission, total_emission / 2, epsilon = 10);
        assert_abs_diff_eq!(miner_emission, total_emission / 4, epsilon = 10);
    });
}

// Verify staking too low amount is impossible
#[test]
fn test_staking_too_little_fails() {
    new_test_ext(1).execute_with(|| {
        let hotkey_account_id = U256::from(533453);
        let coldkey_account_id = U256::from(55453);
        let amount = 10_000;

        //add network
        let netuid = add_dynamic_network(&hotkey_account_id, &coldkey_account_id);

        // Give it some $$$ in his coldkey balance
        SubtensorModule::add_balance_to_coldkey_account(&coldkey_account_id, amount);

        // Coldkey / hotkey 0 decreases take to 5%. This should fail as the minimum take is 9%
        assert_err!(
            SubtensorModule::add_stake(
                RuntimeOrigin::signed(coldkey_account_id),
                hotkey_account_id,
                netuid,
                1
            ),
            Error::<Test>::AmountTooLow
        );
    });
}

// cargo test --package pallet-subtensor --lib -- tests::staking::test_add_stake_fee_goes_to_subnet_tao --exact --show-output --nocapture
#[ignore = "fee now goes to liquidity provider"]
#[test]
fn test_add_stake_fee_goes_to_subnet_tao() {
    new_test_ext(1).execute_with(|| {
        let subnet_owner_coldkey = U256::from(1001);
        let subnet_owner_hotkey = U256::from(1002);
        let hotkey = U256::from(2);
        let coldkey = U256::from(3);
        let existential_deposit = ExistentialDeposit::get();
        let tao_to_stake = DefaultMinStake::<Test>::get() * 10;
        let fee: u64 = 0; // FIXME: DefaultStakingFee is deprecated

        let netuid = add_dynamic_network(&subnet_owner_hotkey, &subnet_owner_coldkey);
        SubtensorModule::create_account_if_non_existent(&coldkey, &hotkey);
        let subnet_tao_before = SubnetTAO::<Test>::get(netuid);

        // Add stake
        SubtensorModule::add_balance_to_coldkey_account(&coldkey, tao_to_stake);
        assert_ok!(SubtensorModule::add_stake(
            RuntimeOrigin::signed(coldkey),
            hotkey,
            netuid,
            tao_to_stake
        ));

        // Calculate expected stake
        let expected_alpha = AlphaCurrency::from(tao_to_stake - existential_deposit - fee);
        let actual_alpha =
            SubtensorModule::get_stake_for_hotkey_and_coldkey_on_subnet(&hotkey, &coldkey, netuid);
        let subnet_tao_after = SubnetTAO::<Test>::get(netuid);

        // Total subnet stake should match the sum of delegators' stakes minus existential deposits.
        assert_abs_diff_eq!(
            actual_alpha,
            expected_alpha,
            epsilon = expected_alpha / 1000.into()
        );

        // Subnet TAO should have increased by the full tao_to_stake amount
        assert_abs_diff_eq!(
            subnet_tao_before + tao_to_stake,
            subnet_tao_after,
            epsilon = 10
        );
    });
}

// cargo test --package pallet-subtensor --lib -- tests::staking::test_remove_stake_fee_goes_to_subnet_tao --exact --show-output --nocapture
#[ignore = "fees no go to liquidity providers"]
#[test]
fn test_remove_stake_fee_goes_to_subnet_tao() {
    new_test_ext(1).execute_with(|| {
        let subnet_owner_coldkey = U256::from(1001);
        let subnet_owner_hotkey = U256::from(1002);
        let hotkey = U256::from(2);
        let coldkey = U256::from(3);
        let tao_to_stake = DefaultMinStake::<Test>::get() * 10;

        let netuid = add_dynamic_network(&subnet_owner_hotkey, &subnet_owner_coldkey);
        SubtensorModule::create_account_if_non_existent(&coldkey, &hotkey);
        let subnet_tao_before = SubnetTAO::<Test>::get(netuid);

        // Add stake
        SubtensorModule::add_balance_to_coldkey_account(&coldkey, tao_to_stake);
        assert_ok!(SubtensorModule::add_stake(
            RuntimeOrigin::signed(coldkey),
            hotkey,
            netuid,
            tao_to_stake
        ));

        // Remove all stake
        let alpha_to_unstake =
            SubtensorModule::get_stake_for_hotkey_and_coldkey_on_subnet(&hotkey, &coldkey, netuid);
        assert_ok!(SubtensorModule::remove_stake(
            RuntimeOrigin::signed(coldkey),
            hotkey,
            netuid,
            alpha_to_unstake
        ));
        let subnet_tao_after = SubnetTAO::<Test>::get(netuid);

        // Subnet TAO should have increased by 2x fee as a result of staking + unstaking
        assert_abs_diff_eq!(
            subnet_tao_before,
            subnet_tao_after,
            epsilon = alpha_to_unstake.to_u64() / 1000
        );

        // User balance should decrease by 2x fee as a result of staking + unstaking
        let balance_after = SubtensorModule::get_coldkey_balance(&coldkey);
        assert_abs_diff_eq!(balance_after, tao_to_stake, epsilon = tao_to_stake / 1000);
    });
}

// cargo test --package pallet-subtensor --lib -- tests::staking::test_remove_stake_fee_realistic_values --exact --show-output --nocapture
#[ignore = "fees are now calculated on the SwapInterface side"]
#[test]
fn test_remove_stake_fee_realistic_values() {
    new_test_ext(1).execute_with(|| {
        let subnet_owner_coldkey = U256::from(1001);
        let subnet_owner_hotkey = U256::from(1002);
        let hotkey = U256::from(2);
        let coldkey = U256::from(3);
        let alpha_to_unstake = AlphaCurrency::from(111_180_000_000);
        let alpha_divs = AlphaCurrency::from(2_816_190);

        let netuid = add_dynamic_network(&subnet_owner_hotkey, &subnet_owner_coldkey);
        SubtensorModule::create_account_if_non_existent(&coldkey, &hotkey);

        // Mock a realistic scenario:
        //   Subnet 1 has 3896 TAO and 128_011 Alpha in reserves, which
        //   makes its price ~0.03.
        //   A hotkey has 111 Alpha stake and is unstaking all Alpha.
        //   Alpha dividends of this hotkey are ~0.0028
        //   This makes fee be equal ~0.0028 Alpha ~= 84000 rao
        let tao_reserve = 3_896_056_559_708_u64;
        let alpha_in = 128_011_331_299_964_u64;
        mock::setup_reserves(netuid, tao_reserve, alpha_in.into());
        AlphaDividendsPerSubnet::<Test>::insert(netuid, hotkey, alpha_divs);
        TotalHotkeyAlphaLastEpoch::<Test>::insert(hotkey, netuid, alpha_to_unstake);

        // Add stake first time to init TotalHotkeyAlpha
        SubtensorModule::increase_stake_for_hotkey_and_coldkey_on_subnet(
            &hotkey,
            &coldkey,
            netuid,
            alpha_to_unstake,
        );

        // Remove stake to measure fee
        let balance_before = SubtensorModule::get_coldkey_balance(&coldkey);
        let (expected_tao, expected_fee) = mock::swap_alpha_to_tao(netuid, alpha_to_unstake);

        assert_ok!(SubtensorModule::remove_stake(
            RuntimeOrigin::signed(coldkey),
            hotkey,
            netuid,
            alpha_to_unstake
        ));

        // Calculate expected fee
        let balance_after = SubtensorModule::get_coldkey_balance(&coldkey);
        // FIXME since fee is calculated by SwapInterface and the values here are after fees, the
        // actual_fee is 0. but it's left here to discuss in review
        let actual_fee = expected_tao - (balance_after - balance_before);
        log::info!("Actual fee: {:?}", actual_fee);

        assert_abs_diff_eq!(actual_fee, expected_fee, epsilon = expected_fee / 1000);
    });
}

#[test]
fn test_stake_below_min_validate() {
    new_test_ext(0).execute_with(|| {
        let subnet_owner_coldkey = U256::from(1001);
        let subnet_owner_hotkey = U256::from(1002);
        let hotkey = U256::from(2);
        let coldkey = U256::from(3);
        let netuid = add_dynamic_network(&subnet_owner_hotkey, &subnet_owner_coldkey);
        let amount_staked = {
            let defaulte_stake = DefaultMinStake::<Test>::get();
            let fee =
                <Test as Config>::SwapInterface::approx_fee_amount(netuid.into(), defaulte_stake);
            let min_valid_stake = defaulte_stake + fee;

            min_valid_stake - 1
        };

        SubtensorModule::create_account_if_non_existent(&coldkey, &hotkey);
        SubtensorModule::add_balance_to_coldkey_account(&coldkey, amount_staked);

        // Add stake call
        let call = RuntimeCall::SubtensorModule(SubtensorCall::add_stake {
            hotkey,
            netuid,
            amount_staked,
        });

        let info: DispatchInfo =
            DispatchInfoOf::<<Test as frame_system::Config>::RuntimeCall>::default();

        let extension = SubtensorTransactionExtension::<Test>::new();
        // Submit to the signed extension validate function
        let result_no_stake = extension.validate(
            RawOrigin::Signed(coldkey).into(),
            &call.clone(),
            &info,
            10,
            (),
            &TxBaseImplication(()),
            TransactionSource::External,
        );

        // Should fail due to insufficient stake
        assert_eq!(
            result_no_stake.unwrap_err(),
            CustomTransactionError::StakeAmountTooLow.into()
        );

        // Increase the stake to be equal to the minimum, but leave the balance low
        let amount_staked = {
            let min_stake = DefaultMinStake::<Test>::get();
            let fee = <Test as Config>::SwapInterface::approx_fee_amount(netuid.into(), min_stake);

            min_stake + fee * 2
        };
        let call_2 = RuntimeCall::SubtensorModule(SubtensorCall::add_stake {
            hotkey,
            netuid,
            amount_staked,
        });

        // Submit to the signed extension validate function
        let result_low_balance = extension.validate(
            RawOrigin::Signed(coldkey).into(),
            &call_2.clone(),
            &info,
            10,
            (),
            &TxBaseImplication(()),
            TransactionSource::External,
        );

        // Still doesn't pass, but with a different reason (balance too low)
        assert_eq!(
            result_low_balance.unwrap_err(),
            CustomTransactionError::BalanceTooLow.into()
        );

        // Increase the coldkey balance
        SubtensorModule::add_balance_to_coldkey_account(&coldkey, amount_staked);

        // Submit to the signed extension validate function
        let result_min_stake = extension.validate(
            RawOrigin::Signed(coldkey).into(),
            &call_2.clone(),
            &info,
            10,
            (),
            &TxBaseImplication(()),
            TransactionSource::External,
        );

        // Now the call passes
        assert_ok!(result_min_stake);
    });
}

#[test]
fn test_stake_below_min_can_unstake() {
    new_test_ext(0).execute_with(|| {
        let subnet_owner_coldkey = U256::from(1001);
        let subnet_owner_hotkey = U256::from(1002);
        let hotkey = U256::from(2);
        let coldkey = U256::from(3);
        let netuid = add_dynamic_network(&subnet_owner_hotkey, &subnet_owner_coldkey);
        let amount_staked = {
            let defaulte_stake = DefaultMinStake::<Test>::get();
            let fee =
                <Test as Config>::SwapInterface::approx_fee_amount(netuid.into(), defaulte_stake);
            let min_valid_stake = defaulte_stake + fee;

            min_valid_stake - 1
        };

        SubtensorModule::create_account_if_non_existent(&coldkey, &hotkey);
        SubtensorModule::add_balance_to_coldkey_account(&coldkey, amount_staked);

        // Add stake call
        let call = RuntimeCall::SubtensorModule(SubtensorCall::add_stake {
            hotkey,
            netuid,
            amount_staked,
        });

        let info: DispatchInfo =
            DispatchInfoOf::<<Test as frame_system::Config>::RuntimeCall>::default();

        let extension = SubtensorTransactionExtension::<Test>::new();
        // Submit to the signed extension validate function
        let result_no_stake = extension.validate(
            RawOrigin::Signed(coldkey).into(),
            &call.clone(),
            &info,
            10,
            (),
            &TxBaseImplication(()),
            TransactionSource::External,
        );

        // Should fail due to insufficient stake
        assert_eq!(
            result_no_stake.unwrap_err(),
            CustomTransactionError::StakeAmountTooLow.into()
        );

        // Increase the stake to be equal to the minimum, but leave the balance low
        let amount_staked = {
            let min_stake = DefaultMinStake::<Test>::get();
            let fee = <Test as Config>::SwapInterface::approx_fee_amount(netuid.into(), min_stake);

            min_stake + fee * 2
        };
        let call_2 = RuntimeCall::SubtensorModule(SubtensorCall::add_stake {
            hotkey,
            netuid,
            amount_staked,
        });

        // Submit to the signed extension validate function
        let result_low_balance = extension.validate(
            RawOrigin::Signed(coldkey).into(),
            &call_2.clone(),
            &info,
            10,
            (),
            &TxBaseImplication(()),
            TransactionSource::External,
        );

        // Still doesn't pass, but with a different reason (balance too low)
        assert_eq!(
            result_low_balance.unwrap_err(),
            CustomTransactionError::BalanceTooLow.into()
        );

        // Increase the coldkey balance
        SubtensorModule::add_balance_to_coldkey_account(&coldkey, amount_staked);

        // Submit to the signed extension validate function
        let result_min_stake = extension.validate(
            RawOrigin::Signed(coldkey).into(),
            &call_2.clone(),
            &info,
            10,
            (),
            &TxBaseImplication(()),
            TransactionSource::External,
        );

        // Now the call passes
        assert_ok!(result_min_stake);
    });
}

// cargo test --package pallet-subtensor --lib -- tests::staking::test_add_stake_limit_validate --exact --show-output
#[test]
fn test_add_stake_limit_validate() {
    // Testing the signed extension validate function
    // correctly filters the `add_stake` transaction.

    new_test_ext(0).execute_with(|| {
        let hotkey = U256::from(533453);
        let coldkey = U256::from(55453);
        let amount = 900_000_000_000;

        // add network
        let netuid = add_dynamic_network(&hotkey, &coldkey);

        // Force-set alpha in and tao reserve to make price equal 1.5
        let tao_reserve = 150_000_000_000_u64;
        let alpha_in = AlphaCurrency::from(100_000_000_000);
        SubnetTAO::<Test>::insert(netuid, tao_reserve);
        SubnetAlphaIn::<Test>::insert(netuid, alpha_in);
        let current_price =
            <Test as pallet::Config>::SwapInterface::current_alpha_price(netuid.into());
        assert_eq!(current_price, U96F32::from_num(1.5));

        // Give it some $$$ in his coldkey balance
        SubtensorModule::add_balance_to_coldkey_account(&coldkey, amount);

        // Setup limit price so that it doesn't peak above 4x of current price
        // The amount that can be executed at this price is 450 TAO only
        let limit_price = 6_000_000_000;

        // Add stake limit call
        let call = RuntimeCall::SubtensorModule(SubtensorCall::add_stake_limit {
            hotkey,
            netuid,
            amount_staked: amount,
            limit_price,
            allow_partial: false,
        });

        let info: DispatchInfo =
            DispatchInfoOf::<<Test as frame_system::Config>::RuntimeCall>::default();

        let extension = SubtensorTransactionExtension::<Test>::new();
        // Submit to the signed extension validate function
        let result_no_stake = extension.validate(
            RawOrigin::Signed(coldkey).into(),
            &call.clone(),
            &info,
            10,
            (),
            &TxBaseImplication(()),
            TransactionSource::External,
        );

        // Should fail due to slippage
        assert_eq!(
            result_no_stake.unwrap_err(),
            CustomTransactionError::SlippageTooHigh.into()
        );
    });
}

// cargo test --package pallet-subtensor --lib -- tests::staking::test_remove_stake_limit_validate --exact --show-output
#[test]
fn test_remove_stake_limit_validate() {
    // Testing the signed extension validate function
    // correctly filters the `add_stake` transaction.

    new_test_ext(0).execute_with(|| {
        let hotkey = U256::from(533453);
        let coldkey = U256::from(55453);
        let stake_amount = 300_000_000_000;
        let unstake_amount = AlphaCurrency::from(150_000_000_000);

        // add network
        let netuid = add_dynamic_network(&hotkey, &coldkey);

        // Give the neuron some stake to remove
        SubtensorModule::increase_stake_for_hotkey_and_coldkey_on_subnet(
            &hotkey,
            &coldkey,
            netuid,
            stake_amount.into(),
        );

        // Forse-set alpha in and tao reserve to make price equal 1.5
        let tao_reserve = 150_000_000_000_u64;
        let alpha_in = AlphaCurrency::from(100_000_000_000);
        SubnetTAO::<Test>::insert(netuid, tao_reserve);
        SubnetAlphaIn::<Test>::insert(netuid, alpha_in);
        let current_price =
            <Test as pallet::Config>::SwapInterface::current_alpha_price(netuid.into());
        assert_eq!(current_price, U96F32::from_num(1.5));

        // Setup limit price so that it doesn't drop by more than 10% from current price
        let limit_price = 1_350_000_000;

        // Remove stake limit call
        let call = RuntimeCall::SubtensorModule(SubtensorCall::remove_stake_limit {
            hotkey,
            netuid,
            amount_unstaked: unstake_amount,
            limit_price,
            allow_partial: false,
        });

        let info: DispatchInfo =
            DispatchInfoOf::<<Test as frame_system::Config>::RuntimeCall>::default();

        let extension = SubtensorTransactionExtension::<Test>::new();
        // Submit to the signed extension validate function
        let result_no_stake = extension.validate(
            RawOrigin::Signed(coldkey).into(),
            &call.clone(),
            &info,
            10,
            (),
            &TxBaseImplication(()),
            TransactionSource::External,
        );

        // Should fail due to slippage
        assert_eq!(
            result_no_stake.unwrap_err(),
            CustomTransactionError::SlippageTooHigh.into()
        );
    });
}

#[test]
fn test_stake_overflow() {
    new_test_ext(1).execute_with(|| {
        let subnet_owner_coldkey = U256::from(1001);
        let subnet_owner_hotkey = U256::from(1002);
        let coldkey_account_id = U256::from(435445);
        let hotkey_account_id = U256::from(54544);
        let netuid = add_dynamic_network(&subnet_owner_hotkey, &subnet_owner_coldkey);
        let amount = 21_000_000_000_000_000; // Max TAO supply
        register_ok_neuron(netuid, hotkey_account_id, coldkey_account_id, 192213123);

        // Give it some $$$ in his coldkey balance
        SubtensorModule::add_balance_to_coldkey_account(&coldkey_account_id, amount);

        // Setup liquidity with 21M TAO values
        mock::setup_reserves(netuid, amount, amount.into());

        // Stake and check if the result is ok
        let (expected_alpha, _) = mock::swap_tao_to_alpha(netuid, amount);
        assert_ok!(SubtensorModule::add_stake(
            RuntimeOrigin::signed(coldkey_account_id),
            hotkey_account_id,
            netuid,
            amount
        ));

        // Check if stake has increased properly
        assert_eq!(
            SubtensorModule::get_stake_for_hotkey_on_subnet(&hotkey_account_id, netuid),
            expected_alpha
        );

        // Check if total stake has increased accordingly.
        assert_abs_diff_eq!(
            SubtensorModule::get_total_stake(),
            amount + SubtensorModule::get_network_min_lock(),
            epsilon = 1
        );
    });
}

#[test]
fn test_stake_low_liquidity_validate() {
    // Testing the signed extension validate function
    // correctly filters the `add_stake` transaction.

    new_test_ext(0).execute_with(|| {
        let subnet_owner_coldkey = U256::from(1001);
        let subnet_owner_hotkey = U256::from(1002);
        let hotkey = U256::from(2);
        let coldkey = U256::from(3);
        let amount_staked = DefaultMinStake::<Test>::get() * 10;

        let netuid = add_dynamic_network(&subnet_owner_hotkey, &subnet_owner_coldkey);
        SubtensorModule::create_account_if_non_existent(&coldkey, &hotkey);
        SubtensorModule::add_balance_to_coldkey_account(&coldkey, amount_staked);

        // Set the liquidity at lowest possible value so that all staking requests fail

        let reserve = u64::from(mock::SwapMinimumReserve::get()) - 1;
        mock::setup_reserves(netuid, reserve, reserve.into());

        // Add stake call
        let call = RuntimeCall::SubtensorModule(SubtensorCall::add_stake {
            hotkey,
            netuid,
            amount_staked,
        });

        let info = DispatchInfoOf::<<Test as frame_system::Config>::RuntimeCall>::default();

        let extension = SubtensorTransactionExtension::<Test>::new();
        // Submit to the signed extension validate function
        let result_no_stake = extension.validate(
            RawOrigin::Signed(coldkey).into(),
            &call.clone(),
            &info,
            10,
            (),
            &TxBaseImplication(()),
            TransactionSource::External,
        );

        // Should fail due to insufficient stake
        assert_eq!(
            result_no_stake.unwrap_err(),
            CustomTransactionError::InsufficientLiquidity.into()
        );
    });
}

#[test]
fn test_unstake_low_liquidity_validate() {
    // Testing the signed extension validate function
    // correctly filters the `add_stake` transaction.

    new_test_ext(0).execute_with(|| {
        let subnet_owner_coldkey = U256::from(1001);
        let subnet_owner_hotkey = U256::from(1002);
        let hotkey = U256::from(2);
        let coldkey = U256::from(3);
        let amount_staked = DefaultMinStake::<Test>::get() * 10; // FIXME: DefaultStakingFee is deprecated

        let netuid = add_dynamic_network(&subnet_owner_hotkey, &subnet_owner_coldkey);
        SubtensorModule::create_account_if_non_existent(&coldkey, &hotkey);
        SubtensorModule::add_balance_to_coldkey_account(&coldkey, amount_staked);

        // Simulate stake for hotkey
        let reserve = u64::MAX / 1000;
        mock::setup_reserves(netuid, reserve, reserve.into());

        let alpha = SubtensorModule::stake_into_subnet(
            &hotkey,
            &coldkey,
            netuid,
            amount_staked,
            <Test as Config>::SwapInterface::max_price(),
            false,
        )
        .unwrap();

        // Set the liquidity at lowest possible value so that all staking requests fail
        let reserve = u64::from(mock::SwapMinimumReserve::get()) - 1;
        mock::setup_reserves(netuid, reserve, reserve.into());

        // Remove stake call
        let call = RuntimeCall::SubtensorModule(SubtensorCall::remove_stake {
            hotkey,
            netuid,
            amount_unstaked: alpha,
        });

        let info = DispatchInfoOf::<<Test as frame_system::Config>::RuntimeCall>::default();

        let extension = SubtensorTransactionExtension::<Test>::new();
        // Submit to the signed extension validate function
        let result_no_stake = extension.validate(
            RawOrigin::Signed(coldkey).into(),
            &call.clone(),
            &info,
            10,
            (),
            &TxBaseImplication(()),
            TransactionSource::External,
        );

        // Should fail due to insufficient stake
        assert_eq!(
            result_no_stake.unwrap_err(),
            CustomTransactionError::InsufficientLiquidity.into()
        );
    });
}

#[test]
fn test_unstake_all_validate() {
    // Testing the signed extension validate function
    // correctly filters the `unstake_all` transaction.

    new_test_ext(0).execute_with(|| {
        let subnet_owner_coldkey = U256::from(1001);
        let subnet_owner_hotkey = U256::from(1002);
        let hotkey = U256::from(2);
        let coldkey = U256::from(3);
        let amount_staked = DefaultMinStake::<Test>::get() * 10;

        let netuid = add_dynamic_network(&subnet_owner_hotkey, &subnet_owner_coldkey);
        SubtensorModule::create_account_if_non_existent(&coldkey, &hotkey);
        SubtensorModule::add_balance_to_coldkey_account(&coldkey, amount_staked);

        // Simulate stake for hotkey
        SubnetTAO::<Test>::insert(netuid, u64::MAX / 1000);
        SubnetAlphaIn::<Test>::insert(netuid, AlphaCurrency::from(u64::MAX / 1000));
        SubtensorModule::stake_into_subnet(
            &hotkey,
            &coldkey,
            netuid,
            amount_staked,
            <Test as pallet::Config>::SwapInterface::max_price(),
            false,
        )
        .unwrap();

        // Set the liquidity at lowest possible value so that all staking requests fail
        let reserve = u64::from(mock::SwapMinimumReserve::get()) - 1;
        mock::setup_reserves(netuid, reserve, reserve.into());

        // unstake_all call
        let call = RuntimeCall::SubtensorModule(SubtensorCall::unstake_all { hotkey });

        let info: DispatchInfo =
            DispatchInfoOf::<<Test as frame_system::Config>::RuntimeCall>::default();

        let extension = SubtensorTransactionExtension::<Test>::new();
        // Submit to the signed extension validate function
        let result_no_stake = extension.validate(
            RawOrigin::Signed(coldkey).into(),
            &call.clone(),
            &info,
            10,
            (),
            &TxBaseImplication(()),
            TransactionSource::External,
        );

        // Should fail due to insufficient stake
        assert_eq!(
            result_no_stake.unwrap_err(),
            CustomTransactionError::StakeAmountTooLow.into()
        );
    });
}

#[test]
fn test_max_amount_add_root() {
    new_test_ext(0).execute_with(|| {
        // 0 price on root => max is 0
        assert_eq!(
            SubtensorModule::get_max_amount_add(NetUid::ROOT, 0),
            Err(Error::<Test>::ZeroMaxStakeAmount)
        );

        // 0.999999... price on root => max is 0
        assert_eq!(
            SubtensorModule::get_max_amount_add(NetUid::ROOT, 999_999_999),
            Err(Error::<Test>::ZeroMaxStakeAmount)
        );

        // 1.0 price on root => max is u64::MAX
        assert_eq!(
            SubtensorModule::get_max_amount_add(NetUid::ROOT, 1_000_000_000),
            Ok(u64::MAX)
        );

        // 1.000...001 price on root => max is u64::MAX
        assert_eq!(
            SubtensorModule::get_max_amount_add(NetUid::ROOT, 1_000_000_001),
            Ok(u64::MAX)
        );

        // 2.0 price on root => max is u64::MAX
        assert_eq!(
            SubtensorModule::get_max_amount_add(NetUid::ROOT, 2_000_000_000),
            Ok(u64::MAX)
        );
    });
}

#[test]
fn test_max_amount_add_stable() {
    new_test_ext(0).execute_with(|| {
        let netuid = NetUid::from(1);
        add_network(netuid, 1, 0);

        // 0 price => max is 0
        assert_eq!(
            SubtensorModule::get_max_amount_add(netuid, 0),
            Err(Error::<Test>::ZeroMaxStakeAmount)
        );

        // 0.999999... price => max is 0
        assert_eq!(
            SubtensorModule::get_max_amount_add(netuid, 999_999_999),
            Err(Error::<Test>::ZeroMaxStakeAmount)
        );

        // 1.0 price => max is u64::MAX
        assert_eq!(
            SubtensorModule::get_max_amount_add(netuid, 1_000_000_000),
            Ok(u64::MAX)
        );

        // 1.000...001 price => max is u64::MAX
        assert_eq!(
            SubtensorModule::get_max_amount_add(netuid, 1_000_000_001),
            Ok(u64::MAX)
        );

        // 2.0 price => max is u64::MAX
        assert_eq!(
            SubtensorModule::get_max_amount_add(netuid, 2_000_000_000),
            Ok(u64::MAX)
        );
    });
}

// cargo test --package pallet-subtensor --lib -- tests::staking::test_max_amount_add_dynamic --exact --show-output
#[test]
fn test_max_amount_add_dynamic() {
    // tao_in, alpha_in, limit_price, expected_max_swappable
    [
        // Zero handling (no panics)
        (
            1_000_000_000,
            1_000_000_000,
            0,
            Err(Error::<Test>::ZeroMaxStakeAmount),
        ),
        // Low bounds
        (100, 100, 1_100_000_000, Ok(4)),
        (1_000, 1_000, 1_100_000_000, Ok(48)),
        (10_000, 10_000, 1_100_000_000, Ok(489)),
        // Basic math
        (1_000_000, 1_000_000, 4_000_000_000, Ok(1_000_000)),
        (1_000_000, 1_000_000, 9_000_000_000, Ok(2_000_000)),
        (1_000_000, 1_000_000, 16_000_000_000, Ok(3_000_000)),
        (
            1_000_000_000_000,
            1_000_000_000_000,
            16_000_000_000,
            Ok(3_000_000_000_000),
        ),
        // Normal range values with edge cases
        (
            150_000_000_000,
            100_000_000_000,
            0,
            Err(Error::<Test>::ZeroMaxStakeAmount),
        ),
        (
            150_000_000_000,
            100_000_000_000,
            100_000_000,
            Err(Error::<Test>::ZeroMaxStakeAmount),
        ),
        (
            150_000_000_000,
            100_000_000_000,
            500_000_000,
            Err(Error::<Test>::ZeroMaxStakeAmount),
        ),
        (
            150_000_000_000,
            100_000_000_000,
            1_499_999_999,
            Err(Error::<Test>::ZeroMaxStakeAmount),
        ),
        (150_000_000_000, 100_000_000_000, 1_500_000_000, Ok(5)),
        (150_000_000_000, 100_000_000_000, 1_500_000_001, Ok(51)),
        (
            150_000_000_000,
            100_000_000_000,
            6_000_000_000,
            Ok(150_000_000_000),
        ),
        // Miscellaneous overflows and underflows
        (u64::MAX / 2, u64::MAX, u64::MAX, Ok(u64::MAX)),
    ]
    .into_iter()
    .for_each(|(tao_in, alpha_in, limit_price, expected_max_swappable)| {
        new_test_ext(0).execute_with(|| {
            let alpha_in = AlphaCurrency::from(alpha_in);
            let subnet_owner_coldkey = U256::from(1001);
            let subnet_owner_hotkey = U256::from(1002);
            let netuid = add_dynamic_network(&subnet_owner_hotkey, &subnet_owner_coldkey);

            // Forse-set alpha in and tao reserve to achieve relative price of subnets
            SubnetTAO::<Test>::insert(netuid, tao_in);
            SubnetAlphaIn::<Test>::insert(netuid, alpha_in);

            // Force the swap to initialize
            SubtensorModule::swap_tao_for_alpha(netuid, 0, 1_000_000_000_000).unwrap();

            if !alpha_in.is_zero() {
                let expected_price = U96F32::from_num(tao_in) / U96F32::from_num(alpha_in);
                assert_abs_diff_eq!(
                    <Test as pallet::Config>::SwapInterface::current_alpha_price(netuid.into())
                        .to_num::<f64>(),
                    expected_price.to_num::<f64>(),
                    epsilon = expected_price.to_num::<f64>() / 1_000_f64
                );
            }

            match expected_max_swappable {
                Err(e) => assert_err!(SubtensorModule::get_max_amount_add(netuid, limit_price), e),
                Ok(v) => assert_abs_diff_eq!(
                    SubtensorModule::get_max_amount_add(netuid, limit_price).unwrap(),
                    v,
                    epsilon = v / 100
                ),
            }
        });
    });
}

#[test]
fn test_max_amount_remove_root() {
    new_test_ext(0).execute_with(|| {
        // 0 price on root => max is u64::MAX
        assert_eq!(
            SubtensorModule::get_max_amount_remove(NetUid::ROOT, 0),
            Ok(AlphaCurrency::MAX)
        );

        // 0.5 price on root => max is u64::MAX
        assert_eq!(
            SubtensorModule::get_max_amount_remove(NetUid::ROOT, 500_000_000),
            Ok(AlphaCurrency::MAX)
        );

        // 0.999999... price on root => max is u64::MAX
        assert_eq!(
            SubtensorModule::get_max_amount_remove(NetUid::ROOT, 999_999_999),
            Ok(AlphaCurrency::MAX)
        );

        // 1.0 price on root => max is u64::MAX
        assert_eq!(
            SubtensorModule::get_max_amount_remove(NetUid::ROOT, 1_000_000_000),
            Ok(AlphaCurrency::MAX)
        );

        // 1.000...001 price on root => max is 0
        assert_eq!(
            SubtensorModule::get_max_amount_remove(NetUid::ROOT, 1_000_000_001),
            Err(Error::<Test>::ZeroMaxStakeAmount)
        );

        // 2.0 price on root => max is 0
        assert_eq!(
            SubtensorModule::get_max_amount_remove(NetUid::ROOT, 2_000_000_000),
            Err(Error::<Test>::ZeroMaxStakeAmount)
        );
    });
}

#[test]
fn test_max_amount_remove_stable() {
    new_test_ext(0).execute_with(|| {
        let netuid = NetUid::from(1);
        add_network(netuid, 1, 0);

        // 0 price => max is u64::MAX
        assert_eq!(
            SubtensorModule::get_max_amount_remove(netuid, 0),
            Ok(AlphaCurrency::MAX)
        );

        // 0.999999... price => max is u64::MAX
        assert_eq!(
            SubtensorModule::get_max_amount_remove(netuid, 999_999_999),
            Ok(AlphaCurrency::MAX)
        );

        // 1.0 price => max is u64::MAX
        assert_eq!(
            SubtensorModule::get_max_amount_remove(netuid, 1_000_000_000),
            Ok(AlphaCurrency::MAX)
        );

        // 1.000...001 price => max is 0
        assert_eq!(
            SubtensorModule::get_max_amount_remove(netuid, 1_000_000_001),
            Err(Error::<Test>::ZeroMaxStakeAmount)
        );

        // 2.0 price => max is 0
        assert_eq!(
            SubtensorModule::get_max_amount_remove(netuid, 2_000_000_000),
            Err(Error::<Test>::ZeroMaxStakeAmount)
        );
    });
}

// cargo test --package pallet-subtensor --lib -- tests::staking::test_max_amount_remove_dynamic --exact --show-output
#[test]
fn test_max_amount_remove_dynamic() {
    new_test_ext(0).execute_with(|| {
        let subnet_owner_coldkey = U256::from(1001);
        let subnet_owner_hotkey = U256::from(1002);
        let netuid = add_dynamic_network(&subnet_owner_hotkey, &subnet_owner_coldkey);

        // tao_in, alpha_in, limit_price, expected_max_swappable
        [
            // Zero handling (no panics)
            (
                0,
                1_000_000_000,
                100,
                Err(Error::<Test>::ZeroMaxStakeAmount),
            ),
            (
                1_000_000_000,
                0,
                100,
                Err(Error::<Test>::ZeroMaxStakeAmount),
            ),
            (10_000_000_000, 10_000_000_000, 0, Ok(u64::MAX)),
            // Low bounds (numbers are empirical, it is only important that result
            // is sharply decreasing when limit price increases)
            (1_000, 1_000, 0, Ok(4_308_000_000_000)),
            (1_001, 1_001, 0, Ok(4_310_000_000_000)),
            (1_001, 1_001, 1, Ok(31_750_000)),
            (1_001, 1_001, 2, Ok(22_500_000)),
            (1_001, 1_001, 1_001, Ok(1_000_000)),
            (1_001, 1_001, 10_000, Ok(316_000)),
            (1_001, 1_001, 100_000, Ok(100_000)),
            // Basic math
            (1_000_000, 1_000_000, 250_000_000, Ok(1_000_000)),
            (1_000_000, 1_000_000, 62_500_000, Ok(3_000_000)),
            (
                1_000_000_000_000,
                1_000_000_000_000,
                62_500_000,
                Ok(3_000_000_000_000),
            ),
            // Normal range values with edge cases and sanity checks
            (200_000_000_000, 100_000_000_000, 0, Ok(u64::MAX)),
            (
                200_000_000_000,
                100_000_000_000,
                500_000_000,
                Ok(100_000_000_000),
            ),
            (
                200_000_000_000,
                100_000_000_000,
                125_000_000,
                Ok(300_000_000_000),
            ),
            (
                200_000_000_000,
                100_000_000_000,
                2_000_000_000,
                Err(Error::<Test>::ZeroMaxStakeAmount),
            ),
            (
                200_000_000_000,
                100_000_000_000,
                2_000_000_001,
                Err(Error::<Test>::ZeroMaxStakeAmount),
            ),
            (200_000_000_000, 100_000_000_000, 1_999_999_999, Ok(24)),
            (200_000_000_000, 100_000_000_000, 1_999_999_990, Ok(252)),
            // Miscellaneous overflows and underflows
            (
                21_000_000_000_000_000,
                1_000_000,
                21_000_000_000_000_000,
                Ok(30_700_000),
            ),
            (21_000_000_000_000_000, 1_000_000, u64::MAX, Ok(67_164)),
            (
                21_000_000_000_000_000,
                1_000_000_000_000_000_000,
                u64::MAX,
                Err(Error::<Test>::ZeroMaxStakeAmount),
            ),
            (
                21_000_000_000_000_000,
                1_000_000_000_000_000_000,
                20_000_000,
                Ok(24_800_000_000_000_000),
            ),
            (
                21_000_000_000_000_000,
                21_000_000_000_000_000,
                999_999_999,
                Ok(10_500_000),
            ),
            (
                21_000_000_000_000_000,
                21_000_000_000_000_000,
                0,
                Ok(u64::MAX),
            ),
        ]
        .iter()
        .for_each(
            |&(tao_in, alpha_in, limit_price, ref expected_max_swappable)| {
                let alpha_in = AlphaCurrency::from(alpha_in);
                // Forse-set alpha in and tao reserve to achieve relative price of subnets
                SubnetTAO::<Test>::insert(netuid, tao_in);
                SubnetAlphaIn::<Test>::insert(netuid, alpha_in);

                if !alpha_in.is_zero() {
                    let expected_price = I96F32::from_num(tao_in) / I96F32::from_num(alpha_in);
                    assert_eq!(
                        <Test as pallet::Config>::SwapInterface::current_alpha_price(netuid.into()),
                        expected_price
                    );
                }

                match expected_max_swappable {
                    Err(_) => assert_err!(
                        SubtensorModule::get_max_amount_remove(netuid, limit_price),
                        Error::<Test>::ZeroMaxStakeAmount
                    ),
                    Ok(v) => {
                        let expected =
                            AlphaCurrency::from(v.saturating_add((*v as f64 * 0.003) as u64));

                        assert_abs_diff_eq!(
                            SubtensorModule::get_max_amount_remove(netuid, limit_price).unwrap(),
                            expected,
                            epsilon = expected / 100.into()
                        );
                    }
                }
            },
        );
    });
}

// cargo test --package pallet-subtensor --lib -- tests::staking::test_max_amount_move_root_root --exact --show-output
#[test]
fn test_max_amount_move_root_root() {
    new_test_ext(0).execute_with(|| {
        // 0 price on (root, root) exchange => max is u64::MAX
        assert_eq!(
            SubtensorModule::get_max_amount_move(NetUid::ROOT, NetUid::ROOT, 0),
            Ok(AlphaCurrency::MAX)
        );

        // 0.5 price on (root, root) => max is u64::MAX
        assert_eq!(
            SubtensorModule::get_max_amount_move(NetUid::ROOT, NetUid::ROOT, 500_000_000),
            Ok(AlphaCurrency::MAX)
        );

        // 0.999999... price on (root, root) => max is u64::MAX
        assert_eq!(
            SubtensorModule::get_max_amount_move(NetUid::ROOT, NetUid::ROOT, 999_999_999),
            Ok(AlphaCurrency::MAX)
        );

        // 1.0 price on (root, root) => max is u64::MAX
        assert_eq!(
            SubtensorModule::get_max_amount_move(NetUid::ROOT, NetUid::ROOT, 1_000_000_000),
            Ok(AlphaCurrency::MAX)
        );

        // 1.000...001 price on (root, root) => max is 0
        assert_eq!(
            SubtensorModule::get_max_amount_move(NetUid::ROOT, NetUid::ROOT, 1_000_000_001),
            Err(Error::<Test>::ZeroMaxStakeAmount)
        );

        // 2.0 price on (root, root) => max is 0
        assert_eq!(
            SubtensorModule::get_max_amount_move(NetUid::ROOT, NetUid::ROOT, 2_000_000_000),
            Err(Error::<Test>::ZeroMaxStakeAmount)
        );
    });
}

// cargo test --package pallet-subtensor --lib -- tests::staking::test_max_amount_move_root_stable --exact --show-output
#[test]
fn test_max_amount_move_root_stable() {
    new_test_ext(0).execute_with(|| {
        let netuid = NetUid::from(1);
        add_network(netuid, 1, 0);

        // 0 price on (root, stable) exchange => max is u64::MAX
        assert_eq!(
            SubtensorModule::get_max_amount_move(NetUid::ROOT, netuid, 0),
            Ok(AlphaCurrency::MAX)
        );

        // 0.5 price on (root, stable) => max is u64::MAX
        assert_eq!(
            SubtensorModule::get_max_amount_move(NetUid::ROOT, netuid, 500_000_000),
            Ok(AlphaCurrency::MAX)
        );

        // 0.999999... price on (root, stable) => max is u64::MAX
        assert_eq!(
            SubtensorModule::get_max_amount_move(NetUid::ROOT, netuid, 999_999_999),
            Ok(AlphaCurrency::MAX)
        );

        // 1.0 price on (root, stable) => max is u64::MAX
        assert_eq!(
            SubtensorModule::get_max_amount_move(NetUid::ROOT, netuid, 1_000_000_000),
            Ok(AlphaCurrency::MAX)
        );

        // 1.000...001 price on (root, stable) => max is 0
        assert_eq!(
            SubtensorModule::get_max_amount_move(NetUid::ROOT, netuid, 1_000_000_001),
            Err(Error::<Test>::ZeroMaxStakeAmount)
        );

        // 2.0 price on (root, stable) => max is 0
        assert_eq!(
            SubtensorModule::get_max_amount_move(NetUid::ROOT, netuid, 2_000_000_000),
            Err(Error::<Test>::ZeroMaxStakeAmount)
        );
    });
}

// cargo test --package pallet-subtensor --lib -- tests::staking::test_max_amount_move_stable_dynamic --exact --show-output
#[test]
fn test_max_amount_move_stable_dynamic() {
    new_test_ext(0).execute_with(|| {
        // Add stable subnet
        let stable_netuid = NetUid::from(1);
        add_network(stable_netuid, 1, 0);

        // Add dynamic subnet
        let subnet_owner_coldkey = U256::from(1001);
        let subnet_owner_hotkey = U256::from(1002);
        let dynamic_netuid = add_dynamic_network(&subnet_owner_hotkey, &subnet_owner_coldkey);

        // Force-set alpha in and tao reserve to make price equal 0.5
        let tao_reserve = 50_000_000_000_u64;
        let alpha_in = AlphaCurrency::from(100_000_000_000);
        SubnetTAO::<Test>::insert(dynamic_netuid, tao_reserve);
        SubnetAlphaIn::<Test>::insert(dynamic_netuid, alpha_in);
        let current_price =
            <Test as pallet::Config>::SwapInterface::current_alpha_price(dynamic_netuid.into());
        assert_eq!(current_price, U96F32::from_num(0.5));

        // The tests below just mimic the add_stake_limit tests for reverted price

        // 0 price => max is u64::MAX
        assert_eq!(
            SubtensorModule::get_max_amount_move(stable_netuid, dynamic_netuid, 0),
            Ok(AlphaCurrency::MAX)
        );

        // 2.0 price => max is 0
        assert_eq!(
            SubtensorModule::get_max_amount_move(stable_netuid, dynamic_netuid, 2_000_000_000),
            Err(Error::<Test>::ZeroMaxStakeAmount)
        );

        // 3.0 price => max is 0
        assert_eq!(
            SubtensorModule::get_max_amount_move(stable_netuid, dynamic_netuid, 3_000_000_000),
            Err(Error::<Test>::ZeroMaxStakeAmount)
        );

        // 2x price => max is 1x TAO
        assert_abs_diff_eq!(
            SubtensorModule::get_max_amount_move(stable_netuid, dynamic_netuid, 500_000_000)
                .unwrap(),
            AlphaCurrency::from(tao_reserve + (tao_reserve as f64 * 0.003) as u64),
            epsilon = AlphaCurrency::from(tao_reserve / 100),
        );

        // Precision test:
        // 1.99999..9000 price => max > 0
        assert!(
            SubtensorModule::get_max_amount_move(stable_netuid, dynamic_netuid, 1_999_999_000)
                .unwrap()
                > AlphaCurrency::ZERO
        );

        // Max price doesn't panic and returns something meaningful
        assert_eq!(
            SubtensorModule::get_max_amount_move(stable_netuid, dynamic_netuid, u64::MAX),
            Err(Error::<Test>::ZeroMaxStakeAmount)
        );
        assert_eq!(
            SubtensorModule::get_max_amount_move(stable_netuid, dynamic_netuid, u64::MAX - 1),
            Err(Error::<Test>::ZeroMaxStakeAmount)
        );
        assert_eq!(
            SubtensorModule::get_max_amount_move(stable_netuid, dynamic_netuid, u64::MAX / 2),
            Err(Error::<Test>::ZeroMaxStakeAmount)
        );
    });
}

// cargo test --package pallet-subtensor --lib -- tests::staking::test_max_amount_move_dynamic_stable --exact --show-output
#[test]
fn test_max_amount_move_dynamic_stable() {
    new_test_ext(0).execute_with(|| {
        // Add stable subnet
        let stable_netuid = NetUid::from(1);
        add_network(stable_netuid, 1, 0);

        // Add dynamic subnet
        let subnet_owner_coldkey = U256::from(1001);
        let subnet_owner_hotkey = U256::from(1002);
        let dynamic_netuid = add_dynamic_network(&subnet_owner_hotkey, &subnet_owner_coldkey);

        // Forse-set alpha in and tao reserve to make price equal 1.5
        let tao_reserve = 150_000_000_000_u64;
        let alpha_in = 100_000_000_000_u64;
        SubnetTAO::<Test>::insert(dynamic_netuid, tao_reserve);
        SubnetAlphaIn::<Test>::insert(dynamic_netuid, AlphaCurrency::from(alpha_in));
        let current_price =
            <Test as pallet::Config>::SwapInterface::current_alpha_price(dynamic_netuid.into());
        assert_eq!(current_price, U96F32::from_num(1.5));

        // The tests below just mimic the remove_stake_limit tests

        // 0 price => max is u64::MAX
        assert_eq!(
            SubtensorModule::get_max_amount_move(dynamic_netuid, stable_netuid, 0),
            Ok(AlphaCurrency::MAX)
        );

        // Low price values don't blow things up
        assert!(
            SubtensorModule::get_max_amount_move(dynamic_netuid, stable_netuid, 1).unwrap()
                > AlphaCurrency::ZERO
        );
        assert!(
            SubtensorModule::get_max_amount_move(dynamic_netuid, stable_netuid, 2).unwrap()
                > AlphaCurrency::ZERO
        );
        assert!(
            SubtensorModule::get_max_amount_move(dynamic_netuid, stable_netuid, 3).unwrap()
                > AlphaCurrency::ZERO
        );

        // 1.5000...1 price => max is 0
        assert_eq!(
            SubtensorModule::get_max_amount_move(dynamic_netuid, stable_netuid, 1_500_000_001),
            Err(Error::<Test>::ZeroMaxStakeAmount)
        );

        // 1.5 price => max is 0 because of non-zero slippage
        assert_abs_diff_eq!(
            SubtensorModule::get_max_amount_move(dynamic_netuid, stable_netuid, 1_500_000_000)
                .unwrap_or(AlphaCurrency::ZERO),
            AlphaCurrency::ZERO,
            epsilon = 10_000.into()
        );

        // 1/4 price => max is 1x Alpha
        assert_abs_diff_eq!(
            SubtensorModule::get_max_amount_move(dynamic_netuid, stable_netuid, 375_000_000)
                .unwrap(),
            AlphaCurrency::from(alpha_in + (alpha_in as f64 * 0.003) as u64),
            epsilon = AlphaCurrency::from(alpha_in) / 1000.into(),
        );

        // Precision test:
        // 1.499999.. price => max > 0
        assert!(
            SubtensorModule::get_max_amount_move(dynamic_netuid, stable_netuid, 1_499_999_999)
                .unwrap()
                > AlphaCurrency::ZERO
        );

        // Max price doesn't panic and returns something meaningful
        assert!(
            SubtensorModule::get_max_amount_move(dynamic_netuid, stable_netuid, u64::MAX)
                .unwrap_or(AlphaCurrency::ZERO)
                < 21_000_000_000_000_000.into()
        );
        assert!(
            SubtensorModule::get_max_amount_move(dynamic_netuid, stable_netuid, u64::MAX - 1)
                .unwrap_or(AlphaCurrency::ZERO)
                < 21_000_000_000_000_000.into()
        );
        assert!(
            SubtensorModule::get_max_amount_move(dynamic_netuid, stable_netuid, u64::MAX / 2)
                .unwrap_or(AlphaCurrency::ZERO)
                < 21_000_000_000_000_000.into()
        );
    });
}

// cargo test --package pallet-subtensor --lib -- tests::staking::test_max_amount_move_dynamic_dynamic --exact --show-output
#[test]
fn test_max_amount_move_dynamic_dynamic() {
    new_test_ext(0).execute_with(|| {
        // Add two dynamic subnets
        let subnet_owner_coldkey = U256::from(1001);
        let subnet_owner_hotkey = U256::from(1002);
        let origin_netuid = add_dynamic_network(&subnet_owner_hotkey, &subnet_owner_coldkey);
        let destination_netuid = add_dynamic_network(&subnet_owner_hotkey, &subnet_owner_coldkey);

        // Test cases are generated with help with this limit-staking calculator:
        // https://docs.google.com/spreadsheets/d/1pfU-PVycd3I4DbJIc0GjtPohy4CbhdV6CWqgiy__jKE
        // This is for reference only; verify before use.
        //
        // CSV backup for this spreadhsheet:
        //
        // SubnetTAO 1,AlphaIn 1,SubnetTAO 2,AlphaIn 2,,initial price,limit price,max swappable
        // 150,100,100,100,,=(A2/B2)/(C2/D2),0.1,=(D2*A2-B2*C2*G2)/(G2*(A2+C2))
        //
        // tao_in_1, alpha_in_1, tao_in_2, alpha_in_2, limit_price, expected_max_swappable, precision
        [
            // Zero handling (no panics)
            (0, 1_000_000_000, 1_000_000_000, 1_000_000_000, 100, 0, 1),
            (1_000_000_000, 0, 1_000_000_000, 1_000_000_000, 100, 0, 1),
            (1_000_000_000, 1_000_000_000, 0, 1_000_000_000, 100, 0, 1),
            (1_000_000_000, 1_000_000_000, 1_000_000_000, 0, 100, 0, 1),
            // Low bounds
            (1, 1, 1, 1, 0, u64::MAX, 1),
            (1, 1, 1, 1, 1, 500_000_000, 1),
            (1, 1, 1, 1, 2, 250_000_000, 1),
            (1, 1, 1, 1, 3, 166_666_666, 1),
            (1, 1, 1, 1, 4, 125_000_000, 1),
            (1, 1, 1, 1, 1_000, 500_000, 1),
            // Basic math
            (1_000, 1_000, 1_000, 1_000, 500_000_000, 500, 1),
            (1_000, 1_000, 1_000, 1_000, 100_000_000, 4_500, 1),
            // Normal range values edge cases
            (
                150_000_000_000,
                100_000_000_000,
                100_000_000_000,
                100_000_000_000,
                100_000_000,
                560_000_000_000,
                1_000_000,
            ),
            (
                150_000_000_000,
                100_000_000_000,
                100_000_000_000,
                100_000_000_000,
                500_000_000,
                80_000_000_000,
                1_000_000,
            ),
            (
                150_000_000_000,
                100_000_000_000,
                100_000_000_000,
                100_000_000_000,
                750_000_000,
                40_000_000_000,
                1_000_000,
            ),
            (
                150_000_000_000,
                100_000_000_000,
                100_000_000_000,
                100_000_000_000,
                1_000_000_000,
                20_000_000_000,
                1_000,
            ),
            (
                150_000_000_000,
                100_000_000_000,
                100_000_000_000,
                100_000_000_000,
                1_250_000_000,
                8_000_000_000,
                1_000,
            ),
            (
                150_000_000_000,
                100_000_000_000,
                100_000_000_000,
                100_000_000_000,
                1_499_999_999,
                27,
                1,
            ),
            (
                150_000_000_000,
                100_000_000_000,
                100_000_000_000,
                100_000_000_000,
                1_500_000_000,
                0,
                1,
            ),
            (
                150_000_000_000,
                100_000_000_000,
                100_000_000_000,
                100_000_000_000,
                1_500_000_001,
                0,
                1,
            ),
            (
                150_000_000_000,
                100_000_000_000,
                100_000_000_000,
                100_000_000_000,
                1_500_001_000,
                0,
                1,
            ),
            (
                150_000_000_000,
                100_000_000_000,
                100_000_000_000,
                100_000_000_000,
                2_000_000_000,
                0,
                1,
            ),
            (
                150_000_000_000,
                100_000_000_000,
                100_000_000_000,
                100_000_000_000,
                u64::MAX,
                0,
                1,
            ),
            (
                100_000_000_000,
                200_000_000_000,
                300_000_000_000,
                400_000_000_000,
                500_000_000,
                50_000_000_000,
                1_000,
            ),
            // Miscellaneous overflows
            (
                1_000_000_000,
                1_000_000_000,
                1_000_000_000,
                1_000_000_000,
                1,
                499_999_999_500_000_000,
                100_000_000,
            ),
            (
                1_000_000,
                1_000_000,
                21_000_000_000_000_000,
                1_000_000_000_000_000_000_u64,
                1,
                48_000_000_000_000_000,
                1_000_000_000_000_000,
            ),
            (
                150_000_000_000,
                100_000_000_000,
                100_000_000_000,
                100_000_000_000,
                u64::MAX,
                0,
                1,
            ),
            (
                1_000_000,
                1_000_000,
                21_000_000_000_000_000,
                1_000_000_000_000_000_000_u64,
                u64::MAX,
                0,
                1,
            ),
        ]
        .iter()
        .for_each(
            |&(
                tao_in_1,
                alpha_in_1,
                tao_in_2,
                alpha_in_2,
                limit_price,
                expected_max_swappable,
                precision,
            )| {
                let alpha_in_1 = AlphaCurrency::from(alpha_in_1);
                let alpha_in_2 = AlphaCurrency::from(alpha_in_2);
                let expected_max_swappable = AlphaCurrency::from(expected_max_swappable);
                // Forse-set alpha in and tao reserve to achieve relative price of subnets
                SubnetTAO::<Test>::insert(origin_netuid, tao_in_1);
                SubnetAlphaIn::<Test>::insert(origin_netuid, alpha_in_1);
                SubnetTAO::<Test>::insert(destination_netuid, tao_in_2);
                SubnetAlphaIn::<Test>::insert(destination_netuid, alpha_in_2);

                if !alpha_in_1.is_zero() && !alpha_in_2.is_zero() {
                    let origin_price =
                        I96F32::from_num(tao_in_1) / I96F32::from_num(u64::from(alpha_in_1));
                    let dest_price =
                        I96F32::from_num(tao_in_2) / I96F32::from_num(u64::from(alpha_in_2));
                    if dest_price != 0 {
                        let expected_price = origin_price / dest_price;
                        assert_eq!(
                            <Test as pallet::Config>::SwapInterface::current_alpha_price(
                                origin_netuid.into()
                            ) / <Test as pallet::Config>::SwapInterface::current_alpha_price(
                                destination_netuid.into()
                            ),
                            expected_price
                        );
                    }
                }

                assert_abs_diff_eq!(
                    SubtensorModule::get_max_amount_move(
                        origin_netuid,
                        destination_netuid,
                        limit_price
                    )
                    .unwrap_or(AlphaCurrency::ZERO),
                    expected_max_swappable,
                    epsilon = precision.into()
                );
            },
        );
    });
}

#[test]
fn test_add_stake_limit_ok() {
    new_test_ext(1).execute_with(|| {
        let hotkey_account_id = U256::from(533453);
        let coldkey_account_id = U256::from(55453);
        let amount = 900_000_000_000; // over the maximum

        // add network
        let netuid = add_dynamic_network(&hotkey_account_id, &coldkey_account_id);

        // Forse-set alpha in and tao reserve to make price equal 1.5
        let tao_reserve = U96F32::from_num(150_000_000_000_u64);
        let alpha_in = AlphaCurrency::from(100_000_000_000_u64);
        mock::setup_reserves(netuid, tao_reserve.to_num(), alpha_in);
        let current_price =
            <Test as pallet::Config>::SwapInterface::current_alpha_price(netuid.into());
        assert_eq!(current_price, U96F32::from_num(1.5));

        // Give it some $$$ in his coldkey balance
        SubtensorModule::add_balance_to_coldkey_account(&coldkey_account_id, amount);

        // Setup limit price so that it doesn't peak above 4x of current price
        // The amount that can be executed at this price is 450 TAO only
        // Alpha produced will be equal to 75 = 450*100/(450+150)
        let limit_price = 24_000_000_000;
        let expected_executed_stake = AlphaCurrency::from(75_000_000_000);

        // Add stake with slippage safety and check if the result is ok
        assert_ok!(SubtensorModule::add_stake_limit(
            RuntimeOrigin::signed(coldkey_account_id),
            hotkey_account_id,
            netuid,
            amount,
            limit_price,
            true
        ));

        // Check if stake has increased only by 75 Alpha
        assert_abs_diff_eq!(
            SubtensorModule::get_stake_for_hotkey_and_coldkey_on_subnet(
                &hotkey_account_id,
                &coldkey_account_id,
                netuid
            ),
            expected_executed_stake,
            epsilon = expected_executed_stake / 1000.into(),
        );

        // Check that 450 TAO less fees balance still remains free on coldkey
        let fee = <tests::mock::Test as pallet::Config>::SwapInterface::approx_fee_amount(
            netuid.into(),
            amount / 2,
        ) as f64;
        assert_abs_diff_eq!(
            SubtensorModule::get_coldkey_balance(&coldkey_account_id),
            amount / 2 - fee as u64,
            epsilon = amount / 2 / 1000
        );

        // Check that price has updated to ~24 = (150+450) / (100 - 75)
        let exp_price = U96F32::from_num(24.0);
        let current_price =
            <Test as pallet::Config>::SwapInterface::current_alpha_price(netuid.into());
        assert_abs_diff_eq!(
            exp_price.to_num::<f64>(),
            current_price.to_num::<f64>(),
            epsilon = 0.001,
        );
    });
}

#[test]
fn test_add_stake_limit_fill_or_kill() {
    new_test_ext(1).execute_with(|| {
        let hotkey_account_id = U256::from(533453);
        let coldkey_account_id = U256::from(55453);
        let amount = 900_000_000_000; // over the maximum

        // add network
        let netuid = add_dynamic_network(&hotkey_account_id, &coldkey_account_id);

        // Force-set alpha in and tao reserve to make price equal 1.5
        let tao_reserve: U96F32 = U96F32::from_num(150_000_000_000_u64);
        let alpha_in = AlphaCurrency::from(100_000_000_000_u64);
        SubnetTAO::<Test>::insert(netuid, tao_reserve.to_num::<u64>());
        SubnetAlphaIn::<Test>::insert(netuid, alpha_in);
        let current_price =
            <Test as pallet::Config>::SwapInterface::current_alpha_price(netuid.into());
        // FIXME it's failing because in the swap pallet, the alpha price is set only after an
        // initial swap
        assert_eq!(current_price, U96F32::from_num(1.5));

        // Give it some $$$ in his coldkey balance
        SubtensorModule::add_balance_to_coldkey_account(&coldkey_account_id, amount);

        // Setup limit price so that it doesn't peak above 4x of current price
        // The amount that can be executed at this price is 450 TAO only
        // Alpha produced will be equal to 25 = 100 - 450*100/(150+450)
        let limit_price = 24_000_000_000;

        // Add stake with slippage safety and check if it fails
        assert_noop!(
            SubtensorModule::add_stake_limit(
                RuntimeOrigin::signed(coldkey_account_id),
                hotkey_account_id,
                netuid,
                amount,
                limit_price,
                false
            ),
            Error::<Test>::SlippageTooHigh
        );

        // Lower the amount and it should succeed now
        let amount_ok = 450_000_000_000; // fits the maximum
        assert_ok!(SubtensorModule::add_stake_limit(
            RuntimeOrigin::signed(coldkey_account_id),
            hotkey_account_id,
            netuid,
            amount_ok,
            limit_price,
            false
        ));
    });
}

#[test]
fn test_add_stake_limit_partial_zero_max_stake_amount_error() {
    new_test_ext(1).execute_with(|| {
        let hotkey_account_id = U256::from(533453);
        let coldkey_account_id = U256::from(55453);

        // Exact values from the error:
        // https://taostats.io/extrinsic/5338471-0009?network=finney
        let amount = 19980000000;
        let limit_price = 26953618;
        let tao_reserve: U96F32 = U96F32::from_num(5_032_494_439_940_u64);
        let alpha_in = AlphaCurrency::from(186_268_425_402_874);

        let netuid = add_dynamic_network(&hotkey_account_id, &coldkey_account_id);
        SubnetTAO::<Test>::insert(netuid, tao_reserve.to_num::<u64>());
        SubnetAlphaIn::<Test>::insert(netuid, alpha_in);

        SubtensorModule::add_balance_to_coldkey_account(&coldkey_account_id, amount);

        assert_noop!(
            SubtensorModule::add_stake_limit(
                RuntimeOrigin::signed(coldkey_account_id),
                hotkey_account_id,
                netuid,
                amount,
                limit_price,
                true
            ),
            Error::<Test>::ZeroMaxStakeAmount
        );
    });
}

#[test]
fn test_remove_stake_limit_ok() {
    new_test_ext(1).execute_with(|| {
        let hotkey_account_id = U256::from(533453);
        let coldkey_account_id = U256::from(55453);
        let stake_amount = 300_000_000_000;

        // add network
        let netuid = add_dynamic_network(&hotkey_account_id, &coldkey_account_id);
        SubtensorModule::add_balance_to_coldkey_account(
            &coldkey_account_id,
            stake_amount + ExistentialDeposit::get(),
        );

        // Forse-set sufficient reserves
        let tao_reserve: U96F32 = U96F32::from_num(100_000_000_000_u64);
        let alpha_in = AlphaCurrency::from(100_000_000_000);
        SubnetTAO::<Test>::insert(netuid, tao_reserve.to_num::<u64>());
        SubnetAlphaIn::<Test>::insert(netuid, alpha_in);

        // Stake to hotkey account, and check if the result is ok
        assert_ok!(SubtensorModule::add_stake(
            RuntimeOrigin::signed(coldkey_account_id),
            hotkey_account_id,
            netuid,
            stake_amount
        ));
        let alpha_before = SubtensorModule::get_stake_for_hotkey_and_coldkey_on_subnet(
            &hotkey_account_id,
            &coldkey_account_id,
            netuid,
        );

        // Setup limit price to 99% of current price
        let current_price =
            <Test as pallet::Config>::SwapInterface::current_alpha_price(netuid.into());
        let limit_price = (current_price.to_num::<f64>() * 990_000_000_f64) as u64;

        // Alpha unstaked - calculated using formula from delta_in()
        let expected_alpha_reduction = (0.00138 * (alpha_in.to_u64() as f64)) as u64;
        let fee: u64 = (expected_alpha_reduction as f64 * 0.003) as u64;

        // Remove stake with slippage safety
        remove_stake_rate_limit_for_tests(&hotkey_account_id, &coldkey_account_id, netuid);
        assert_ok!(SubtensorModule::remove_stake_limit(
            RuntimeOrigin::signed(coldkey_account_id),
            hotkey_account_id,
            netuid,
            alpha_before / 2.into(),
            limit_price,
            true
        ));
        let alpha_after = SubtensorModule::get_stake_for_hotkey_and_coldkey_on_subnet(
            &hotkey_account_id,
            &coldkey_account_id,
            netuid,
        );

        // Check if stake has decreased properly
        assert_abs_diff_eq!(
            alpha_before - alpha_after,
            AlphaCurrency::from(expected_alpha_reduction + fee),
            epsilon = AlphaCurrency::from(expected_alpha_reduction / 10),
        );
    });
}

#[test]
fn test_remove_stake_limit_fill_or_kill() {
    new_test_ext(1).execute_with(|| {
        let hotkey_account_id = U256::from(533453);
        let coldkey_account_id = U256::from(55453);
        let stake_amount = AlphaCurrency::from(300_000_000_000);
        let unstake_amount = AlphaCurrency::from(150_000_000_000);

        // add network
        let netuid = add_dynamic_network(&hotkey_account_id, &coldkey_account_id);

        // Give the neuron some stake to remove
        SubtensorModule::increase_stake_for_hotkey_and_coldkey_on_subnet(
            &hotkey_account_id,
            &coldkey_account_id,
            netuid,
            stake_amount,
        );

        // Forse-set alpha in and tao reserve to make price equal 1.5
        let tao_reserve: U96F32 = U96F32::from_num(150_000_000_000_u64);
        let alpha_in = AlphaCurrency::from(100_000_000_000);
        SubnetTAO::<Test>::insert(netuid, tao_reserve.to_num::<u64>());
        SubnetAlphaIn::<Test>::insert(netuid, alpha_in);
        let current_price =
            <Test as pallet::Config>::SwapInterface::current_alpha_price(netuid.into());
        assert_eq!(current_price, U96F32::from_num(1.5));

        // Setup limit price so that it doesn't drop by more than 10% from current price
        let limit_price = 1_350_000_000;

        // Remove stake with slippage safety - fails
        assert_noop!(
            SubtensorModule::remove_stake_limit(
                RuntimeOrigin::signed(coldkey_account_id),
                hotkey_account_id,
                netuid,
                unstake_amount,
                limit_price,
                false
            ),
            Error::<Test>::SlippageTooHigh
        );

        // Lower the amount: Should succeed
        assert_ok!(SubtensorModule::remove_stake_limit(
            RuntimeOrigin::signed(coldkey_account_id),
            hotkey_account_id,
            netuid,
            unstake_amount / 100.into(),
            limit_price,
            false
        ),);
    });
}

#[test]
// RUST_LOG=info cargo test --package pallet-subtensor --lib -- tests::staking::test_add_stake_specific_stake_into_subnet_fail --exact --show-output
fn test_add_stake_specific_stake_into_subnet_fail() {
    new_test_ext(1).execute_with(|| {
        let sn_owner_coldkey = U256::from(55453);

        let hotkey_account_id = U256::from(533453);
        let coldkey_account_id = U256::from(55454);
        let hotkey_owner_account_id = U256::from(533454);

        let existing_shares: U64F64 =
            U64F64::from_num(161_986_254).saturating_div(U64F64::from_num(u64::MAX));
        let existing_stake = AlphaCurrency::from(36_711_495_953);

        let tao_in = 2_409_892_148_947;
        let alpha_in = AlphaCurrency::from(15_358_708_513_716);

        let tao_staked = 200_000_000;

        //add network
        let netuid = add_dynamic_network(&sn_owner_coldkey, &sn_owner_coldkey);

        // Register hotkey on netuid
        register_ok_neuron(netuid, hotkey_account_id, hotkey_owner_account_id, 0);
        // Check we have zero staked
        assert_eq!(
            SubtensorModule::get_total_stake_for_hotkey(&hotkey_account_id),
            0
        );

        // Set a hotkey pool for the hotkey
        let mut hotkey_pool = SubtensorModule::get_alpha_share_pool(hotkey_account_id, netuid);
        hotkey_pool.update_value_for_one(&hotkey_owner_account_id, 1234); // Doesn't matter, will be overridden

        // Adjust the total hotkey stake and shares to match the existing values
        TotalHotkeyShares::<Test>::insert(hotkey_account_id, netuid, existing_shares);
        TotalHotkeyAlpha::<Test>::insert(hotkey_account_id, netuid, existing_stake);

        // Make the hotkey a delegate
        Delegates::<Test>::insert(hotkey_account_id, 0);

        // Setup Subnet pool
        SubnetAlphaIn::<Test>::insert(netuid, alpha_in);
        SubnetTAO::<Test>::insert(netuid, tao_in);

        // Give TAO balance to coldkey
        SubtensorModule::add_balance_to_coldkey_account(
            &coldkey_account_id,
            tao_staked + 1_000_000_000,
        );

        // Add stake as new hotkey
<<<<<<< HEAD
        let expected_alpha = AlphaCurrency::from(
            <Test as Config>::SwapInterface::swap(
                netuid.into(),
                OrderType::Buy,
                tao_staked,
                <Test as Config>::SwapInterface::max_price(),
                true,
            )
            .map(|v| v.amount_paid_out)
            .unwrap_or_default(),
        );
=======
        let expected_alpha = <Test as Config>::SwapInterface::swap(
            netuid.into(),
            OrderType::Buy,
            tao_staked,
            <Test as Config>::SwapInterface::max_price(),
            false,
            true,
        )
        .map(|v| v.amount_paid_out)
        .unwrap_or_default();
>>>>>>> c545a78f
        assert_ok!(SubtensorModule::add_stake(
            RuntimeOrigin::signed(coldkey_account_id),
            hotkey_account_id,
            netuid,
            tao_staked,
        ));

        // Check we have non-zero staked
        assert!(expected_alpha > AlphaCurrency::ZERO);
        assert_abs_diff_eq!(
            SubtensorModule::get_stake_for_hotkey_and_coldkey_on_subnet(
                &hotkey_account_id,
                &coldkey_account_id,
                netuid
            ),
            expected_alpha,
            epsilon = expected_alpha / 1000.into()
        );
    });
}

// cargo test --package pallet-subtensor --lib -- tests::staking::test_remove_99_999_per_cent_stake_removes_all --exact --show-output
#[test]
fn test_remove_99_9991_per_cent_stake_removes_all() {
    new_test_ext(1).execute_with(|| {
        let subnet_owner_coldkey = U256::from(1);
        let subnet_owner_hotkey = U256::from(2);
        let hotkey_account_id = U256::from(581337);
        let coldkey_account_id = U256::from(81337);
        let amount = 10_000_000_000;
        let netuid = add_dynamic_network(&subnet_owner_hotkey, &subnet_owner_coldkey);
        register_ok_neuron(netuid, hotkey_account_id, coldkey_account_id, 192213123);

        // Give it some $$$ in his coldkey balance
        SubtensorModule::add_balance_to_coldkey_account(&coldkey_account_id, amount);

        // Stake to hotkey account, and check if the result is ok
        assert_ok!(SubtensorModule::add_stake(
            RuntimeOrigin::signed(coldkey_account_id),
            hotkey_account_id,
            netuid,
            amount
        ));

        // Remove 99.9991% stake
        let alpha = SubtensorModule::get_stake_for_hotkey_and_coldkey_on_subnet(
            &hotkey_account_id,
            &coldkey_account_id,
            netuid,
        );
<<<<<<< HEAD
        let remove_amount = AlphaCurrency::from(
            (U64F64::from_num(alpha) * U64F64::from_num(0.999991)).to_num::<u64>(),
        );
=======
        remove_stake_rate_limit_for_tests(&hotkey_account_id, &coldkey_account_id, netuid);
        let remove_amount = (U64F64::from_num(alpha) * U64F64::from_num(0.999991)).to_num::<u64>();
>>>>>>> c545a78f
        // we expected the entire stake to be returned
        let (expected_balance, _) = mock::swap_alpha_to_tao(netuid, alpha);
        assert_ok!(SubtensorModule::remove_stake(
            RuntimeOrigin::signed(coldkey_account_id),
            hotkey_account_id,
            netuid,
            remove_amount,
        ));

        // Check that all alpha was unstaked and all TAO balance was returned (less fees)
        assert_abs_diff_eq!(
            SubtensorModule::get_coldkey_balance(&coldkey_account_id),
            expected_balance,
            epsilon = 10,
        );
        assert_eq!(
            SubtensorModule::get_total_stake_for_hotkey(&hotkey_account_id),
            0
        );
        let new_alpha = SubtensorModule::get_stake_for_hotkey_and_coldkey_on_subnet(
            &hotkey_account_id,
            &coldkey_account_id,
            netuid,
        );
        assert!(new_alpha.is_zero());
    });
}

// cargo test --package pallet-subtensor --lib -- tests::staking::test_remove_99_9989_per_cent_stake_leaves_a_little --exact --show-output
#[test]
fn test_remove_99_9989_per_cent_stake_leaves_a_little() {
    new_test_ext(1).execute_with(|| {
        let subnet_owner_coldkey = U256::from(1);
        let subnet_owner_hotkey = U256::from(2);
        let hotkey_account_id = U256::from(581337);
        let coldkey_account_id = U256::from(81337);
        let amount = 10_000_000_000;
        let netuid = add_dynamic_network(&subnet_owner_hotkey, &subnet_owner_coldkey);
        register_ok_neuron(netuid, hotkey_account_id, coldkey_account_id, 192213123);

        // Give it some $$$ in his coldkey balance
        SubtensorModule::add_balance_to_coldkey_account(&coldkey_account_id, amount);

        // Stake to hotkey account, and check if the result is ok
        let (_, fee) = mock::swap_tao_to_alpha(netuid, amount);
        assert_ok!(SubtensorModule::add_stake(
            RuntimeOrigin::signed(coldkey_account_id),
            hotkey_account_id,
            netuid,
            amount
        ));

        // Remove 99.9989% stake
        remove_stake_rate_limit_for_tests(&hotkey_account_id, &coldkey_account_id, netuid);
        let alpha = SubtensorModule::get_stake_for_hotkey_and_coldkey_on_subnet(
            &hotkey_account_id,
            &coldkey_account_id,
            netuid,
        );
        let fee =
            mock::swap_alpha_to_tao(netuid, ((alpha.to_u64() as f64 * 0.99) as u64).into()).1 + fee;
        assert_ok!(SubtensorModule::remove_stake(
            RuntimeOrigin::signed(coldkey_account_id),
            hotkey_account_id,
            netuid,
            (U64F64::from_num(alpha.to_u64()) * U64F64::from_num(0.99))
                .to_num::<u64>()
                .into()
        ));

        // Check that all alpha was unstaked and 99% TAO balance was returned (less fees)
        // let fee = <Test as Config>::SwapInterface::approx_fee_amount(netuid.into(), (amount as f64 * 0.99) as u64);
        assert_abs_diff_eq!(
            SubtensorModule::get_coldkey_balance(&coldkey_account_id),
            (amount as f64 * 0.99) as u64 - fee,
            epsilon = amount / 1000,
        );
        assert_abs_diff_eq!(
            SubtensorModule::get_total_stake_for_hotkey(&hotkey_account_id),
            (amount as f64 * 0.01) as u64,
            epsilon = amount / 1000,
        );
        let new_alpha = SubtensorModule::get_stake_for_hotkey_and_coldkey_on_subnet(
            &hotkey_account_id,
            &coldkey_account_id,
            netuid,
        );
        assert_abs_diff_eq!(
            new_alpha,
            AlphaCurrency::from((alpha.to_u64() as f64 * 0.01) as u64),
            epsilon = 10.into()
        );
    });
}

#[test]
fn test_move_stake_limit_partial() {
    new_test_ext(1).execute_with(|| {
        let subnet_owner_coldkey = U256::from(1001);
        let subnet_owner_hotkey = U256::from(1002);
        let coldkey = U256::from(1);
        let hotkey = U256::from(2);
        let stake_amount = AlphaCurrency::from(150_000_000_000);
        let move_amount = AlphaCurrency::from(150_000_000_000);

        // add network
        let origin_netuid = add_dynamic_network(&subnet_owner_hotkey, &subnet_owner_coldkey);
        let destination_netuid = add_dynamic_network(&subnet_owner_hotkey, &subnet_owner_coldkey);
        register_ok_neuron(origin_netuid, hotkey, coldkey, 192213123);
        register_ok_neuron(destination_netuid, hotkey, coldkey, 192213123);

        // Give the neuron some stake to remove
        SubtensorModule::increase_stake_for_hotkey_and_coldkey_on_subnet(
            &hotkey,
            &coldkey,
            origin_netuid,
            stake_amount,
        );

        // Forse-set alpha in and tao reserve to make price equal 1.5 on both origin and destination,
        // but there's much more liquidity on destination, so its price wouldn't go up when restaked
        let tao_reserve: U96F32 = U96F32::from_num(150_000_000_000_u64);
        let alpha_in = AlphaCurrency::from(100_000_000_000);
        SubnetTAO::<Test>::insert(origin_netuid, tao_reserve.to_num::<u64>());
        SubnetAlphaIn::<Test>::insert(origin_netuid, alpha_in);
        SubnetTAO::<Test>::insert(destination_netuid, (tao_reserve * 100_000).to_num::<u64>());
        SubnetAlphaIn::<Test>::insert(destination_netuid, alpha_in * 100_000.into());
        let current_price =
            <Test as pallet::Config>::SwapInterface::current_alpha_price(origin_netuid.into());
        assert_eq!(current_price, U96F32::from_num(1.5));

        // The relative price between origin and destination subnets is 1.
        // Setup limit relative price so that it doesn't drop by more than 1% from current price
        let limit_price = 990_000_000;

        // Move stake with slippage safety - executes partially
        assert_ok!(SubtensorModule::swap_stake_limit(
            RuntimeOrigin::signed(coldkey),
            hotkey,
            origin_netuid,
            destination_netuid,
            move_amount,
            limit_price,
            true,
        ));

        let new_alpha = SubtensorModule::get_stake_for_hotkey_and_coldkey_on_subnet(
            &hotkey,
            &coldkey,
            origin_netuid,
        );

        assert_abs_diff_eq!(
            new_alpha,
            AlphaCurrency::from(149_000_000_000),
            epsilon = 100_000_000.into()
        );
    });
}

/// cargo test --package pallet-subtensor --lib -- tests::staking::test_unstake_all_hits_liquidity_min --exact --show-output
#[test]
fn test_unstake_all_hits_liquidity_min() {
    new_test_ext(1).execute_with(|| {
        let subnet_owner_coldkey = U256::from(1001);
        let subnet_owner_hotkey = U256::from(1002);
        let coldkey = U256::from(1);
        let hotkey = U256::from(2);

        let stake_amount = AlphaCurrency::from(190_000_000_000); // 190 Alpha

        let netuid = add_dynamic_network(&subnet_owner_hotkey, &subnet_owner_coldkey);
        register_ok_neuron(netuid, hotkey, coldkey, 192213123);
        // Give the neuron some stake to remove
        SubtensorModule::increase_stake_for_hotkey_and_coldkey_on_subnet(
            &hotkey,
            &coldkey,
            netuid,
            stake_amount,
        );

        // Setup the Alpha pool so that removing all the Alpha will bring liqudity below the minimum
<<<<<<< HEAD
        let remaining_tao = I96F32::from_num(u64::from(mock::SwapMinimumReserve::get()) - 1)
            .saturating_sub(I96F32::from(1));
        let alpha_reserves = I110F18::from(stake_amount.to_u64() + 10_000_000);
        let alpha = stake_amount;

        let k = I110F18::from_fixed(remaining_tao)
            .saturating_mul(alpha_reserves.saturating_add(I110F18::from(u64::from(alpha))));
        let tao_reserves = k.safe_div(alpha_reserves);

        mock::setup_reserves(
            netuid,
            tao_reserves.to_num(),
            alpha_reserves.to_num::<u64>().into(),
        );
=======
        let remaining_tao = I96F32::from_num(u64::from(mock::SwapMinimumReserve::get()) - 1);
        let alpha_reserves = I110F18::from(stake_amount + 10_000_000);
        mock::setup_reserves(netuid, remaining_tao.to_num(), alpha_reserves.to_num());
>>>>>>> c545a78f

        // Try to unstake, but we reduce liquidity too far

        assert_ok!(SubtensorModule::unstake_all(
            RuntimeOrigin::signed(coldkey),
            hotkey,
        ));

        // Expect nothing to be unstaked
        let new_alpha =
            SubtensorModule::get_stake_for_hotkey_and_coldkey_on_subnet(&hotkey, &coldkey, netuid);
<<<<<<< HEAD
        assert_abs_diff_eq!(new_alpha, stake_amount, epsilon = AlphaCurrency::ZERO);
=======
        assert_abs_diff_eq!(new_alpha, stake_amount, epsilon = 0);
>>>>>>> c545a78f
    });
}

#[test]
fn test_unstake_all_alpha_hits_liquidity_min() {
    new_test_ext(1).execute_with(|| {
        let subnet_owner_coldkey = U256::from(1001);
        let subnet_owner_hotkey = U256::from(1002);
        let coldkey = U256::from(1);
        let hotkey = U256::from(2);

        let stake_amount = 100_000_000_000; // 100 TAO

        let netuid = add_dynamic_network(&subnet_owner_hotkey, &subnet_owner_coldkey);
        register_ok_neuron(netuid, hotkey, coldkey, 192213123);
        SubtensorModule::add_balance_to_coldkey_account(
            &coldkey,
            stake_amount + ExistentialDeposit::get(),
        );
        // Give the neuron some stake to remove
        assert_ok!(SubtensorModule::add_stake(
            RuntimeOrigin::signed(coldkey),
            hotkey,
            netuid,
            stake_amount
        ));

        // Setup the pool so that removing all the TAO will bring liqudity below the minimum
        let remaining_tao = I96F32::from_num(u64::from(mock::SwapMinimumReserve::get()) - 1)
            .saturating_sub(I96F32::from(1));
        let alpha =
            SubtensorModule::get_stake_for_hotkey_and_coldkey_on_subnet(&hotkey, &coldkey, netuid);
        let alpha_reserves = I110F18::from(u64::from(alpha) + 10_000_000);

        let k = I110F18::from_fixed(remaining_tao)
            .saturating_mul(alpha_reserves.saturating_add(I110F18::from(u64::from(alpha))));
        let tao_reserves = k.safe_div(alpha_reserves);

        mock::setup_reserves(
            netuid,
            tao_reserves.to_num::<u64>() / 100_u64,
            alpha_reserves.to_num::<u64>().into(),
        );

        // Try to unstake, but we reduce liquidity too far

        assert_err!(
            SubtensorModule::unstake_all_alpha(RuntimeOrigin::signed(coldkey), hotkey),
            Error::<Test>::AmountTooLow
        );

        // Expect nothing to be unstaked
        let new_alpha =
            SubtensorModule::get_stake_for_hotkey_and_coldkey_on_subnet(&hotkey, &coldkey, netuid);
        assert_eq!(new_alpha, alpha);
    });
}

#[test]
fn test_unstake_all_alpha_works() {
    new_test_ext(1).execute_with(|| {
        let subnet_owner_coldkey = U256::from(1001);
        let subnet_owner_hotkey = U256::from(1002);
        let coldkey = U256::from(1);
        let hotkey = U256::from(2);

        let stake_amount = 190_000_000_000; // 190 TAO

        let netuid = add_dynamic_network(&subnet_owner_hotkey, &subnet_owner_coldkey);
        register_ok_neuron(netuid, hotkey, coldkey, 192213123);
        SubtensorModule::add_balance_to_coldkey_account(
            &coldkey,
            stake_amount + ExistentialDeposit::get(),
        );

        // Give the neuron some stake to remove
        assert_ok!(SubtensorModule::add_stake(
            RuntimeOrigin::signed(coldkey),
            hotkey,
            netuid,
            stake_amount
        ));

        remove_stake_rate_limit_for_tests(&hotkey, &coldkey, netuid);

        // Setup the pool so that removing all the TAO will keep liq above min
        mock::setup_reserves(netuid, stake_amount * 10, (stake_amount * 100).into());

        // Unstake all alpha to root
        assert_ok!(SubtensorModule::unstake_all_alpha(
            RuntimeOrigin::signed(coldkey),
            hotkey,
        ));

        let new_alpha =
            SubtensorModule::get_stake_for_hotkey_and_coldkey_on_subnet(&hotkey, &coldkey, netuid);
        assert_abs_diff_eq!(new_alpha, AlphaCurrency::ZERO, epsilon = 1_000.into());
        let new_root = SubtensorModule::get_stake_for_hotkey_and_coldkey_on_subnet(
            &hotkey,
            &coldkey,
            NetUid::ROOT,
        );
        assert!(new_root > 100_000.into());
    });
}

#[test]
fn test_unstake_all_works() {
    new_test_ext(1).execute_with(|| {
        let subnet_owner_coldkey = U256::from(1001);
        let subnet_owner_hotkey = U256::from(1002);
        let coldkey = U256::from(1);
        let hotkey = U256::from(2);

        let stake_amount = 190_000_000_000; // 190 TAO

        let netuid = add_dynamic_network(&subnet_owner_hotkey, &subnet_owner_coldkey);
        register_ok_neuron(netuid, hotkey, coldkey, 192213123);
        SubtensorModule::add_balance_to_coldkey_account(
            &coldkey,
            stake_amount + ExistentialDeposit::get(),
        );

        // Give the neuron some stake to remove
        assert_ok!(SubtensorModule::add_stake(
            RuntimeOrigin::signed(coldkey),
            hotkey,
            netuid,
            stake_amount
        ));

        // Setup the pool so that removing all the TAO will keep liq above min
<<<<<<< HEAD
        mock::setup_reserves(
            netuid,
            stake_amount * 10,
            AlphaCurrency::from(stake_amount * 100),
        );

=======
        mock::setup_reserves(netuid, stake_amount * 10, stake_amount * 100);
        remove_stake_rate_limit_for_tests(&hotkey, &coldkey, netuid);
>>>>>>> c545a78f
        // Unstake all alpha to free balance
        assert_ok!(SubtensorModule::unstake_all(
            RuntimeOrigin::signed(coldkey),
            hotkey,
        ));

        let new_alpha =
            SubtensorModule::get_stake_for_hotkey_and_coldkey_on_subnet(&hotkey, &coldkey, netuid);
        assert_abs_diff_eq!(new_alpha, AlphaCurrency::ZERO, epsilon = 1_000.into());
        let new_balance = SubtensorModule::get_coldkey_balance(&coldkey);
        assert!(new_balance > 100_000);
    });
}

#[test]
fn test_stake_into_subnet_ok() {
    new_test_ext(1).execute_with(|| {
        let owner_hotkey = U256::from(1);
        let owner_coldkey = U256::from(2);
        let hotkey = U256::from(3);
        let coldkey = U256::from(4);
        let amount = 100_000_000;

        // add network
        let netuid = add_dynamic_network(&owner_hotkey, &owner_coldkey);

        // Forse-set alpha in and tao reserve to make price equal 0.01
        let tao_reserve = U96F32::from_num(100_000_000_000_u64);
        let alpha_in = AlphaCurrency::from(1_000_000_000_000);
        mock::setup_reserves(netuid, tao_reserve.to_num(), alpha_in);
        let current_price =
            <Test as pallet::Config>::SwapInterface::current_alpha_price(netuid.into())
                .to_num::<f64>();

        // Initialize swap v3
        assert_ok!(<tests::mock::Test as pallet::Config>::SwapInterface::swap(
            netuid.into(),
            OrderType::Buy,
            0,
            u64::MAX,
            false,
            true
        ));

        // Add stake with slippage safety and check if the result is ok
        assert_ok!(SubtensorModule::stake_into_subnet(
            &hotkey,
            &coldkey,
            netuid,
            amount,
            u64::MAX,
            false,
        ));
        let expected_stake = (amount as f64) * 0.997 / current_price;

        // Check if stake has increased
        assert_abs_diff_eq!(
            SubtensorModule::get_stake_for_hotkey_and_coldkey_on_subnet(&hotkey, &coldkey, netuid)
                .to_u64() as f64,
            expected_stake,
            epsilon = expected_stake / 1000.,
        );
    });
}

#[test]
fn test_stake_into_subnet_low_amount() {
    new_test_ext(1).execute_with(|| {
        let owner_hotkey = U256::from(1);
        let owner_coldkey = U256::from(2);
        let hotkey = U256::from(3);
        let coldkey = U256::from(4);
        let amount = 10;

        // add network
        let netuid = add_dynamic_network(&owner_hotkey, &owner_coldkey);

        // Forse-set alpha in and tao reserve to make price equal 0.01
        let tao_reserve = U96F32::from_num(100_000_000_000_u64);
        let alpha_in = AlphaCurrency::from(1_000_000_000_000);
        mock::setup_reserves(netuid, tao_reserve.to_num(), alpha_in);
        let current_price =
            <Test as pallet::Config>::SwapInterface::current_alpha_price(netuid.into())
                .to_num::<f64>();

        // Initialize swap v3
        assert_ok!(<tests::mock::Test as pallet::Config>::SwapInterface::swap(
            netuid.into(),
            OrderType::Buy,
            0,
            u64::MAX,
            false,
            true
        ));

        // Add stake with slippage safety and check if the result is ok
        assert_ok!(SubtensorModule::stake_into_subnet(
            &hotkey,
            &coldkey,
            netuid,
            amount,
            u64::MAX,
            false,
        ));
        let expected_stake = AlphaCurrency::from(((amount as f64) * 0.997 / current_price) as u64);

        // Check if stake has increased
        assert_abs_diff_eq!(
            SubtensorModule::get_stake_for_hotkey_and_coldkey_on_subnet(&hotkey, &coldkey, netuid),
            expected_stake,
            epsilon = expected_stake / 100.into()
        );
    });
}

#[test]
fn test_unstake_from_subnet_low_amount() {
    new_test_ext(1).execute_with(|| {
        let owner_hotkey = U256::from(1);
        let owner_coldkey = U256::from(2);
        let hotkey = U256::from(3);
        let coldkey = U256::from(4);
        let amount = 10;

        // add network
        let netuid = add_dynamic_network(&owner_hotkey, &owner_coldkey);

        // Forse-set alpha in and tao reserve to make price equal 0.01
        let tao_reserve = U96F32::from_num(100_000_000_000_u64);
        let alpha_in = AlphaCurrency::from(1_000_000_000_000);
        mock::setup_reserves(netuid, tao_reserve.to_num(), alpha_in);

        // Initialize swap v3
        assert_ok!(<tests::mock::Test as pallet::Config>::SwapInterface::swap(
            netuid.into(),
            OrderType::Buy,
            0,
            u64::MAX,
            false,
            true
        ));

        // Add stake and check if the result is ok
        assert_ok!(SubtensorModule::stake_into_subnet(
            &hotkey,
            &coldkey,
            netuid,
            amount,
            u64::MAX,
            false,
        ));

        // Remove stake
        let alpha =
            SubtensorModule::get_stake_for_hotkey_and_coldkey_on_subnet(&hotkey, &coldkey, netuid);
        assert_ok!(SubtensorModule::unstake_from_subnet(
            &hotkey,
            &coldkey,
            netuid,
            alpha,
            u64::MIN,
            false,
        ));

        // Check if stake is zero
        assert_eq!(
            SubtensorModule::get_stake_for_hotkey_and_coldkey_on_subnet(&hotkey, &coldkey, netuid),
            AlphaCurrency::ZERO,
        );
    });
}

#[test]
fn test_stake_into_subnet_prohibitive_limit() {
    new_test_ext(1).execute_with(|| {
        let owner_hotkey = U256::from(1);
        let owner_coldkey = U256::from(2);
        let coldkey = U256::from(4);
        let amount = 100_000_000;

        // add network
        let netuid = add_dynamic_network(&owner_hotkey, &owner_coldkey);
        SubtensorModule::add_balance_to_coldkey_account(&coldkey, amount);

        // Forse-set alpha in and tao reserve to make price equal 0.01
        let tao_reserve = U96F32::from_num(100_000_000_000_u64);
        let alpha_in = AlphaCurrency::from(1_000_000_000_000);
        mock::setup_reserves(netuid, tao_reserve.to_num(), alpha_in);

        // Initialize swap v3
        assert_ok!(<tests::mock::Test as pallet::Config>::SwapInterface::swap(
            netuid.into(),
            OrderType::Buy,
            0,
            u64::MAX,
            false,
            true
        ));

        // Add stake and check if the result is ok
        // Use prohibitive limit price
        assert_err!(
            SubtensorModule::add_stake_limit(
                RuntimeOrigin::signed(coldkey),
                owner_hotkey,
                netuid,
                amount,
                0,
                true,
            ),
            Error::<Test>::ZeroMaxStakeAmount
        );

        // Check if stake has NOT increased
        assert_eq!(
            SubtensorModule::get_stake_for_hotkey_and_coldkey_on_subnet(
                &owner_hotkey,
                &coldkey,
                netuid
            ),
            AlphaCurrency::ZERO
        );

        // Check if balance has NOT decreased
        assert_eq!(SubtensorModule::get_coldkey_balance(&coldkey), amount);
    });
}

#[test]
fn test_unstake_from_subnet_prohibitive_limit() {
    new_test_ext(1).execute_with(|| {
        let owner_hotkey = U256::from(1);
        let owner_coldkey = U256::from(2);
        let coldkey = U256::from(4);
        let amount = 100_000_000;

        // add network
        let netuid = add_dynamic_network(&owner_hotkey, &owner_coldkey);
        SubtensorModule::add_balance_to_coldkey_account(&coldkey, amount);

        // Forse-set alpha in and tao reserve to make price equal 0.01
        let tao_reserve = U96F32::from_num(100_000_000_000_u64);
        let alpha_in = AlphaCurrency::from(1_000_000_000_000);
        mock::setup_reserves(netuid, tao_reserve.to_num(), alpha_in);

        // Initialize swap v3
        assert_ok!(<tests::mock::Test as pallet::Config>::SwapInterface::swap(
            netuid.into(),
            OrderType::Buy,
            0,
            u64::MAX,
            false,
            true
        ));

        // Add stake and check if the result is ok
        assert_ok!(SubtensorModule::stake_into_subnet(
            &owner_hotkey,
            &coldkey,
            netuid,
            amount,
            u64::MAX,
            false,
        ));

        // Remove stake
        // Use prohibitive limit price
        let balance_before = SubtensorModule::get_coldkey_balance(&coldkey);
        let alpha = SubtensorModule::get_stake_for_hotkey_and_coldkey_on_subnet(
            &owner_hotkey,
            &coldkey,
            netuid,
        );
        assert_err!(
            SubtensorModule::remove_stake_limit(
                RuntimeOrigin::signed(coldkey),
                owner_hotkey,
                netuid,
                alpha,
                u64::MAX,
                true,
            ),
            Error::<Test>::ZeroMaxStakeAmount
        );

        // Check if stake has NOT decreased
        assert_eq!(
            SubtensorModule::get_stake_for_hotkey_and_coldkey_on_subnet(
                &owner_hotkey,
                &coldkey,
                netuid
            ),
            alpha
        );

        // Check if balance has NOT increased
        assert_eq!(
            SubtensorModule::get_coldkey_balance(&coldkey),
            balance_before,
        );
    });
}

#[test]
fn test_unstake_full_amount() {
    new_test_ext(1).execute_with(|| {
        let owner_hotkey = U256::from(1);
        let owner_coldkey = U256::from(2);
        let coldkey = U256::from(4);
        let amount = 100_000_000;

        // add network
        let netuid = add_dynamic_network(&owner_hotkey, &owner_coldkey);
        SubtensorModule::add_balance_to_coldkey_account(&coldkey, amount);

        // Forse-set alpha in and tao reserve to make price equal 0.01
        let tao_reserve = U96F32::from_num(100_000_000_000_u64);
        let alpha_in = AlphaCurrency::from(1_000_000_000_000);
        mock::setup_reserves(netuid, tao_reserve.to_num(), alpha_in);

        // Initialize swap v3
        assert_ok!(<tests::mock::Test as pallet::Config>::SwapInterface::swap(
            netuid.into(),
            OrderType::Buy,
            0,
            u64::MAX,
            false,
            true
        ));

        // Add stake and check if the result is ok
        assert_ok!(SubtensorModule::stake_into_subnet(
            &owner_hotkey,
            &coldkey,
            netuid,
            amount,
            u64::MAX,
            false,
        ));

        // Remove stake
        // Use prohibitive limit price
        let balance_before = SubtensorModule::get_coldkey_balance(&coldkey);
        let alpha = SubtensorModule::get_stake_for_hotkey_and_coldkey_on_subnet(
            &owner_hotkey,
            &coldkey,
            netuid,
        );
        assert_ok!(SubtensorModule::remove_stake(
            RuntimeOrigin::signed(coldkey),
            owner_hotkey,
            netuid,
            alpha,
        ));

        // Check if stake is zero
        assert_eq!(
            SubtensorModule::get_stake_for_hotkey_and_coldkey_on_subnet(
                &owner_hotkey,
                &coldkey,
                netuid
            ),
            AlphaCurrency::ZERO
        );

        // Check if balance has increased accordingly
        let balance_after = SubtensorModule::get_coldkey_balance(&coldkey);
        let actual_balance_increase = (balance_after - balance_before) as f64;
        let fee_rate = pallet_subtensor_swap::FeeRate::<Test>::get(NetUid::from(netuid)) as f64
            / u16::MAX as f64;
        let expected_balance_increase = amount as f64 * (1. - fee_rate) / (1. + fee_rate);
        assert_abs_diff_eq!(
            actual_balance_increase,
            expected_balance_increase,
            epsilon = expected_balance_increase / 10_000.
        );
    });
}

fn price_to_tick(price: f64) -> TickIndex {
    let price_sqrt: U64F64 = U64F64::from_num(price.sqrt());
    // Handle potential errors in the conversion
    match TickIndex::try_from_sqrt_price(price_sqrt) {
        Ok(mut tick) => {
            // Ensure the tick is within bounds
            if tick > TickIndex::MAX {
                tick = TickIndex::MAX;
            } else if tick < TickIndex::MIN {
                tick = TickIndex::MIN;
            }
            tick
        }
        // Default to a reasonable value when conversion fails
        Err(_) => {
            if price > 1.0 {
                TickIndex::MAX
            } else {
                TickIndex::MIN
            }
        }
    }
}

/// Test correctness of swap fees:
///   1. TAO is not minted or burned
///   2. Fees match FeeRate
///
#[test]
fn test_swap_fees_tao_correctness() {
    new_test_ext(1).execute_with(|| {
        let owner_hotkey = U256::from(1);
        let owner_coldkey = U256::from(2);
        let coldkey = U256::from(4);
        let amount = 1_000_000_000;
        let owner_balance_before = amount * 10;
        let user_balance_before = amount * 100;

        // add network
        let netuid = add_dynamic_network(&owner_hotkey, &owner_coldkey);
        SubtensorModule::add_balance_to_coldkey_account(&owner_coldkey, owner_balance_before);
        SubtensorModule::add_balance_to_coldkey_account(&coldkey, user_balance_before);
        let fee_rate = pallet_subtensor_swap::FeeRate::<Test>::get(NetUid::from(netuid)) as f64
            / u16::MAX as f64;
        pallet_subtensor_swap::EnabledUserLiquidity::<Test>::insert(NetUid::from(netuid), true);

        // Forse-set alpha in and tao reserve to make price equal 0.25
        let tao_reserve = U96F32::from_num(100_000_000_000_u64);
        let alpha_in = AlphaCurrency::from(400_000_000_000);
        mock::setup_reserves(netuid, tao_reserve.to_num(), alpha_in);

        // Check starting "total TAO"
        let total_tao_before =
            user_balance_before + owner_balance_before + SubnetTAO::<Test>::get(netuid);

        // Get alpha for owner
        assert_ok!(SubtensorModule::add_stake(
            RuntimeOrigin::signed(owner_coldkey),
            owner_hotkey,
            netuid,
            amount,
        ));
        let mut fees = (fee_rate * amount as f64) as u64;

        // Add owner coldkey Alpha as concentrated liquidity
        // between current price current price + 0.01
        let current_price =
            <Test as pallet::Config>::SwapInterface::current_alpha_price(netuid.into())
                .to_num::<f64>()
                + 0.0001;
        let limit_price = current_price + 0.01;
        let tick_low = price_to_tick(current_price);
        let tick_high = price_to_tick(limit_price);
        let liquidity = amount;

        assert_ok!(<Test as pallet::Config>::SwapInterface::do_add_liquidity(
            netuid.into(),
            &owner_coldkey,
            &owner_hotkey,
            tick_low,
            tick_high,
            liquidity,
        ));

        // Limit-buy and then sell all alpha for user to hit owner liquidity
        assert_ok!(SubtensorModule::add_stake_limit(
            RuntimeOrigin::signed(coldkey),
            owner_hotkey,
            netuid,
            amount,
            (limit_price * u64::MAX as f64) as u64,
            true
        ));
        fees += (fee_rate * amount as f64) as u64;

        let user_alpha = SubtensorModule::get_stake_for_hotkey_and_coldkey_on_subnet(
            &owner_hotkey,
            &coldkey,
            netuid,
        );
        remove_stake_rate_limit_for_tests(&owner_hotkey, &coldkey, netuid);
        assert_ok!(SubtensorModule::remove_stake(
            RuntimeOrigin::signed(coldkey),
            owner_hotkey,
            netuid,
            user_alpha,
        ));
        // Do not add fees because selling fees are in alpha

        // Check ending "total TAO"
        let owner_balance_after = SubtensorModule::get_coldkey_balance(&owner_coldkey);
        let user_balance_after = SubtensorModule::get_coldkey_balance(&coldkey);
        let total_tao_after =
            user_balance_after + owner_balance_after + SubnetTAO::<Test>::get(netuid) + fees;

        // Total TAO does not change, leave some epsilon for rounding
        assert_abs_diff_eq!(total_tao_before, total_tao_after, epsilon = 2,);
    });
}

#[test]
fn test_increase_stake_for_hotkey_and_coldkey_on_subnet_adds_to_staking_hotkeys_map() {
    new_test_ext(1).execute_with(|| {
        let coldkey = U256::from(1);
        let coldkey1 = U256::from(2);
        let hotkey = U256::from(3);

        let netuid = NetUid::from(1);
        let stake_amount = 100_000_000_000;

        // Check no entry in the staking hotkeys map
        assert!(!StakingHotkeys::<Test>::contains_key(coldkey));
        // insert manually
        StakingHotkeys::<Test>::insert(coldkey, Vec::<U256>::new());
        // check entry has no hotkey
        assert!(!StakingHotkeys::<Test>::get(coldkey).contains(&hotkey));

        SubtensorModule::increase_stake_for_hotkey_and_coldkey_on_subnet(
            &hotkey,
            &coldkey,
            netuid,
            stake_amount.into(),
        );

        // Check entry exists in the staking hotkeys map
        assert!(StakingHotkeys::<Test>::contains_key(coldkey));
        // check entry has hotkey
        assert!(StakingHotkeys::<Test>::get(coldkey).contains(&hotkey));

        // Check no entry in the staking hotkeys map for coldkey1
        assert!(!StakingHotkeys::<Test>::contains_key(coldkey1));

        // Run increase stake for hotkey and coldkey1 on subnet
        SubtensorModule::increase_stake_for_hotkey_and_coldkey_on_subnet(
            &hotkey,
            &coldkey1,
            netuid,
            stake_amount.into(),
        );

        // Check entry exists in the staking hotkeys map for coldkey1
        assert!(StakingHotkeys::<Test>::contains_key(coldkey1));
        // check entry has hotkey
        assert!(StakingHotkeys::<Test>::get(coldkey1).contains(&hotkey));
    });
}

#[test]
fn test_remove_stake_full_limit_ok() {
    new_test_ext(1).execute_with(|| {
        let hotkey_account_id = U256::from(1);
        let coldkey_account_id = U256::from(2);
        let stake_amount = 10_000_000_000;

        // add network
        let netuid = add_dynamic_network(&hotkey_account_id, &coldkey_account_id);

        // Give the neuron some stake to remove
        SubtensorModule::increase_stake_for_hotkey_and_coldkey_on_subnet(
            &hotkey_account_id,
            &coldkey_account_id,
            netuid,
            stake_amount,
        );

        let tao_reserve: U96F32 = U96F32::from_num(100_000_000_000_u64);
        let alpha_in: U96F32 = U96F32::from_num(100_000_000_000_u64);
        SubnetTAO::<Test>::insert(netuid, tao_reserve.to_num::<u64>());
        SubnetAlphaIn::<Test>::insert(netuid, alpha_in.to_num::<u64>());

        let limit_price = 90_000_000;

        // Remove stake with slippage safety
        assert_ok!(SubtensorModule::remove_stake_full_limit(
            RuntimeOrigin::signed(coldkey_account_id),
            hotkey_account_id,
            netuid,
            Some(limit_price),
        ));

        // Check if stake has decreased to zero
        assert_eq!(
            SubtensorModule::get_stake_for_hotkey_and_coldkey_on_subnet(
                &hotkey_account_id,
                &coldkey_account_id,
                netuid
            ),
            0
        );

        let new_balance = SubtensorModule::get_coldkey_balance(&coldkey_account_id);
        assert_abs_diff_eq!(new_balance, 9_066_000_000, epsilon = 1_000_000);
    });
}

#[test]
fn test_remove_stake_full_limit_fails_slippage_too_high() {
    new_test_ext(1).execute_with(|| {
        let hotkey_account_id = U256::from(1);
        let coldkey_account_id = U256::from(2);
        let stake_amount = 10_000_000_000;

        // add network
        let netuid = add_dynamic_network(&hotkey_account_id, &coldkey_account_id);

        // Give the neuron some stake to remove
        SubtensorModule::increase_stake_for_hotkey_and_coldkey_on_subnet(
            &hotkey_account_id,
            &coldkey_account_id,
            netuid,
            stake_amount,
        );

        let tao_reserve: U96F32 = U96F32::from_num(100_000_000_000_u64);
        let alpha_in: U96F32 = U96F32::from_num(100_000_000_000_u64);
        SubnetTAO::<Test>::insert(netuid, tao_reserve.to_num::<u64>());
        SubnetAlphaIn::<Test>::insert(netuid, alpha_in.to_num::<u64>());

        let invalid_limit_price = 910_000_000;

        // Remove stake with slippage safety
        assert_err!(
            SubtensorModule::remove_stake_full_limit(
                RuntimeOrigin::signed(coldkey_account_id),
                hotkey_account_id,
                netuid,
                Some(invalid_limit_price),
            ),
            Error::<Test>::SlippageTooHigh
        );
    });
}

#[test]
fn test_remove_stake_full_limit_ok_with_no_limit_price() {
    new_test_ext(1).execute_with(|| {
        let hotkey_account_id = U256::from(1);
        let coldkey_account_id = U256::from(2);
        let stake_amount = 10_000_000_000;

        // add network
        let netuid = add_dynamic_network(&hotkey_account_id, &coldkey_account_id);

        // Give the neuron some stake to remove
        SubtensorModule::increase_stake_for_hotkey_and_coldkey_on_subnet(
            &hotkey_account_id,
            &coldkey_account_id,
            netuid,
            stake_amount,
        );

        let tao_reserve: U96F32 = U96F32::from_num(100_000_000_000_u64);
        let alpha_in: U96F32 = U96F32::from_num(100_000_000_000_u64);
        SubnetTAO::<Test>::insert(netuid, tao_reserve.to_num::<u64>());
        SubnetAlphaIn::<Test>::insert(netuid, alpha_in.to_num::<u64>());

        // Remove stake with slippage safety
        assert_ok!(SubtensorModule::remove_stake_full_limit(
            RuntimeOrigin::signed(coldkey_account_id),
            hotkey_account_id,
            netuid,
            None,
        ));

        // Check if stake has decreased to zero
        assert_eq!(
            SubtensorModule::get_stake_for_hotkey_and_coldkey_on_subnet(
                &hotkey_account_id,
                &coldkey_account_id,
                netuid
            ),
            0
        );

        let new_balance = SubtensorModule::get_coldkey_balance(&coldkey_account_id);
        assert_abs_diff_eq!(new_balance, 9_066_000_000, epsilon = 1_000_000);
    });
}
/// This test verifies that minimum stake amount is sufficient to move price and apply
/// non-zero staking fees
#[test]
fn test_default_min_stake_sufficiency() {
    new_test_ext(1).execute_with(|| {
        let owner_hotkey = U256::from(1);
        let owner_coldkey = U256::from(2);
        let coldkey = U256::from(4);
        let min_tao_stake = DefaultMinStake::<Test>::get() * 2;
        let amount = min_tao_stake;
        let owner_balance_before = amount * 10;
        let user_balance_before = amount * 100;

        // add network
        let netuid = add_dynamic_network(&owner_hotkey, &owner_coldkey);
        SubtensorModule::add_balance_to_coldkey_account(&owner_coldkey, owner_balance_before);
        SubtensorModule::add_balance_to_coldkey_account(&coldkey, user_balance_before);
        let fee_rate = pallet_subtensor_swap::FeeRate::<Test>::get(NetUid::from(netuid)) as f64
            / u16::MAX as f64;

        // Set some extreme, but realistic TAO and Alpha reserves to minimize slippage
        // 1% of TAO max supply
        // 0.01 Alpha price
        let tao_reserve = U96F32::from_num(210_000_000_000_000_u64);
        let alpha_in = AlphaCurrency::from(21_000_000_000_000_000);
        mock::setup_reserves(netuid, tao_reserve.to_num(), alpha_in);
        let current_price_before =
            <Test as pallet::Config>::SwapInterface::current_alpha_price(netuid.into());

        // Stake and unstake
        assert_ok!(SubtensorModule::add_stake(
            RuntimeOrigin::signed(coldkey),
            owner_hotkey,
            netuid,
            amount,
        ));
        let fee_stake = (fee_rate * amount as f64) as u64;
        let current_price_after_stake =
            <Test as pallet::Config>::SwapInterface::current_alpha_price(netuid.into());
        remove_stake_rate_limit_for_tests(&owner_hotkey, &coldkey, netuid);
        let user_alpha = SubtensorModule::get_stake_for_hotkey_and_coldkey_on_subnet(
            &owner_hotkey,
            &coldkey,
            netuid,
        );
        assert_ok!(SubtensorModule::remove_stake(
            RuntimeOrigin::signed(coldkey),
            owner_hotkey,
            netuid,
            user_alpha,
        ));
        let fee_unstake = (fee_rate * user_alpha.to_u64() as f64) as u64;
        let current_price_after_unstake =
            <Test as pallet::Config>::SwapInterface::current_alpha_price(netuid.into());

        assert!(fee_stake > 0);
        assert!(fee_unstake > 0);
        assert!(current_price_after_stake > current_price_before);
        assert!(current_price_after_stake > current_price_after_unstake);
    });
}

/// Test that modify_position always credits fees
///
/// cargo test --package pallet-subtensor --lib -- tests::staking::test_update_position_fees --exact --show-output
#[test]
fn test_update_position_fees() {
    // Test cases: add or remove liquidity during modification
    [false, true].into_iter().for_each(|add| {
        new_test_ext(1).execute_with(|| {
            let owner_hotkey = U256::from(1);
            let owner_coldkey = U256::from(2);
            let coldkey = U256::from(4);
            let amount = 1_000_000_000;

            // add network
            let netuid = add_dynamic_network(&owner_hotkey, &owner_coldkey);
            SubtensorModule::add_balance_to_coldkey_account(&owner_coldkey, amount * 10);
            SubtensorModule::add_balance_to_coldkey_account(&coldkey, amount * 100);
            pallet_subtensor_swap::EnabledUserLiquidity::<Test>::insert(NetUid::from(netuid), true);

            // Forse-set alpha in and tao reserve to make price equal 0.25
            let tao_reserve = U96F32::from_num(100_000_000_000_u64);
            let alpha_in = AlphaCurrency::from(400_000_000_000);
            mock::setup_reserves(netuid, tao_reserve.to_num(), alpha_in);

            // Get alpha for owner
            assert_ok!(SubtensorModule::add_stake(
                RuntimeOrigin::signed(owner_coldkey),
                owner_hotkey,
                netuid,
                amount,
            ));

            // Add owner coldkey Alpha as concentrated liquidity
            // between current price current price + 0.01
            let current_price =
                <Test as pallet::Config>::SwapInterface::current_alpha_price(netuid.into())
                    .to_num::<f64>()
                    + 0.0001;
            let limit_price = current_price + 0.001;
            let tick_low = price_to_tick(current_price);
            let tick_high = price_to_tick(limit_price);
            let liquidity = amount;

            let (position_id, _, _) = <Test as pallet::Config>::SwapInterface::do_add_liquidity(
                NetUid::from(netuid),
                &owner_coldkey,
                &owner_hotkey,
                tick_low,
                tick_high,
                liquidity,
            )
            .unwrap();

            // Buy and then sell all alpha for user to hit owner liquidity
            assert_ok!(SubtensorModule::add_stake(
                RuntimeOrigin::signed(coldkey),
                owner_hotkey,
                netuid,
                amount,
            ));

            remove_stake_rate_limit_for_tests(&owner_hotkey, &coldkey, netuid);

            let user_alpha = SubtensorModule::get_stake_for_hotkey_and_coldkey_on_subnet(
                &owner_hotkey,
                &coldkey,
                netuid,
            );
            assert_ok!(SubtensorModule::remove_stake(
                RuntimeOrigin::signed(coldkey),
                owner_hotkey,
                netuid,
                user_alpha,
            ));

            // Modify position - fees should be collected and paid to the owner
            let owner_tao_before = SubtensorModule::get_coldkey_balance(&owner_coldkey);
            let owner_alpha_before = SubtensorModule::get_stake_for_hotkey_and_coldkey_on_subnet(
                &owner_hotkey,
                &owner_coldkey,
                netuid,
            );

            // Make small modification
            let delta =
                <tests::mock::Test as pallet_subtensor_swap::Config>::MinimumLiquidity::get()
                    as i64
                    * (if add { 1 } else { -1 });
            assert_ok!(Swap::modify_position(
                RuntimeOrigin::signed(owner_coldkey),
                owner_hotkey,
                netuid.into(),
                position_id.into(),
                delta,
            ));

            // Check ending owner TAO and alpha
            let owner_tao_after_add = SubtensorModule::get_coldkey_balance(&owner_coldkey);
            let owner_alpha_after_add = SubtensorModule::get_stake_for_hotkey_and_coldkey_on_subnet(
                &owner_hotkey,
                &owner_coldkey,
                netuid,
            );

            assert!(owner_tao_after_add > owner_tao_before);
            assert!(owner_alpha_after_add > owner_alpha_before); // always greater because of claimed fees

            // Make small modification again - should not claim more fees
            assert_ok!(Swap::modify_position(
                RuntimeOrigin::signed(owner_coldkey),
                owner_hotkey,
                netuid.into(),
                position_id.into(),
                delta,
            ));

            // Check ending owner TAO and alpha
            let owner_tao_after_repeat = SubtensorModule::get_coldkey_balance(&owner_coldkey);
            let owner_alpha_after_repeat =
                SubtensorModule::get_stake_for_hotkey_and_coldkey_on_subnet(
                    &owner_hotkey,
                    &owner_coldkey,
                    netuid,
                );

            assert!(owner_tao_after_add == owner_tao_after_repeat);
            if add {
                assert!(owner_alpha_after_add > owner_alpha_after_repeat);
            } else {
                assert!(owner_alpha_after_add < owner_alpha_after_repeat);
            }
        });
    });
}

fn setup_positions(netuid: NetUid) {
    for (coldkey, hotkey, low_price, high_price, liquidity) in [
        (2, 12, 0.1, 0.20, 1_000_000_000_000_u64),
        (3, 13, 0.15, 0.25, 200_000_000_000_u64),
        (4, 14, 0.25, 0.5, 3_000_000_000_000_u64),
        (5, 15, 0.3, 0.6, 300_000_000_000_u64),
        (6, 16, 0.4, 0.7, 8_000_000_000_000_u64),
        (7, 17, 0.5, 0.8, 600_000_000_000_u64),
        (8, 18, 0.6, 0.9, 700_000_000_000_u64),
        (9, 19, 0.7, 1.0, 100_000_000_000_u64),
        (10, 20, 0.8, 1.1, 300_000_000_000_u64),
    ] {
        SubtensorModule::create_account_if_non_existent(&U256::from(coldkey), &U256::from(hotkey));
        SubtensorModule::add_balance_to_coldkey_account(
            &U256::from(coldkey),
            1_000_000_000_000_000,
        );
        SubtensorModule::increase_stake_for_hotkey_and_coldkey_on_subnet(
            &U256::from(hotkey),
            &U256::from(coldkey),
            netuid.into(),
            1_000_000_000_000_000.into(),
        );

        let tick_low = price_to_tick(low_price);
        let tick_high = price_to_tick(high_price);
        let add_lq_call = SwapCall::<Test>::add_liquidity {
            hotkey: U256::from(hotkey),
            netuid: netuid.into(),
            tick_low,
            tick_high,
            liquidity,
        };
        assert_ok!(
            RuntimeCall::Swap(add_lq_call).dispatch(RuntimeOrigin::signed(U256::from(coldkey)))
        );
    }
}

#[test]
fn test_large_swap() {
    new_test_ext(1).execute_with(|| {
        let owner_hotkey = U256::from(1);
        let owner_coldkey = U256::from(2);
        let coldkey = U256::from(100);

        // add network
        let netuid = add_dynamic_network(&owner_hotkey, &owner_coldkey);
        SubtensorModule::add_balance_to_coldkey_account(&coldkey, 1_000_000_000_000_000);
        pallet_subtensor_swap::EnabledUserLiquidity::<Test>::insert(NetUid::from(netuid), true);

        // Force the swap to initialize
        SubtensorModule::swap_tao_for_alpha(netuid, 0, 1_000_000_000_000).unwrap();

        setup_positions(netuid.into());

        let swap_amount = 100_000_000_000_000;
        assert_ok!(SubtensorModule::add_stake(
            RuntimeOrigin::signed(coldkey),
            owner_hotkey,
            netuid,
            swap_amount,
        ));
    });
}

#[test]
fn test_stake_rate_limits() {
    new_test_ext(0).execute_with(|| {
        // Create subnet and accounts.
        let subnet_owner_coldkey = U256::from(10);
        let subnet_owner_hotkey = U256::from(20);
        let hot1 = U256::from(1);
        let cold1 = U256::from(3);
        let netuid = add_dynamic_network(&subnet_owner_hotkey, &subnet_owner_coldkey);
        let amount = DefaultMinStake::<Test>::get() * 10;
        let fee: u64 = DefaultMinStake::<Test>::get();
        let init_balance = amount + fee + ExistentialDeposit::get();

        register_ok_neuron(netuid, hot1, cold1, 0);
        Delegates::<Test>::insert(hot1, SubtensorModule::get_min_delegate_take());
        assert_eq!(SubtensorModule::get_owning_coldkey_for_hotkey(&hot1), cold1);

        SubtensorModule::add_balance_to_coldkey_account(&cold1, init_balance);
        assert_ok!(SubtensorModule::add_stake(
            RuntimeOrigin::signed(cold1),
            hot1,
            netuid,
            amount + fee
        ));

        assert_err!(
            SubtensorModule::remove_stake(RuntimeOrigin::signed(cold1), hot1, netuid, amount),
            Error::<Test>::StakingOperationRateLimitExceeded
        );

        // Test limit clear each block
        assert!(StakingOperationRateLimiter::<Test>::contains_key((
            hot1, cold1, netuid
        )));

        next_block();

        assert!(!StakingOperationRateLimiter::<Test>::contains_key((
            hot1, cold1, netuid
        )));
    });
}<|MERGE_RESOLUTION|>--- conflicted
+++ resolved
@@ -493,7 +493,7 @@
         register_ok_neuron(netuid, hotkey_account_id, coldkey_account_id, 192213123);
 
         let min_stake = DefaultMinStake::<Test>::get();
-        let amount = min_stake / 2;
+        let amount = AlphaCurrency::from(min_stake / 2);
 
         // Some basic assertions
         assert_eq!(
@@ -520,7 +520,7 @@
                 RuntimeOrigin::signed(coldkey_account_id),
                 hotkey_account_id,
                 netuid,
-                amount - 1
+                amount - 1.into()
             ),
             Error::<Test>::AmountTooLow
         );
@@ -537,7 +537,8 @@
                 &hotkey_account_id,
                 &coldkey_account_id,
                 netuid,
-            ) == 0
+            )
+            .is_zero()
         );
     });
 }
@@ -561,7 +562,7 @@
         );
 
         // Setup reserves so that price is 1.0 and init swap
-        mock::setup_reserves(netuid, amount * 10, amount * 10);
+        mock::setup_reserves(netuid, amount * 10, (amount * 10).into());
 
         // Force the swap to initialize
         SubtensorModule::swap_tao_for_alpha(netuid, 0, 1_000_000_000_000).unwrap();
@@ -1410,24 +1411,15 @@
             ),
             intial_amount.into()
         );
-<<<<<<< HEAD
-        assert!(!SubtensorModule::has_enough_stake_on_subnet(
-            &hotkey_id,
-            &coldkey_id,
-            netuid,
-            (intial_amount * 2).into()
-        ));
-=======
         assert_err!(
             SubtensorModule::calculate_reduced_stake_on_subnet(
                 &hotkey_id,
                 &coldkey_id,
                 netuid,
-                intial_amount * 2
+                (intial_amount * 2).into()
             ),
             Error::<Test>::NotEnoughStakeToWithdraw
         );
->>>>>>> c545a78f
     });
 }
 
@@ -1451,24 +1443,15 @@
             ),
             intial_amount.into()
         );
-<<<<<<< HEAD
-        assert!(!SubtensorModule::has_enough_stake_on_subnet(
-            &hotkey_id,
-            &coldkey_id,
-            netuid,
-            1_000.into()
-        ));
-=======
         assert_err!(
             SubtensorModule::calculate_reduced_stake_on_subnet(
                 &hotkey_id,
                 &coldkey_id,
                 netuid,
-                1_000
+                1_000.into()
             ),
             Error::<Test>::NotEnoughStakeToWithdraw
         );
->>>>>>> c545a78f
     });
 }
 
@@ -1579,27 +1562,18 @@
         ));
         let alpha_stake1 =
             SubtensorModule::get_stake_for_hotkey_and_coldkey_on_subnet(&hot1, &cold1, netuid);
-        let unstake_amount1 = alpha_stake1 * 997 / 1000;
+        let unstake_amount1 = AlphaCurrency::from(alpha_stake1.to_u64() * 997 / 1000);
         let small1 = alpha_stake1 - unstake_amount1;
         remove_stake_rate_limit_for_tests(&hot1, &cold1, netuid);
         assert_ok!(SubtensorModule::remove_stake(
             RuntimeOrigin::signed(cold1),
             hot1,
             netuid,
-<<<<<<< HEAD
-            SubtensorModule::get_stake_for_hotkey_and_coldkey_on_subnet(&hot1, &cold1, netuid)
-                - 100.into()
-        ));
-        assert_eq!(
-            SubtensorModule::get_stake_for_hotkey_and_coldkey_on_subnet(&hot1, &cold1, netuid),
-            100.into()
-=======
             unstake_amount1
         ));
         assert_eq!(
             SubtensorModule::get_stake_for_hotkey_and_coldkey_on_subnet(&hot1, &cold1, netuid),
             small1
->>>>>>> c545a78f
         );
 
         // Add stake cold2 --> hot1 (is delegation.)
@@ -1612,63 +1586,13 @@
         ));
         let alpha_stake2 =
             SubtensorModule::get_stake_for_hotkey_and_coldkey_on_subnet(&hot1, &cold2, netuid);
-        let unstake_amount2 = alpha_stake2 * 997 / 1000;
+        let unstake_amount2 = AlphaCurrency::from(alpha_stake2.to_u64() * 997 / 1000);
         let small2 = alpha_stake2 - unstake_amount2;
         remove_stake_rate_limit_for_tests(&hot1, &cold2, netuid);
         assert_ok!(SubtensorModule::remove_stake(
             RuntimeOrigin::signed(cold2),
             hot1,
             netuid,
-<<<<<<< HEAD
-            SubtensorModule::get_stake_for_hotkey_and_coldkey_on_subnet(&hot1, &cold2, netuid)
-                - 100.into()
-        ));
-        assert_eq!(
-            SubtensorModule::get_stake_for_hotkey_and_coldkey_on_subnet(&hot1, &cold2, netuid),
-            100.into()
-        );
-
-        // Add stake cold1 --> hot2 (non delegation.)
-        SubtensorModule::add_balance_to_coldkey_account(&cold1, init_balance);
-        assert_ok!(SubtensorModule::add_stake(
-            RuntimeOrigin::signed(cold1),
-            hot2,
-            netuid,
-            amount + fee
-        ));
-        assert_ok!(SubtensorModule::remove_stake(
-            RuntimeOrigin::signed(cold1),
-            hot2,
-            netuid,
-            SubtensorModule::get_stake_for_hotkey_and_coldkey_on_subnet(&hot2, &cold1, netuid)
-                - 100.into()
-        ));
-        assert_eq!(
-            SubtensorModule::get_stake_for_hotkey_and_coldkey_on_subnet(&hot2, &cold1, netuid),
-            100.into()
-        );
-        let balance1_before_cleaning = Balances::free_balance(cold1);
-
-        // Add stake cold2 --> hot2 (is delegation.)
-        SubtensorModule::add_balance_to_coldkey_account(&cold2, init_balance);
-        assert_ok!(SubtensorModule::add_stake(
-            RuntimeOrigin::signed(cold2),
-            hot2,
-            netuid,
-            amount + fee
-        ));
-        assert_ok!(SubtensorModule::remove_stake(
-            RuntimeOrigin::signed(cold2),
-            hot2,
-            netuid,
-            SubtensorModule::get_stake_for_hotkey_and_coldkey_on_subnet(&hot2, &cold2, netuid)
-                - 100.into()
-        ));
-        assert_eq!(
-            SubtensorModule::get_stake_for_hotkey_and_coldkey_on_subnet(&hot2, &cold2, netuid),
-            100.into()
-        );
-=======
             unstake_amount2
         ));
         assert_eq!(
@@ -1677,75 +1601,38 @@
         );
 
         let balance1_before_cleaning = Balances::free_balance(cold1);
->>>>>>> c545a78f
         let balance2_before_cleaning = Balances::free_balance(cold2);
 
         // Run clear all small nominations when min stake is zero (noop)
-        SubtensorModule::set_nominator_min_required_stake(AlphaCurrency::ZERO);
-        assert_eq!(
-            SubtensorModule::get_nominator_min_required_stake(),
-            AlphaCurrency::ZERO
-        );
+        SubtensorModule::set_nominator_min_required_stake(0);
+        assert_eq!(SubtensorModule::get_nominator_min_required_stake(), 0);
         SubtensorModule::clear_small_nominations();
         assert_eq!(
             SubtensorModule::get_stake_for_hotkey_and_coldkey_on_subnet(&hot1, &cold1, netuid),
-<<<<<<< HEAD
-            100.into()
-        );
-        assert_eq!(
-            SubtensorModule::get_stake_for_hotkey_and_coldkey_on_subnet(&hot2, &cold1, netuid),
-            100.into()
-        );
-        assert_eq!(
-            SubtensorModule::get_stake_for_hotkey_and_coldkey_on_subnet(&hot1, &cold2, netuid),
-            100.into()
-        );
-        assert_eq!(
-            SubtensorModule::get_stake_for_hotkey_and_coldkey_on_subnet(&hot2, &cold2, netuid),
-            100.into()
-=======
             small1
         );
         assert_eq!(
             SubtensorModule::get_stake_for_hotkey_and_coldkey_on_subnet(&hot1, &cold2, netuid),
             small2
->>>>>>> c545a78f
         );
 
         // Set min nomination to above small1 and small2
         let total_hot1_stake_before = TotalHotkeyAlpha::<Test>::get(hot1, netuid);
         let total_stake_before = TotalStake::<Test>::get();
-<<<<<<< HEAD
-        SubtensorModule::set_nominator_min_required_stake(1000.into());
-=======
-        SubtensorModule::set_nominator_min_required_stake(small1.min(small2) * 2);
->>>>>>> c545a78f
+        SubtensorModule::set_nominator_min_required_stake(
+            (small1.to_u64().min(small2.to_u64()) * 2).into(),
+        );
 
         // Run clear all small nominations (removes delegations under 10)
         SubtensorModule::clear_small_nominations();
         assert_eq!(
             SubtensorModule::get_stake_for_hotkey_and_coldkey_on_subnet(&hot1, &cold1, netuid),
-<<<<<<< HEAD
-            100.into()
-        );
-        assert_eq!(
-            SubtensorModule::get_stake_for_hotkey_and_coldkey_on_subnet(&hot2, &cold1, netuid),
-            AlphaCurrency::ZERO
-=======
             small1
->>>>>>> c545a78f
         );
         assert_eq!(
             SubtensorModule::get_stake_for_hotkey_and_coldkey_on_subnet(&hot1, &cold2, netuid),
             AlphaCurrency::ZERO
         );
-<<<<<<< HEAD
-        assert_eq!(
-            SubtensorModule::get_stake_for_hotkey_and_coldkey_on_subnet(&hot2, &cold2, netuid),
-            100.into()
-        );
-=======
->>>>>>> c545a78f
 
         // Balances have been added back into accounts.
         let balance1_after_cleaning = Balances::free_balance(cold1);
@@ -1754,20 +1641,9 @@
         assert!(balance2_before_cleaning < balance2_after_cleaning);
 
         assert_abs_diff_eq!(
-<<<<<<< HEAD
-            TotalHotkeyAlpha::<Test>::get(hot2, netuid),
-            total_hot2_stake_before - 100.into(),
-            epsilon = 1.into()
-        );
-        assert_abs_diff_eq!(
-            TotalHotkeyAlpha::<Test>::get(hot1, netuid),
-            total_hot1_stake_before - 100.into(),
-            epsilon = 1.into()
-=======
             TotalHotkeyAlpha::<Test>::get(hot1, netuid),
             total_hot1_stake_before - small2,
-            epsilon = 1
->>>>>>> c545a78f
+            epsilon = 1.into()
         );
         assert!(TotalStake::<Test>::get() < total_stake_before);
     });
@@ -2197,17 +2073,13 @@
         );
         remove_stake_rate_limit_for_tests(&delegator, &delegate_hotkey, netuid);
         // Unstake part of the delegation
-        let unstake_amount_alpha = delegated_alpha / 2;
+        let unstake_amount_alpha = delegated_alpha / 2.into();
         remove_stake_rate_limit_for_tests(&delegate_hotkey, &delegator, netuid);
         assert_ok!(SubtensorModule::remove_stake(
             RuntimeOrigin::signed(delegator),
             delegate_hotkey,
             netuid,
-<<<<<<< HEAD
-            unstake_amount.into()
-=======
-            unstake_amount_alpha
->>>>>>> c545a78f
+            unstake_amount_alpha.into()
         ));
         let current_price =
             <Test as pallet::Config>::SwapInterface::current_alpha_price(netuid.into());
@@ -2364,9 +2236,9 @@
 
         // Total subnet stake should match the sum of delegators' stakes minus existential deposits.
         assert_abs_diff_eq!(
-            actual_total_stake,
+            AlphaCurrency::from(actual_total_stake),
             expected_total_stake,
-            epsilon = expected_total_stake / 1000
+            epsilon = expected_total_stake / 1000.into()
         );
     });
 }
@@ -4440,30 +4312,18 @@
         );
 
         // Add stake as new hotkey
-<<<<<<< HEAD
         let expected_alpha = AlphaCurrency::from(
             <Test as Config>::SwapInterface::swap(
                 netuid.into(),
                 OrderType::Buy,
                 tao_staked,
                 <Test as Config>::SwapInterface::max_price(),
+                false,
                 true,
             )
             .map(|v| v.amount_paid_out)
             .unwrap_or_default(),
         );
-=======
-        let expected_alpha = <Test as Config>::SwapInterface::swap(
-            netuid.into(),
-            OrderType::Buy,
-            tao_staked,
-            <Test as Config>::SwapInterface::max_price(),
-            false,
-            true,
-        )
-        .map(|v| v.amount_paid_out)
-        .unwrap_or_default();
->>>>>>> c545a78f
         assert_ok!(SubtensorModule::add_stake(
             RuntimeOrigin::signed(coldkey_account_id),
             hotkey_account_id,
@@ -4514,14 +4374,10 @@
             &coldkey_account_id,
             netuid,
         );
-<<<<<<< HEAD
+        remove_stake_rate_limit_for_tests(&hotkey_account_id, &coldkey_account_id, netuid);
         let remove_amount = AlphaCurrency::from(
             (U64F64::from_num(alpha) * U64F64::from_num(0.999991)).to_num::<u64>(),
         );
-=======
-        remove_stake_rate_limit_for_tests(&hotkey_account_id, &coldkey_account_id, netuid);
-        let remove_amount = (U64F64::from_num(alpha) * U64F64::from_num(0.999991)).to_num::<u64>();
->>>>>>> c545a78f
         // we expected the entire stake to be returned
         let (expected_balance, _) = mock::swap_alpha_to_tao(netuid, alpha);
         assert_ok!(SubtensorModule::remove_stake(
@@ -4704,26 +4560,13 @@
         );
 
         // Setup the Alpha pool so that removing all the Alpha will bring liqudity below the minimum
-<<<<<<< HEAD
-        let remaining_tao = I96F32::from_num(u64::from(mock::SwapMinimumReserve::get()) - 1)
-            .saturating_sub(I96F32::from(1));
+        let remaining_tao = I96F32::from_num(u64::from(mock::SwapMinimumReserve::get()) - 1);
         let alpha_reserves = I110F18::from(stake_amount.to_u64() + 10_000_000);
-        let alpha = stake_amount;
-
-        let k = I110F18::from_fixed(remaining_tao)
-            .saturating_mul(alpha_reserves.saturating_add(I110F18::from(u64::from(alpha))));
-        let tao_reserves = k.safe_div(alpha_reserves);
-
         mock::setup_reserves(
             netuid,
-            tao_reserves.to_num(),
+            remaining_tao.to_num(),
             alpha_reserves.to_num::<u64>().into(),
         );
-=======
-        let remaining_tao = I96F32::from_num(u64::from(mock::SwapMinimumReserve::get()) - 1);
-        let alpha_reserves = I110F18::from(stake_amount + 10_000_000);
-        mock::setup_reserves(netuid, remaining_tao.to_num(), alpha_reserves.to_num());
->>>>>>> c545a78f
 
         // Try to unstake, but we reduce liquidity too far
 
@@ -4735,11 +4578,7 @@
         // Expect nothing to be unstaked
         let new_alpha =
             SubtensorModule::get_stake_for_hotkey_and_coldkey_on_subnet(&hotkey, &coldkey, netuid);
-<<<<<<< HEAD
         assert_abs_diff_eq!(new_alpha, stake_amount, epsilon = AlphaCurrency::ZERO);
-=======
-        assert_abs_diff_eq!(new_alpha, stake_amount, epsilon = 0);
->>>>>>> c545a78f
     });
 }
 
@@ -4872,17 +4711,13 @@
         ));
 
         // Setup the pool so that removing all the TAO will keep liq above min
-<<<<<<< HEAD
         mock::setup_reserves(
             netuid,
             stake_amount * 10,
             AlphaCurrency::from(stake_amount * 100),
         );
-
-=======
-        mock::setup_reserves(netuid, stake_amount * 10, stake_amount * 100);
         remove_stake_rate_limit_for_tests(&hotkey, &coldkey, netuid);
->>>>>>> c545a78f
+
         // Unstake all alpha to free balance
         assert_ok!(SubtensorModule::unstake_all(
             RuntimeOrigin::signed(coldkey),
@@ -5434,7 +5269,7 @@
     new_test_ext(1).execute_with(|| {
         let hotkey_account_id = U256::from(1);
         let coldkey_account_id = U256::from(2);
-        let stake_amount = 10_000_000_000;
+        let stake_amount = AlphaCurrency::from(10_000_000_000);
 
         // add network
         let netuid = add_dynamic_network(&hotkey_account_id, &coldkey_account_id);
@@ -5448,9 +5283,9 @@
         );
 
         let tao_reserve: U96F32 = U96F32::from_num(100_000_000_000_u64);
-        let alpha_in: U96F32 = U96F32::from_num(100_000_000_000_u64);
+        let alpha_in = AlphaCurrency::from(100_000_000_000);
         SubnetTAO::<Test>::insert(netuid, tao_reserve.to_num::<u64>());
-        SubnetAlphaIn::<Test>::insert(netuid, alpha_in.to_num::<u64>());
+        SubnetAlphaIn::<Test>::insert(netuid, alpha_in);
 
         let limit_price = 90_000_000;
 
@@ -5469,7 +5304,7 @@
                 &coldkey_account_id,
                 netuid
             ),
-            0
+            AlphaCurrency::ZERO
         );
 
         let new_balance = SubtensorModule::get_coldkey_balance(&coldkey_account_id);
@@ -5482,7 +5317,7 @@
     new_test_ext(1).execute_with(|| {
         let hotkey_account_id = U256::from(1);
         let coldkey_account_id = U256::from(2);
-        let stake_amount = 10_000_000_000;
+        let stake_amount = AlphaCurrency::from(10_000_000_000);
 
         // add network
         let netuid = add_dynamic_network(&hotkey_account_id, &coldkey_account_id);
@@ -5496,9 +5331,9 @@
         );
 
         let tao_reserve: U96F32 = U96F32::from_num(100_000_000_000_u64);
-        let alpha_in: U96F32 = U96F32::from_num(100_000_000_000_u64);
+        let alpha_in = AlphaCurrency::from(100_000_000_000);
         SubnetTAO::<Test>::insert(netuid, tao_reserve.to_num::<u64>());
-        SubnetAlphaIn::<Test>::insert(netuid, alpha_in.to_num::<u64>());
+        SubnetAlphaIn::<Test>::insert(netuid, alpha_in);
 
         let invalid_limit_price = 910_000_000;
 
@@ -5520,7 +5355,7 @@
     new_test_ext(1).execute_with(|| {
         let hotkey_account_id = U256::from(1);
         let coldkey_account_id = U256::from(2);
-        let stake_amount = 10_000_000_000;
+        let stake_amount = AlphaCurrency::from(10_000_000_000);
 
         // add network
         let netuid = add_dynamic_network(&hotkey_account_id, &coldkey_account_id);
@@ -5534,9 +5369,9 @@
         );
 
         let tao_reserve: U96F32 = U96F32::from_num(100_000_000_000_u64);
-        let alpha_in: U96F32 = U96F32::from_num(100_000_000_000_u64);
+        let alpha_in = AlphaCurrency::from(100_000_000_000);
         SubnetTAO::<Test>::insert(netuid, tao_reserve.to_num::<u64>());
-        SubnetAlphaIn::<Test>::insert(netuid, alpha_in.to_num::<u64>());
+        SubnetAlphaIn::<Test>::insert(netuid, alpha_in);
 
         // Remove stake with slippage safety
         assert_ok!(SubtensorModule::remove_stake_full_limit(
@@ -5553,7 +5388,7 @@
                 &coldkey_account_id,
                 netuid
             ),
-            0
+            AlphaCurrency::ZERO
         );
 
         let new_balance = SubtensorModule::get_coldkey_balance(&coldkey_account_id);
@@ -5849,7 +5684,12 @@
         ));
 
         assert_err!(
-            SubtensorModule::remove_stake(RuntimeOrigin::signed(cold1), hot1, netuid, amount),
+            SubtensorModule::remove_stake(
+                RuntimeOrigin::signed(cold1),
+                hot1,
+                netuid,
+                amount.into()
+            ),
             Error::<Test>::StakingOperationRateLimitExceeded
         );
 
