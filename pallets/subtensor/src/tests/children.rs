#![allow(clippy::indexing_slicing)]
#![allow(clippy::unwrap_used)]
#![allow(clippy::arithmetic_side_effects)]
use super::mock;
use super::mock::*;
use approx::assert_abs_diff_eq;
use frame_support::{assert_err, assert_noop, assert_ok};
use runtime_common::prod_or_fast;
use substrate_fixed::types::{I64F64, I96F32, U96F32};
use subtensor_swap_interface::SwapHandler;

use crate::{utils::rate_limiting::TransactionType, *};
use sp_core::U256;

fn close(value: u64, target: u64, eps: u64, msg: &str) {
    assert!(
        (value as i64 - target as i64).abs() <= eps as i64,
        "{}: value = {}, target = {}, eps = {}",
        msg,
        value,
        target,
        eps
    )
}

// 1: Successful setting of a single child
// SKIP_WASM_BUILD=1 RUST_LOG=debug cargo test --package pallet-subtensor --lib -- tests::children::test_do_set_child_singular_success --exact --show-output --nocapture
#[test]
fn test_do_set_child_singular_success() {
    new_test_ext(1).execute_with(|| {
        let coldkey = U256::from(1);
        let hotkey = U256::from(2);
        let child = U256::from(3);
        let netuid = NetUid::from(1);
        let proportion: u64 = 1000;

        // Add network and register hotkey
        add_network(netuid, 13, 0);
        register_ok_neuron(netuid, hotkey, coldkey, 0);

        // Set child
        mock_set_children(&coldkey, &hotkey, netuid, &[(proportion, child)]);

        // Verify child assignment
        let children = SubtensorModule::get_children(&hotkey, netuid);
        assert_eq!(children, vec![(proportion, child)]);
    });
}

// 2: Attempt to set child in non-existent network
// SKIP_WASM_BUILD=1 RUST_LOG=debug cargo test --package pallet-subtensor --lib -- tests::children::test_do_set_child_singular_network_does_not_exist --exact --show-output --nocapture
#[test]
fn test_do_set_child_singular_network_does_not_exist() {
    new_test_ext(1).execute_with(|| {
        let coldkey = U256::from(1);
        let hotkey = U256::from(2);
        let child = U256::from(3);
        let netuid = NetUid::from(999); // Non-existent network
        let proportion: u64 = 1000;

        // Attempt to set child
        assert_err!(
            SubtensorModule::do_schedule_children(
                RuntimeOrigin::signed(coldkey),
                hotkey,
                netuid,
                vec![(proportion, child)]
            ),
            Error::<Test>::SubNetworkDoesNotExist
        );
    });
}

// 3: Attempt to set invalid child (same as hotkey)
// SKIP_WASM_BUILD=1 RUST_LOG=debug cargo test --package pallet-subtensor --lib -- tests::children::test_do_set_child_singular_invalid_child --exact --show-output --nocapture
#[test]
fn test_do_set_child_singular_invalid_child() {
    new_test_ext(1).execute_with(|| {
        let coldkey = U256::from(1);
        let hotkey = U256::from(2);
        let netuid = NetUid::from(1);
        let proportion: u64 = 1000;

        // Add network and register hotkey
        add_network(netuid, 13, 0);
        register_ok_neuron(netuid, hotkey, coldkey, 0);

        // Attempt to set child as the same hotkey
        assert_err!(
            SubtensorModule::do_schedule_children(
                RuntimeOrigin::signed(coldkey),
                hotkey,
                netuid,
                vec![
                    (proportion, hotkey) // Invalid child
                ]
            ),
            Error::<Test>::InvalidChild
        );
    });
}

// 4: Attempt to set child with non-associated coldkey
// SKIP_WASM_BUILD=1 RUST_LOG=debug cargo test --package pallet-subtensor --lib -- tests::children::test_do_set_child_singular_non_associated_coldkey --exact --show-output --nocapture
#[test]
fn test_do_set_child_singular_non_associated_coldkey() {
    new_test_ext(1).execute_with(|| {
        let coldkey = U256::from(1);
        let hotkey = U256::from(2);
        let child = U256::from(3);
        let netuid = NetUid::from(1);
        let proportion: u64 = 1000;

        // Add network and register hotkey with a different coldkey
        add_network(netuid, 13, 0);
        register_ok_neuron(netuid, hotkey, U256::from(999), 0);

        // Attempt to set child
        assert_err!(
            SubtensorModule::do_schedule_children(
                RuntimeOrigin::signed(coldkey),
                hotkey,
                netuid,
                vec![(proportion, child)]
            ),
            Error::<Test>::NonAssociatedColdKey
        );
    });
}

// 5: Attempt to set child in root network
// SKIP_WASM_BUILD=1 RUST_LOG=debug cargo test --package pallet-subtensor --lib -- tests::children::test_do_set_child_singular_root_network --exact --show-output --nocapture
#[test]
fn test_do_set_child_singular_root_network() {
    new_test_ext(1).execute_with(|| {
        let coldkey = U256::from(1);
        let hotkey = U256::from(2);
        let child = U256::from(3);
        let netuid = NetUid::ROOT; // Root network
        let proportion: u64 = 1000;

        // Add network and register hotkey
        add_network(netuid, 13, 0);

        // Attempt to set child
        assert_err!(
            SubtensorModule::do_schedule_children(
                RuntimeOrigin::signed(coldkey),
                hotkey,
                netuid,
                vec![(proportion, child)]
            ),
            Error::<Test>::RegistrationNotPermittedOnRootSubnet
        );
    });
}

// 6: Cleanup of old children when setting new ones
// This test verifies that when new children are set, the old ones are properly removed.
// It checks:
// - Setting an initial child
// - Replacing it with a new child
// - Ensuring the old child is no longer associated
// - Confirming the new child is correctly assigned
// SKIP_WASM_BUILD=1 RUST_LOG=debug cargo test --package pallet-subtensor --lib -- tests::children::test_do_set_child_singular_old_children_cleanup --exact --show-output --nocapture
#[test]
fn test_do_set_child_singular_old_children_cleanup() {
    new_test_ext(1).execute_with(|| {
        let coldkey = U256::from(1);
        let hotkey = U256::from(2);
        let old_child = U256::from(3);
        let new_child = U256::from(4);
        let netuid = NetUid::from(1);
        let proportion: u64 = 1000;

        // Add network and register hotkey
        add_network(netuid, 13, 0);
        register_ok_neuron(netuid, hotkey, coldkey, 0);

        // Set old child
        mock_set_children(&coldkey, &hotkey, netuid, &[(proportion, old_child)]);

        step_rate_limit(&TransactionType::SetChildren, netuid);

        // Set new child
        mock_set_children(&coldkey, &hotkey, netuid, &[(proportion, new_child)]);

        // Verify old child is removed
        let old_child_parents = SubtensorModule::get_parents(&old_child, netuid);
        assert!(old_child_parents.is_empty());

        // Verify new child assignment
        let new_child_parents = SubtensorModule::get_parents(&new_child, netuid);
        assert_eq!(new_child_parents, vec![(proportion, hotkey)]);
    });
}

// 7: Verify new children assignment
// This test checks if new children are correctly assigned to a parent.
// It verifies:
// - Setting a child for a parent
// - Confirming the child is correctly listed under the parent
// - Ensuring the parent is correctly listed for the child
// SKIP_WASM_BUILD=1 RUST_LOG=debug cargo test --package pallet-subtensor --lib -- tests::children::test_do_set_child_singular_new_children_assignment --exact --show-output --nocapture
#[test]
fn test_do_set_child_singular_new_children_assignment() {
    new_test_ext(1).execute_with(|| {
        let coldkey = U256::from(1);
        let hotkey = U256::from(2);
        let child = U256::from(3);
        let netuid = NetUid::from(1);
        let proportion: u64 = 1000;

        // Add network and register hotkey
        add_network(netuid, 13, 0);
        register_ok_neuron(netuid, hotkey, coldkey, 0);

        // Set child
        mock_set_children(&coldkey, &hotkey, netuid, &[(proportion, child)]);

        // Verify child assignment
        let children = SubtensorModule::get_children(&hotkey, netuid);
        assert_eq!(children, vec![(proportion, child)]);

        // Verify parent assignment
        let parents = SubtensorModule::get_parents(&child, netuid);
        assert_eq!(parents, vec![(proportion, hotkey)]);
    });
}

// 8: Test edge cases for proportion values
// This test verifies that the system correctly handles minimum and maximum proportion values.
// It checks:
// - Setting a child with the minimum possible proportion (0)
// - Setting a child with the maximum possible proportion (u64::MAX)
// - Confirming both assignments are processed correctly
// SKIP_WASM_BUILD=1 RUST_LOG=debug cargo test --package pallet-subtensor --lib -- tests::children::test_do_set_child_singular_proportion_edge_cases --exact --show-output --nocapture
#[test]
fn test_do_set_child_singular_proportion_edge_cases() {
    new_test_ext(1).execute_with(|| {
        let coldkey = U256::from(1);
        let hotkey = U256::from(2);
        let child = U256::from(3);
        let netuid = NetUid::from(1);

        // Add network and register hotkey
        add_network(netuid, 13, 0);
        register_ok_neuron(netuid, hotkey, coldkey, 0);

        // Set child with minimum proportion
        let min_proportion: u64 = 0;
        mock_set_children(&coldkey, &hotkey, netuid, &[(min_proportion, child)]);

        // Verify child assignment with minimum proportion
        let children = SubtensorModule::get_children(&hotkey, netuid);
        assert_eq!(children, vec![(min_proportion, child)]);

        step_rate_limit(&TransactionType::SetChildren, netuid);

        // Set child with maximum proportion
        let max_proportion: u64 = u64::MAX;
        mock_set_children(&coldkey, &hotkey, netuid, &[(max_proportion, child)]);

        // Verify child assignment with maximum proportion
        let children = SubtensorModule::get_children(&hotkey, netuid);
        assert_eq!(children, vec![(max_proportion, child)]);
    });
}

// 9: Test setting multiple children
// This test verifies that when multiple children are set, only the last one remains.
// It checks:
// - Setting an initial child
// - Setting a second child
// - Confirming only the second child remains associated
// - Verifying the first child is no longer associated
// SKIP_WASM_BUILD=1 RUST_LOG=debug cargo test --package pallet-subtensor --lib -- tests::children::test_do_set_child_singular_multiple_children --exact --show-output --nocapture
#[test]
fn test_do_set_child_singular_multiple_children() {
    new_test_ext(1).execute_with(|| {
        let coldkey = U256::from(1);
        let hotkey = U256::from(2);
        let child1 = U256::from(3);
        let child2 = U256::from(4);
        let netuid = NetUid::from(1);
        let proportion1: u64 = 500;
        let proportion2: u64 = 500;

        // Add network and register hotkey
        add_network(netuid, 13, 0);
        register_ok_neuron(netuid, hotkey, coldkey, 0);

        // Set first child
        mock_set_children(&coldkey, &hotkey, netuid, &[(proportion1, child1)]);

        step_rate_limit(&TransactionType::SetChildren, netuid);

        // Set second child
        mock_set_children(&coldkey, &hotkey, netuid, &[(proportion1, child2)]);

        // Verify children assignment
        let children = SubtensorModule::get_children(&hotkey, netuid);
        assert_eq!(children, vec![(proportion2, child2)]);

        // Verify parent assignment for both children
        let parents1 = SubtensorModule::get_parents(&child1, netuid);
        assert!(parents1.is_empty()); // Old child should be removed

        let parents2 = SubtensorModule::get_parents(&child2, netuid);
        assert_eq!(parents2, vec![(proportion2, hotkey)]);
    });
}

// 10: Test adding a singular child with various error conditions
// This test checks different scenarios when adding a child, including:
// - Attempting to set a child in a non-existent network
// - Trying to set a child with an unassociated coldkey
// - Setting an invalid child
// - Successfully setting a valid child
// SKIP_WASM_BUILD=1 RUST_LOG=debug cargo test --package pallet-subtensor --lib -- tests::children::test_add_singular_child --exact --show-output --nocapture
#[test]
fn test_add_singular_child() {
    new_test_ext(1).execute_with(|| {
        let netuid = NetUid::from(1);
        let child = U256::from(1);
        let hotkey = U256::from(1);
        let coldkey = U256::from(2);
        assert_eq!(
            SubtensorModule::do_schedule_children(
                RuntimeOrigin::signed(coldkey),
                hotkey,
                netuid,
                vec![(u64::MAX, child)]
            ),
            Err(Error::<Test>::SubNetworkDoesNotExist.into())
        );
        add_network(netuid, 1, 0);
        step_rate_limit(&TransactionType::SetChildren, netuid);
        assert_eq!(
            SubtensorModule::do_schedule_children(
                RuntimeOrigin::signed(coldkey),
                hotkey,
                netuid,
                vec![(u64::MAX, child)]
            ),
            Err(Error::<Test>::NonAssociatedColdKey.into())
        );
        SubtensorModule::create_account_if_non_existent(&coldkey, &hotkey);
        step_rate_limit(&TransactionType::SetChildren, netuid);
        assert_eq!(
            SubtensorModule::do_schedule_children(
                RuntimeOrigin::signed(coldkey),
                hotkey,
                netuid,
                vec![(u64::MAX, child)]
            ),
            Err(Error::<Test>::InvalidChild.into())
        );
        let child = U256::from(3);
        step_rate_limit(&TransactionType::SetChildren, netuid);

        mock_set_children(&coldkey, &hotkey, netuid, &[(u64::MAX, child)]);
    })
}

// 11: Test getting stake for a hotkey on a subnet
// This test verifies the correct calculation of stake for a parent and child neuron:
// - Sets up a network with a parent and child neuron
// - Stakes tokens to both parent and child from different coldkeys
// - Establishes a parent-child relationship with 100% stake allocation
// - Checks that the parent's stake is correctly transferred to the child
// - Ensures the total stake is preserved in the system
// SKIP_WASM_BUILD=1 RUST_LOG=debug cargo test --package pallet-subtensor --lib -- tests::children::test_get_stake_for_hotkey_on_subnet --exact --show-output --nocapture
#[test]
fn test_get_stake_for_hotkey_on_subnet() {
    new_test_ext(1).execute_with(|| {
        let netuid = NetUid::from(1);
        let parent = U256::from(1);
        let child = U256::from(2);
        let coldkey1 = U256::from(3);
        let coldkey2 = U256::from(4);
        add_network(netuid, 1, 0);
        register_ok_neuron(netuid, parent, coldkey1, 0);
        register_ok_neuron(netuid, child, coldkey2, 0);
        // Set parent-child relationship with 100% stake allocation
        mock_set_children(&coldkey1, &parent, netuid, &[(u64::MAX, child)]);
        // Stake 1000 to parent from coldkey1
        SubtensorModule::increase_stake_for_hotkey_and_coldkey_on_subnet(
            &parent, &coldkey1, netuid, 1000,
        );
        // Stake 1000 to parent from coldkey2
        SubtensorModule::increase_stake_for_hotkey_and_coldkey_on_subnet(
            &parent, &coldkey2, netuid, 1000,
        );
        // Stake 1000 to child from coldkey1
        SubtensorModule::increase_stake_for_hotkey_and_coldkey_on_subnet(
            &child, &coldkey1, netuid, 1000,
        );
        // Stake 1000 to child from coldkey2
        SubtensorModule::increase_stake_for_hotkey_and_coldkey_on_subnet(
            &child, &coldkey2, netuid, 1000,
        );
        let parent_stake = SubtensorModule::get_inherited_for_hotkey_on_subnet(&parent, netuid);
        let child_stake = SubtensorModule::get_inherited_for_hotkey_on_subnet(&child, netuid);
        // The parent should have 0 stake as it's all allocated to the child
        assert_eq!(parent_stake, 0);
        // The child should have its original stake (2000) plus the parent's stake (2000)
        assert_eq!(child_stake, 4000);

        // Ensure total stake is preserved
        assert_eq!(parent_stake + child_stake, 4000);
    });
}

// 12: Test revoking a singular child successfully
// This test checks the process of revoking a child neuron:
// - Sets up a network with a parent and child neuron
// - Establishes a parent-child relationship
// - Revokes the child relationship
// - Verifies that the child is removed from the parent's children list
// - Ensures the parent is removed from the child's parents list
// SKIP_WASM_BUILD=1 RUST_LOG=debug cargo test --package pallet-subtensor --lib -- tests::children::test_do_revoke_child_singular_success --exact --show-output --nocapture
#[test]
fn test_do_revoke_child_singular_success() {
    new_test_ext(1).execute_with(|| {
        let coldkey = U256::from(1);
        let hotkey = U256::from(2);
        let child = U256::from(3);
        let netuid = NetUid::from(1);
        let proportion: u64 = 1000;
        // Add network and register hotkey
        add_network(netuid, 13, 0);
        register_ok_neuron(netuid, hotkey, coldkey, 0);
        // Set child
        mock_set_children(&coldkey, &hotkey, netuid, &[(proportion, child)]);
        // Verify child assignment
        let children = SubtensorModule::get_children(&hotkey, netuid);
        assert_eq!(children, vec![(proportion, child)]);
        step_rate_limit(&TransactionType::SetChildren, netuid);
        // Revoke child
        mock_set_children(&coldkey, &hotkey, netuid, &[]);
        // Verify child removal
        let children = SubtensorModule::get_children(&hotkey, netuid);
        assert!(children.is_empty());
        // Verify parent removal
        let parents = SubtensorModule::get_parents(&child, netuid);
        assert!(parents.is_empty());
    });
}

// 13: Test setting empty child vector on a non-existing subnet
// SKIP_WASM_BUILD=1 RUST_LOG=debug cargo test --package pallet-subtensor --lib -- tests::children::test_do_set_empty_children_network_does_not_exist --exact --show-output --nocapture
#[test]
fn test_do_set_empty_children_network_does_not_exist() {
    new_test_ext(1).execute_with(|| {
        let coldkey = U256::from(1);
        let hotkey = U256::from(2);
        let netuid = NetUid::from(999); // Non-existent network
        // Attempt to revoke child
        assert_err!(
            SubtensorModule::do_schedule_children(
                RuntimeOrigin::signed(coldkey),
                hotkey,
                netuid,
                vec![]
            ),
            Error::<Test>::SubNetworkDoesNotExist
        );
    });
}

// 14: Test revoking a child with a non-associated coldkey
// This test ensures that attempting to revoke a child using an unassociated coldkey results in an error:
// - Sets up a network with a hotkey registered to a different coldkey
// - Attempts to revoke a child using an unassociated coldkey
// - Verifies that the appropriate error is returned
// SKIP_WASM_BUILD=1 RUST_LOG=debug cargo test --package pallet-subtensor --lib -- tests::children::test_do_revoke_child_singular_non_associated_coldkey --exact --show-output --nocapture
#[test]
fn test_do_revoke_child_singular_non_associated_coldkey() {
    new_test_ext(1).execute_with(|| {
        let coldkey = U256::from(1);
        let hotkey = U256::from(2);
        let netuid = NetUid::from(1);

        // Add network and register hotkey with a different coldkey
        add_network(netuid, 13, 0);
        register_ok_neuron(netuid, hotkey, U256::from(999), 0);

        // Attempt to revoke child
        assert_err!(
            SubtensorModule::do_schedule_children(
                RuntimeOrigin::signed(coldkey),
                hotkey,
                netuid,
                vec![]
            ),
            Error::<Test>::NonAssociatedColdKey
        );
    });
}

// 15: Test revoking a non-associated child
// This test verifies that attempting to revoke a child that is not associated with the parent results in an error:
// - Sets up a network and registers a hotkey
// - Attempts to revoke a child that was never associated with the parent
// - Checks that the appropriate error is returned
// SKIP_WASM_BUILD=1 RUST_LOG=debug cargo test --package pallet-subtensor --lib -- tests::children::test_do_revoke_child_singular_child_not_associated --exact --show-output --nocapture
#[test]
fn test_do_revoke_child_singular_child_not_associated() {
    new_test_ext(1).execute_with(|| {
        let coldkey = U256::from(1);
        let hotkey = U256::from(2);
        let child = U256::from(3);
        let netuid = NetUid::from(1);

        // Add network and register hotkey
        add_network(netuid, 13, 0);
        // Attempt to revoke child that is not associated
        assert_err!(
            SubtensorModule::do_schedule_children(
                RuntimeOrigin::signed(coldkey),
                hotkey,
                netuid,
                vec![(u64::MAX, child)]
            ),
            Error::<Test>::NonAssociatedColdKey
        );
    });
}

// 16: Test setting multiple children successfully
// This test verifies that multiple children can be set for a parent successfully:
// - Sets up a network and registers a hotkey
// - Sets multiple children with different proportions
// - Verifies that the children are correctly assigned to the parent
// - Checks that the parent is correctly assigned to each child
// SKIP_WASM_BUILD=1 RUST_LOG=debug cargo test --package pallet-subtensor --lib -- tests::children::test_do_schedule_children_multiple_success --exact --show-output --nocapture
#[test]
fn test_do_schedule_children_multiple_success() {
    new_test_ext(1).execute_with(|| {
        let coldkey = U256::from(1);
        let hotkey = U256::from(2);
        let child1 = U256::from(3);
        let child2 = U256::from(4);
        let netuid = NetUid::from(1);
        let proportion1: u64 = 1000;
        let proportion2: u64 = 2000;

        // Add network and register hotkey
        add_network(netuid, 13, 0);
        register_ok_neuron(netuid, hotkey, coldkey, 0);

        // Set multiple children
        mock_set_children(
            &coldkey,
            &hotkey,
            netuid,
            &[(proportion1, child1), (proportion2, child2)],
        );

        // Verify children assignment
        let children = SubtensorModule::get_children(&hotkey, netuid);
        assert_eq!(children, vec![(proportion1, child1), (proportion2, child2)]);

        // Verify parent assignment for both children
        let parents1 = SubtensorModule::get_parents(&child1, netuid);
        assert_eq!(parents1, vec![(proportion1, hotkey)]);

        let parents2 = SubtensorModule::get_parents(&child2, netuid);
        assert_eq!(parents2, vec![(proportion2, hotkey)]);
    });
}

// 17: Test setting multiple children in a non-existent network
// This test ensures that attempting to set multiple children in a non-existent network results in an error:
// - Attempts to set children in a network that doesn't exist
// - Verifies that the appropriate error is returned
// SKIP_WASM_BUILD=1 RUST_LOG=debug cargo test --package pallet-subtensor --lib -- tests::children::test_do_schedule_children_multiple_network_does_not_exist --exact --show-output --nocapture
#[test]
fn test_do_schedule_children_multiple_network_does_not_exist() {
    new_test_ext(1).execute_with(|| {
        let coldkey = U256::from(1);
        let hotkey = U256::from(2);
        let child1 = U256::from(3);
        let netuid = NetUid::from(999); // Non-existent network
        let proportion: u64 = 1000;

        // Attempt to set children
        assert_err!(
            SubtensorModule::do_schedule_children(
                RuntimeOrigin::signed(coldkey),
                hotkey,
                netuid,
                vec![(proportion, child1)]
            ),
            Error::<Test>::SubNetworkDoesNotExist
        );
    });
}

// 18: Test setting multiple children with an invalid child
// This test verifies that attempting to set multiple children with an invalid child (same as parent) results in an error:
// - Sets up a network and registers a hotkey
// - Attempts to set a child that is the same as the parent hotkey
// - Checks that the appropriate error is returned
// SKIP_WASM_BUILD=1 RUST_LOG=debug cargo test --package pallet-subtensor --lib -- tests::children::test_do_schedule_children_multiple_invalid_child --exact --show-output --nocapture
#[test]
fn test_do_schedule_children_multiple_invalid_child() {
    new_test_ext(1).execute_with(|| {
        let coldkey = U256::from(1);
        let hotkey = U256::from(2);
        let netuid = NetUid::from(1);
        let proportion: u64 = 1000;

        // Add network and register hotkey
        add_network(netuid, 13, 0);
        register_ok_neuron(netuid, hotkey, coldkey, 0);

        // Attempt to set child as the same hotkey
        assert_err!(
            SubtensorModule::do_schedule_children(
                RuntimeOrigin::signed(coldkey),
                hotkey,
                netuid,
                vec![(proportion, hotkey)]
            ),
            Error::<Test>::InvalidChild
        );
    });
}

// 19: Test setting multiple children with a non-associated coldkey
// This test ensures that attempting to set multiple children using an unassociated coldkey results in an error:
// - Sets up a network with a hotkey registered to a different coldkey
// - Attempts to set children using an unassociated coldkey
// - Verifies that the appropriate error is returned
// SKIP_WASM_BUILD=1 RUST_LOG=debug cargo test --package pallet-subtensor --lib -- tests::children::test_do_schedule_children_multiple_non_associated_coldkey --exact --show-output --nocapture
#[test]
fn test_do_schedule_children_multiple_non_associated_coldkey() {
    new_test_ext(1).execute_with(|| {
        let coldkey = U256::from(1);
        let hotkey = U256::from(2);
        let child = U256::from(3);
        let netuid = NetUid::from(1);
        let proportion: u64 = 1000;

        // Add network and register hotkey with a different coldkey
        add_network(netuid, 13, 0);
        register_ok_neuron(netuid, hotkey, U256::from(999), 0);

        // Attempt to set children
        assert_err!(
            SubtensorModule::do_schedule_children(
                RuntimeOrigin::signed(coldkey),
                hotkey,
                netuid,
                vec![(proportion, child)]
            ),
            Error::<Test>::NonAssociatedColdKey
        );
    });
}

// 20: Test setting multiple children in root network
// This test verifies that attempting to set children in the root network results in an error:
// - Sets up the root network
// - Attempts to set children in the root network
// - Checks that the appropriate error is returned
// SKIP_WASM_BUILD=1 RUST_LOG=debug cargo test --package pallet-subtensor --lib -- tests::children::test_do_schedule_children_multiple_root_network --exact --show-output --nocapture
#[test]
fn test_do_schedule_children_multiple_root_network() {
    new_test_ext(1).execute_with(|| {
        let coldkey = U256::from(1);
        let hotkey = U256::from(2);
        let child = U256::from(3);
        let netuid = NetUid::ROOT; // Root network
        let proportion: u64 = 1000;

        // Add network and register hotkey
        add_network(netuid, 13, 0);

        // Attempt to set children
        assert_err!(
            SubtensorModule::do_schedule_children(
                RuntimeOrigin::signed(coldkey),
                hotkey,
                netuid,
                vec![(proportion, child)]
            ),
            Error::<Test>::RegistrationNotPermittedOnRootSubnet
        );
    });
}

// 21: Test cleanup of old children when setting multiple new ones
// This test ensures that when new children are set, the old ones are properly removed:
// - Sets up a network and registers a hotkey
// - Sets an initial child
// - Replaces it with multiple new children
// - Verifies that the old child is no longer associated
// - Confirms the new children are correctly assigned
// SKIP_WASM_BUILD=1 RUST_LOG=debug cargo test --package pallet-subtensor --lib -- tests::children::test_do_schedule_children_multiple_old_children_cleanup --exact --show-output --nocapture
#[test]
fn test_do_schedule_children_multiple_old_children_cleanup() {
    new_test_ext(1).execute_with(|| {
        let coldkey = U256::from(1);
        let hotkey = U256::from(2);
        let old_child = U256::from(3);
        let new_child1 = U256::from(4);
        let new_child2 = U256::from(5);
        let netuid = NetUid::from(1);
        let proportion: u64 = 1000;

        // Add network and register hotkey
        add_network(netuid, 13, 0);
        register_ok_neuron(netuid, hotkey, coldkey, 0);

        // Set old child
        mock_set_children(&coldkey, &hotkey, netuid, &[(proportion, old_child)]);

        step_rate_limit(&TransactionType::SetChildren, netuid);

        // Set new children
        mock_set_children(
            &coldkey,
            &hotkey,
            netuid,
            &[(proportion, new_child1), (proportion, new_child2)],
        );

        // Verify old child is removed
        let old_child_parents = SubtensorModule::get_parents(&old_child, netuid);
        assert!(old_child_parents.is_empty());

        // Verify new children assignment
        let new_child1_parents = SubtensorModule::get_parents(&new_child1, netuid);
        assert_eq!(new_child1_parents, vec![(proportion, hotkey)]);

        let new_child2_parents = SubtensorModule::get_parents(&new_child2, netuid);
        assert_eq!(new_child2_parents, vec![(proportion, hotkey)]);
    });
}

// 22: Test setting multiple children with edge case proportions
// This test verifies the behavior when setting multiple children with minimum and maximum proportions:
// - Sets up a network and registers a hotkey
// - Sets two children with minimum and maximum proportions respectively
// - Verifies that the children are correctly assigned with their respective proportions
// SKIP_WASM_BUILD=1 RUST_LOG=debug cargo test --package pallet-subtensor --lib -- tests::children::test_do_schedule_children_multiple_proportion_edge_cases --exact --show-output --nocapture
#[test]
fn test_do_schedule_children_multiple_proportion_edge_cases() {
    new_test_ext(1).execute_with(|| {
        let coldkey = U256::from(1);
        let hotkey = U256::from(2);
        let child1 = U256::from(3);
        let child2 = U256::from(4);
        let netuid = NetUid::from(1);

        // Add network and register hotkey
        add_network(netuid, 13, 0);
        register_ok_neuron(netuid, hotkey, coldkey, 0);

        // Set children with minimum and maximum proportions
        let min_proportion: u64 = 0;
        let max_proportion: u64 = u64::MAX;
        mock_set_children(
            &coldkey,
            &hotkey,
            netuid,
            &[(min_proportion, child1), (max_proportion, child2)],
        );

        // Verify children assignment
        let children = SubtensorModule::get_children(&hotkey, netuid);
        assert_eq!(
            children,
            vec![(min_proportion, child1), (max_proportion, child2)]
        );
    });
}

// 23: Test overwriting existing children with new ones
// This test ensures that when new children are set, they correctly overwrite the existing ones:
// - Sets up a network and registers a hotkey
// - Sets initial children
// - Overwrites with new children
// - Verifies that the final children assignment is correct
// - Checks that old children are properly removed and new ones are correctly assigned
// SKIP_WASM_BUILD=1 RUST_LOG=debug cargo test --package pallet-subtensor --lib -- tests::children::test_do_schedule_children_multiple_overwrite_existing --exact --show-output --nocapture
#[test]
fn test_do_schedule_children_multiple_overwrite_existing() {
    new_test_ext(1).execute_with(|| {
        let coldkey = U256::from(1);
        let hotkey = U256::from(2);
        let child1 = U256::from(3);
        let child2 = U256::from(4);
        let child3 = U256::from(5);
        let netuid = NetUid::from(1);
        let proportion: u64 = 1000;

        // Add network and register hotkey
        add_network(netuid, 13, 0);
        register_ok_neuron(netuid, hotkey, coldkey, 0);

        // Set initial children
        mock_set_children(
            &coldkey,
            &hotkey,
            netuid,
            &[(proportion, child1), (proportion, child2)],
        );

        step_rate_limit(&TransactionType::SetChildren, netuid);

        // Overwrite with new children
        mock_set_children(
            &coldkey,
            &hotkey,
            netuid,
            &[(proportion * 2, child2), (proportion * 3, child3)],
        );

        // Verify final children assignment
        let children = SubtensorModule::get_children(&hotkey, netuid);
        assert_eq!(
            children,
            vec![(proportion * 2, child2), (proportion * 3, child3)]
        );

        // Verify parent assignment for all children
        let parents1 = SubtensorModule::get_parents(&child1, netuid);
        assert!(parents1.is_empty());

        let parents2 = SubtensorModule::get_parents(&child2, netuid);
        assert_eq!(parents2, vec![(proportion * 2, hotkey)]);

        let parents3 = SubtensorModule::get_parents(&child3, netuid);
        assert_eq!(parents3, vec![(proportion * 3, hotkey)]);
    });
}

// 24: Test childkey take functionality
// This test verifies the functionality of setting and getting childkey take:
// - Sets up a network and registers a hotkey
// - Checks default and maximum childkey take values
// - Sets a new childkey take value
// - Verifies the new take value is stored correctly
// - Attempts to set an invalid take value and checks for appropriate error
// - Tries to set take with a non-associated coldkey and verifies the error
// SKIP_WASM_BUILD=1 RUST_LOG=debug cargo test --package pallet-subtensor --lib -- tests::children::test_childkey_take_functionality --exact --show-output --nocapture
#[test]
fn test_childkey_take_functionality() {
    new_test_ext(1).execute_with(|| {
        let coldkey = U256::from(1);
        let hotkey = U256::from(2);
        let netuid = NetUid::from(1);

        // Add network and register hotkey
        add_network(netuid, 13, 0);
        register_ok_neuron(netuid, hotkey, coldkey, 0);

        // Test default and max childkey take
        let default_take = SubtensorModule::get_default_childkey_take();
        let min_take = SubtensorModule::get_min_childkey_take();
        log::info!("Default take: {}, Max take: {}", default_take, min_take);

        // Check if default take and max take are the same
        assert_eq!(
            default_take, min_take,
            "Default take should be equal to max take"
        );

        // Log the actual value of MaxChildkeyTake
        log::info!(
            "MaxChildkeyTake value: {:?}",
            MaxChildkeyTake::<Test>::get()
        );

        // Test setting childkey take
        let new_take: u16 = SubtensorModule::get_max_childkey_take() / 2; // 50% of max_take
        assert_ok!(SubtensorModule::set_childkey_take(
            RuntimeOrigin::signed(coldkey),
            hotkey,
            netuid,
            new_take
        ));

        // Verify childkey take was set correctly
        let stored_take = SubtensorModule::get_childkey_take(&hotkey, netuid);
        log::info!("Stored take: {}", stored_take);
        assert_eq!(stored_take, new_take);

        // Test setting childkey take outside of allowed range
        let invalid_take: u16 = SubtensorModule::get_max_childkey_take() + 1;
        assert_noop!(
            SubtensorModule::set_childkey_take(
                RuntimeOrigin::signed(coldkey),
                hotkey,
                netuid,
                invalid_take
            ),
            Error::<Test>::InvalidChildkeyTake
        );

        // Test setting childkey take with non-associated coldkey
        let non_associated_coldkey = U256::from(999);
        assert_noop!(
            SubtensorModule::set_childkey_take(
                RuntimeOrigin::signed(non_associated_coldkey),
                hotkey,
                netuid,
                new_take
            ),
            Error::<Test>::NonAssociatedColdKey
        );
    });
}

// 25: Test childkey take rate limiting
// This test verifies the rate limiting functionality for setting childkey take:
// - Sets up a network and registers a hotkey
// - Sets a rate limit for childkey take changes
// - Performs multiple attempts to set childkey take
// - Verifies that rate limiting prevents frequent changes
// - Advances blocks to bypass rate limit and confirms successful change
//  SKIP_WASM_BUILD=1 RUST_LOG=debug cargo test --package pallet-subtensor --lib -- tests::children::test_childkey_take_rate_limiting --exact --show-output --nocapture
#[test]
fn test_childkey_take_rate_limiting() {
    new_test_ext(1).execute_with(|| {
        let coldkey = U256::from(1);
        let hotkey = U256::from(2);
        let netuid = NetUid::from(1);

        // Add network and register hotkey
        add_network(netuid, 13, 0);
        register_ok_neuron(netuid, hotkey, coldkey, 0);

        // Set a rate limit for childkey take changes
        let rate_limit: u64 = 100;
        SubtensorModule::set_tx_childkey_take_rate_limit(rate_limit);

        log::info!(
            "Set TxChildkeyTakeRateLimit: {:?}",
            TxChildkeyTakeRateLimit::<Test>::get()
        );

        // Helper function to log rate limit information
        let log_rate_limit_info = || {
            let current_block = SubtensorModule::get_current_block_as_u64();
            let last_block = SubtensorModule::get_last_transaction_block_on_subnet(
                &hotkey,
                netuid,
                &TransactionType::SetChildkeyTake,
            );
            let passes = SubtensorModule::passes_rate_limit_on_subnet(
                &TransactionType::SetChildkeyTake,
                &hotkey,
                netuid,
            );
            let limit = SubtensorModule::get_rate_limit_on_subnet(&TransactionType::SetChildkeyTake, netuid);
            log::info!(
                "Rate limit info: current_block: {}, last_block: {}, limit: {}, passes: {}, diff: {}",
                current_block,
                last_block,
                limit,
                passes,
                current_block - last_block
            );
        };

        // First transaction (should succeed)
        log_rate_limit_info();
        assert_ok!(SubtensorModule::set_childkey_take(
            RuntimeOrigin::signed(coldkey),
            hotkey,
            netuid,
            500
        ));
        log_rate_limit_info();

        // Second transaction (should fail due to rate limit)
        log_rate_limit_info();
        assert_noop!(
            SubtensorModule::set_childkey_take(RuntimeOrigin::signed(coldkey), hotkey, netuid, 600),
            Error::<Test>::TxChildkeyTakeRateLimitExceeded
        );
        log_rate_limit_info();

        // Advance the block number to just before the rate limit
        run_to_block(rate_limit - 1);

        // Third transaction (should still fail)
        log_rate_limit_info();
        assert_noop!(
            SubtensorModule::set_childkey_take(RuntimeOrigin::signed(coldkey), hotkey, netuid, 650),
            Error::<Test>::TxChildkeyTakeRateLimitExceeded
        );
        log_rate_limit_info();

        // Advance the block number to just after the rate limit
        run_to_block(rate_limit + 1);

        // Fourth transaction (should succeed)
        log_rate_limit_info();
        assert_ok!(SubtensorModule::set_childkey_take(
            RuntimeOrigin::signed(coldkey),
            hotkey,
            netuid,
            700
        ));
        log_rate_limit_info();

        // Verify the final take was set
        let stored_take = SubtensorModule::get_childkey_take(&hotkey, netuid);
        assert_eq!(stored_take, 700);
    });
}

// 26: Test childkey take functionality across multiple networks
// This test verifies the childkey take functionality across multiple networks:
// - Creates multiple networks and sets up neurons
// - Sets unique childkey take values for each network
// - Verifies that each network has a different childkey take value
// - Attempts to set childkey take again (should fail due to rate limit)
// - Advances blocks to bypass rate limit and successfully updates take value
//  SKIP_WASM_BUILD=1 RUST_LOG=debug cargo test --package pallet-subtensor --lib -- tests::children::test_multiple_networks_childkey_take --exact --show-output --nocapture
#[test]
fn test_multiple_networks_childkey_take() {
    new_test_ext(1).execute_with(|| {
        const NUM_NETWORKS: u16 = 10;
        let coldkey = U256::from(1);
        let hotkey = U256::from(2);

        // Create 10 networks and set up neurons (skip network 0)
        for netuid in 1..NUM_NETWORKS {
            let netuid = NetUid::from(netuid);
            // Add network
            add_network(netuid, 13, 0);

            // Register neuron
            register_ok_neuron(netuid, hotkey, coldkey, 0);

            // Set a unique childkey take value for each network
            let take_value = u16::from(netuid.next()) * 100; // Values will be 200, 300, ..., 1000
            assert_ok!(SubtensorModule::set_childkey_take(
                RuntimeOrigin::signed(coldkey),
                hotkey,
                netuid,
                take_value
            ));

            // Verify the childkey take was set correctly
            let stored_take = SubtensorModule::get_childkey_take(&hotkey, netuid);
            assert_eq!(
                stored_take, take_value,
                "Childkey take not set correctly for network {}",
                netuid
            );

            // Log the set value
            log::info!("Network {}: Childkey take set to {}", netuid, take_value);
        }

        // Verify all networks have different childkey take values
        for i in 1..NUM_NETWORKS {
            for j in (i + 1)..NUM_NETWORKS {
                let take_i = SubtensorModule::get_childkey_take(&hotkey, i.into());
                let take_j = SubtensorModule::get_childkey_take(&hotkey, j.into());
                assert_ne!(
                    take_i, take_j,
                    "Childkey take values should be different for networks {} and {}",
                    i, j
                );
            }
        }

        // Attempt to set childkey take again (should fail due to rate limit)
        let result = SubtensorModule::set_childkey_take(
            RuntimeOrigin::signed(coldkey),
            hotkey,
            1.into(),
            1100,
        );
        assert_noop!(result, Error::<Test>::TxChildkeyTakeRateLimitExceeded);

        // Advance blocks to bypass rate limit
        run_to_block(SubtensorModule::get_tx_childkey_take_rate_limit() + 1);

        // Now setting childkey take should succeed
        assert_ok!(SubtensorModule::set_childkey_take(
            RuntimeOrigin::signed(coldkey),
            hotkey,
            1.into(),
            1100
        ));

        // Verify the new take value
        let new_take = SubtensorModule::get_childkey_take(&hotkey, 1.into());
        assert_eq!(new_take, 1100, "Childkey take not updated after rate limit");
    });
}

// 27: Test setting children with an empty list
// This test verifies the behavior of setting an empty children list:
// - Adds a network and registers a hotkey
// - Sets an empty children list for the hotkey
// - Verifies that the children assignment is empty
// SKIP_WASM_BUILD=1 RUST_LOG=debug cargo test --package pallet-subtensor --lib -- tests::children::test_do_schedule_children_multiple_empty_list --exact --show-output --nocapture
#[test]
fn test_do_schedule_children_multiple_empty_list() {
    new_test_ext(1).execute_with(|| {
        let coldkey = U256::from(1);
        let hotkey = U256::from(2);
        let netuid = NetUid::from(1);

        // Add network and register hotkey
        add_network(netuid, 13, 0);
        register_ok_neuron(netuid, hotkey, coldkey, 0);

        // Set empty children list
        mock_set_children(&coldkey, &hotkey, netuid, &[]);

        // Verify children assignment is empty
        let children = SubtensorModule::get_children(&hotkey, netuid);
        assert!(children.is_empty());
    });
}

// 28: Test revoking multiple children successfully
// This test verifies the successful revocation of multiple children:
// - Adds a network and registers a hotkey
// - Sets multiple children for the hotkey
// - Revokes all children by setting an empty list
// - Verifies that the children list is empty
// - Verifies that the parent-child relationships are removed for both children
// SKIP_WASM_BUILD=1 RUST_LOG=debug cargo test --package pallet-subtensor --lib -- tests::children::test_do_revoke_children_multiple_success --exact --show-output --nocapture
#[test]
fn test_do_revoke_children_multiple_success() {
    new_test_ext(1).execute_with(|| {
        let coldkey = U256::from(1);
        let hotkey = U256::from(2);
        let child1 = U256::from(3);
        let child2 = U256::from(4);
        let netuid = NetUid::from(1);
        let proportion1: u64 = 1000;
        let proportion2: u64 = 2000;

        // Add network and register hotkey
        add_network(netuid, 13, 0);
        register_ok_neuron(netuid, hotkey, coldkey, 0);

        // Set multiple children
        mock_set_children(
            &coldkey,
            &hotkey,
            netuid,
            &[(proportion1, child1), (proportion2, child2)],
        );

        step_rate_limit(&TransactionType::SetChildren, netuid);

        // Revoke multiple children
        mock_set_children(&coldkey, &hotkey, netuid, &[]);

        // Verify children removal
        let children = SubtensorModule::get_children(&hotkey, netuid);
        assert!(children.is_empty());

        // Verify parent removal for both children
        let parents1 = SubtensorModule::get_parents(&child1, netuid);
        assert!(parents1.is_empty());

        let parents2 = SubtensorModule::get_parents(&child2, netuid);
        assert!(parents2.is_empty());
    });
}

// 29: Test revoking children when network does not exist
// This test verifies the behavior when attempting to revoke children on a non-existent network:
// - Attempts to revoke children on a network that doesn't exist
// - Verifies that the operation fails with the correct error
// SKIP_WASM_BUILD=1 RUST_LOG=debug cargo test --package pallet-subtensor --lib -- tests::children::test_do_revoke_children_multiple_network_does_not_exist --exact --show-output --nocapture
#[test]
fn test_do_revoke_children_multiple_network_does_not_exist() {
    new_test_ext(1).execute_with(|| {
        let coldkey = U256::from(1);
        let hotkey = U256::from(2);
        let child1 = U256::from(3);
        let child2 = U256::from(4);
        let netuid = NetUid::from(999); // Non-existent network
        // Attempt to revoke children
        assert_err!(
            SubtensorModule::do_schedule_children(
                RuntimeOrigin::signed(coldkey),
                hotkey,
                netuid,
                vec![(u64::MAX / 2, child1), (u64::MAX / 2, child2)]
            ),
            Error::<Test>::SubNetworkDoesNotExist
        );
    });
}

// 30: Test revoking children with non-associated coldkey
// This test verifies the behavior when attempting to revoke children using a non-associated coldkey:
// - Adds a network and registers a hotkey with a different coldkey
// - Attempts to revoke children using an unassociated coldkey
// - Verifies that the operation fails with the correct error
// SKIP_WASM_BUILD=1 RUST_LOG=debug cargo test --package pallet-subtensor --lib -- tests::children::test_do_revoke_children_multiple_non_associated_coldkey --exact --show-output --nocapture
#[test]
fn test_do_revoke_children_multiple_non_associated_coldkey() {
    new_test_ext(1).execute_with(|| {
        let coldkey = U256::from(1);
        let hotkey = U256::from(2);
        let child1 = U256::from(3);
        let child2 = U256::from(4);
        let netuid = NetUid::from(1);

        // Add network and register hotkey with a different coldkey
        add_network(netuid, 13, 0);
        register_ok_neuron(netuid, hotkey, U256::from(999), 0);

        // Attempt to revoke children
        assert_err!(
            SubtensorModule::do_schedule_children(
                RuntimeOrigin::signed(coldkey),
                hotkey,
                netuid,
                vec![(u64::MAX / 2, child1), (u64::MAX / 2, child2)]
            ),
            Error::<Test>::NonAssociatedColdKey
        );
    });
}

// 31: Test partial revocation of children
// This test verifies the behavior when partially revoking children:
// - Adds a network and registers a hotkey
// - Sets multiple children for the hotkey
// - Revokes one of the children
// - Verifies that the correct children remain and the revoked child is removed
// - Checks the parent-child relationships after partial revocation
// SKIP_WASM_BUILD=1 RUST_LOG=debug cargo test --package pallet-subtensor --lib -- tests::children::test_do_revoke_children_multiple_partial_revocation --exact --show-output --nocapture
#[test]
fn test_do_revoke_children_multiple_partial_revocation() {
    new_test_ext(1).execute_with(|| {
        let coldkey = U256::from(1);
        let hotkey = U256::from(2);
        let child1 = U256::from(3);
        let child2 = U256::from(4);
        let child3 = U256::from(5);
        let netuid = NetUid::from(1);
        let proportion: u64 = 1000;

        // Add network and register hotkey
        add_network(netuid, 13, 0);
        register_ok_neuron(netuid, hotkey, coldkey, 0);

        // Set multiple children
        mock_set_children(
            &coldkey,
            &hotkey,
            netuid,
            &[
                (proportion, child1),
                (proportion, child2),
                (proportion, child3),
            ],
        );

        step_rate_limit(&TransactionType::SetChildren, netuid);

        // Revoke only child3
        mock_set_children(
            &coldkey,
            &hotkey,
            netuid,
            &[(proportion, child1), (proportion, child2)],
        );

        // Verify children removal
        let children = SubtensorModule::get_children(&hotkey, netuid);
        assert_eq!(children, vec![(proportion, child1), (proportion, child2)]);

        // Verify parents.
        let parents1 = SubtensorModule::get_parents(&child3, netuid);
        assert!(parents1.is_empty());
        let parents1 = SubtensorModule::get_parents(&child1, netuid);
        assert_eq!(parents1, vec![(proportion, hotkey)]);
        let parents2 = SubtensorModule::get_parents(&child2, netuid);
        assert_eq!(parents2, vec![(proportion, hotkey)]);
    });
}

// 32: Test revoking non-existent children
// This test verifies the behavior when attempting to revoke non-existent children:
// - Adds a network and registers a hotkey
// - Sets one child for the hotkey
// - Attempts to revoke all children (including non-existent ones)
// - Verifies that all children are removed, including the existing one
// - Checks that the parent-child relationship is properly updated
// SKIP_WASM_BUILD=1 RUST_LOG=debug cargo test --package pallet-subtensor --lib -- tests::children::test_do_revoke_children_multiple_non_existent_children --exact --show-output --nocapture
#[test]
fn test_do_revoke_children_multiple_non_existent_children() {
    new_test_ext(1).execute_with(|| {
        let coldkey = U256::from(1);
        let hotkey = U256::from(2);
        let child1 = U256::from(3);
        let netuid = NetUid::from(1);
        let proportion: u64 = 1000;

        // Add network and register hotkey
        add_network(netuid, 13, 0);
        register_ok_neuron(netuid, hotkey, coldkey, 0);

        // Set one child
        mock_set_children(&coldkey, &hotkey, netuid, &[(proportion, child1)]);

        step_rate_limit(&TransactionType::SetChildren, netuid);

        // Attempt to revoke existing and non-existent children
        mock_set_children(&coldkey, &hotkey, netuid, &[]);

        // Verify all children are removed
        let children = SubtensorModule::get_children(&hotkey, netuid);
        assert!(children.is_empty());

        // Verify parent removal for the existing child
        let parents1 = SubtensorModule::get_parents(&child1, netuid);
        assert!(parents1.is_empty());
    });
}

// 33: Test revoking children with an empty list
// This test verifies the behavior when attempting to revoke children using an empty list:
// - Adds a network and registers a hotkey
// - Attempts to revoke children with an empty list
// - Verifies that no changes occur in the children list
//  SKIP_WASM_BUILD=1 RUST_LOG=debug cargo test --package pallet-subtensor --lib -- tests::children::test_do_revoke_children_multiple_empty_list --exact --show-output --nocapture
#[test]
fn test_do_revoke_children_multiple_empty_list() {
    new_test_ext(1).execute_with(|| {
        let coldkey = U256::from(1);
        let hotkey = U256::from(2);
        let netuid = NetUid::from(1);

        // Add network and register hotkey
        add_network(netuid, 13, 0);
        register_ok_neuron(netuid, hotkey, coldkey, 0);

        // Attempt to revoke with an empty list
        mock_set_children(&coldkey, &hotkey, netuid, &[]);

        // Verify no changes in children
        let children = SubtensorModule::get_children(&hotkey, netuid);
        assert!(children.is_empty());
    });
}

// 34: Test complex scenario for revoking multiple children
// This test verifies a complex scenario involving setting and revoking multiple children:
// - Adds a network and registers a hotkey
// - Sets multiple children with different proportions
// - Revokes one child and verifies the remaining children
// - Revokes all remaining children
// - Verifies that all parent-child relationships are properly updated
//  SKIP_WASM_BUILD=1 RUST_LOG=debug cargo test --package pallet-subtensor --lib -- tests::children::test_do_revoke_children_multiple_complex_scenario --exact --show-output --nocapture
#[test]
fn test_do_revoke_children_multiple_complex_scenario() {
    new_test_ext(1).execute_with(|| {
        let coldkey = U256::from(1);
        let hotkey = U256::from(2);
        let child1 = U256::from(3);
        let child2 = U256::from(4);
        let child3 = U256::from(5);
        let netuid = NetUid::from(1);
        let proportion1: u64 = 1000;
        let proportion2: u64 = 2000;
        let proportion3: u64 = 3000;

        // Add network and register hotkey
        add_network(netuid, 13, 0);
        register_ok_neuron(netuid, hotkey, coldkey, 0);

        // Set multiple children
        mock_set_children(
            &coldkey,
            &hotkey,
            netuid,
            &[
                (proportion1, child1),
                (proportion2, child2),
                (proportion3, child3),
            ],
        );

        step_rate_limit(&TransactionType::SetChildren, netuid);

        // Revoke child2
        mock_set_children(
            &coldkey,
            &hotkey,
            netuid,
            &[(proportion1, child1), (proportion3, child3)],
        );

        // Verify remaining children
        let children = SubtensorModule::get_children(&hotkey, netuid);
        assert_eq!(children, vec![(proportion1, child1), (proportion3, child3)]);

        // Verify parent removal for child2
        let parents2 = SubtensorModule::get_parents(&child2, netuid);
        assert!(parents2.is_empty());

        step_rate_limit(&TransactionType::SetChildren, netuid);

        // Revoke remaining children
        mock_set_children(&coldkey, &hotkey, netuid, &[]);

        // Verify all children are removed
        let children = SubtensorModule::get_children(&hotkey, netuid);
        assert!(children.is_empty());

        // Verify parent removal for all children
        let parents1 = SubtensorModule::get_parents(&child1, netuid);
        assert!(parents1.is_empty());
        let parents3 = SubtensorModule::get_parents(&child3, netuid);
        assert!(parents3.is_empty());
    });
}

// 39: Test children stake values
// This test verifies the correct distribution of stake among parent and child neurons:
// - Sets up a network with a parent neuron and multiple child neurons
// - Assigns stake to the parent neuron
// - Sets child neurons with specific proportions
// - Verifies that the stake is correctly distributed among parent and child neurons
// - Checks that the total stake remains constant across all neurons
// SKIP_WASM_BUILD=1 RUST_LOG=debug cargo test --package pallet-subtensor --lib -- tests::children::test_children_stake_values --exact --show-output --nocapture
#[test]
fn test_children_stake_values() {
    new_test_ext(1).execute_with(|| {
        let subnet_owner_coldkey = U256::from(1001);
        let subnet_owner_hotkey = U256::from(1002);
        let netuid = add_dynamic_network(&subnet_owner_hotkey, &subnet_owner_coldkey);

        let coldkey = U256::from(1);
        let hotkey = U256::from(2);
        let child1 = U256::from(3);
        let child2 = U256::from(4);
        let child3 = U256::from(5);
        let proportion1: u64 = u64::MAX / 4;
        let proportion2: u64 = u64::MAX / 4;
        let proportion3: u64 = u64::MAX / 4;

        // Add network and register hotkey
        SubtensorModule::set_max_registrations_per_block(netuid, 4);
        SubtensorModule::set_target_registrations_per_interval(netuid, 4);
        register_ok_neuron(netuid, hotkey, coldkey, 0);
        register_ok_neuron(netuid, child1, coldkey, 0);
        register_ok_neuron(netuid, child2, coldkey, 0);
        register_ok_neuron(netuid, child3, coldkey, 0);
        SubtensorModule::increase_stake_for_hotkey_and_coldkey_on_subnet(
            &hotkey,
            &coldkey,
            netuid,
            100_000_000_000_000,
        );

        // Set multiple children with proportions.
        mock_set_children_no_epochs(
            netuid,
            &hotkey,
            &[
                (proportion1, child1),
                (proportion2, child2),
                (proportion3, child3),
            ],
        );

        assert_eq!(
            SubtensorModule::get_inherited_for_hotkey_on_subnet(&hotkey, netuid),
            25_000_000_069_849
        );
        assert_eq!(
            SubtensorModule::get_inherited_for_hotkey_on_subnet(&child1, netuid),
            24_999_999_976_716
        );
        assert_eq!(
            SubtensorModule::get_inherited_for_hotkey_on_subnet(&child2, netuid),
            24_999_999_976_716
        );
        assert_eq!(
            SubtensorModule::get_inherited_for_hotkey_on_subnet(&child3, netuid),
            24_999_999_976_716
        );
        assert_eq!(
            SubtensorModule::get_inherited_for_hotkey_on_subnet(&child3, netuid)
                + SubtensorModule::get_inherited_for_hotkey_on_subnet(&child2, netuid)
                + SubtensorModule::get_inherited_for_hotkey_on_subnet(&child1, netuid)
                + SubtensorModule::get_inherited_for_hotkey_on_subnet(&hotkey, netuid),
            99999999999997
        );
    });
}

// 40: Test getting parents chain
// This test verifies the correct implementation of parent-child relationships and the get_parents function:
// - Sets up a network with multiple neurons in a chain of parent-child relationships
// - Verifies that each neuron has the correct parent
// - Tests the root neuron has no parents
// - Tests a neuron with multiple parents
// - Verifies correct behavior when adding a new parent to an existing child
// SKIP_WASM_BUILD=1 RUST_LOG=debug cargo test --package pallet-subtensor --lib -- tests::children::test_get_parents_chain --exact --show-output --nocapture
#[test]
fn test_get_parents_chain() {
    new_test_ext(1).execute_with(|| {
        let netuid = NetUid::from(1);
        let coldkey = U256::from(1);
        let num_keys: usize = 5;
        let proportion = u64::MAX / 2; // 50% stake allocation

        log::info!(
            "Test setup: netuid={}, coldkey={}, num_keys={}, proportion={}",
            netuid,
            coldkey,
            num_keys,
            proportion
        );

        // Create a vector of hotkeys
        let hotkeys: Vec<U256> = (0..num_keys).map(|i| U256::from(i as u64 + 2)).collect();
        log::info!("Created hotkeys: {:?}", hotkeys);

        // Add network
        add_network(netuid, 13, 0);
        SubtensorModule::set_max_registrations_per_block(netuid, 1000);
        SubtensorModule::set_target_registrations_per_interval(netuid, 1000);
        log::info!("Network added and parameters set: netuid={}", netuid);

        // Register all neurons
        for hotkey in &hotkeys {
            register_ok_neuron(netuid, *hotkey, coldkey, 0);
            log::info!(
                "Registered neuron: hotkey={}, coldkey={}, netuid={}",
                hotkey,
                coldkey,
                netuid
            );
        }

        // Set up parent-child relationships
        for i in 0..num_keys - 1 {
            mock_schedule_children(
                &coldkey,
                &hotkeys[i],
                netuid,
                &[(proportion, hotkeys[i + 1])],
            );
            log::info!(
                "Set parent-child relationship: parent={}, child={}, proportion={}",
                hotkeys[i],
                hotkeys[i + 1],
                proportion
            );
        }
        // Wait for children to be set
        wait_and_set_pending_children(netuid);

        // Test get_parents for each hotkey
        for i in 1..num_keys {
            let parents = SubtensorModule::get_parents(&hotkeys[i], netuid);
            log::info!(
                "Testing get_parents for hotkey {}: {:?}",
                hotkeys[i],
                parents
            );
            assert_eq!(
                parents.len(),
                1,
                "Hotkey {} should have exactly one parent",
                i
            );
            assert_eq!(
                parents[0],
                (proportion, hotkeys[i - 1]),
                "Incorrect parent for hotkey {}",
                i
            );
        }

        // Test get_parents for the root (should be empty)
        let root_parents = SubtensorModule::get_parents(&hotkeys[0], netuid);
        log::info!(
            "Testing get_parents for root hotkey {}: {:?}",
            hotkeys[0],
            root_parents
        );
        assert!(
            root_parents.is_empty(),
            "Root hotkey should have no parents"
        );

        // Test multiple parents
        let last_hotkey = hotkeys[num_keys - 1];
        let new_parent = U256::from(num_keys as u64 + 2);
        // Set reg diff back down (adjusted from last block steps)
        SubtensorModule::set_difficulty(netuid, 1);
        register_ok_neuron(netuid, new_parent, coldkey, 99 * 2);
        log::info!(
            "Registered new parent neuron: new_parent={}, coldkey={}, netuid={}",
            new_parent,
            coldkey,
            netuid
        );

        mock_set_children(
            &coldkey,
            &new_parent,
            netuid,
            &[(proportion / 2, last_hotkey)],
        );

        log::info!(
            "Set additional parent-child relationship: parent={}, child={}, proportion={}",
            new_parent,
            last_hotkey,
            proportion / 2
        );

        let last_hotkey_parents = SubtensorModule::get_parents(&last_hotkey, netuid);
        log::info!(
            "Testing get_parents for last hotkey {} with multiple parents: {:?}",
            last_hotkey,
            last_hotkey_parents
        );
        assert_eq!(
            last_hotkey_parents.len(),
            2,
            "Last hotkey should have two parents"
        );
        assert!(
            last_hotkey_parents.contains(&(proportion, hotkeys[num_keys - 2])),
            "Last hotkey should still have its original parent"
        );
        assert!(
            last_hotkey_parents.contains(&(proportion / 2, new_parent)),
            "Last hotkey should have the new parent"
        );
    });
}

// 47: Test basic stake retrieval for a single hotkey on a subnet
/// This test verifies the basic functionality of retrieving stake for a single hotkey on a subnet:
/// - Sets up a network with one neuron
/// - Increases stake for the neuron
/// - Checks if the retrieved stake matches the increased amount
// SKIP_WASM_BUILD=1 RUST_LOG=debug cargo test --package pallet-subtensor --lib -- tests::children::test_get_stake_for_hotkey_on_subnet_basic --exact --show-output --nocapture
#[test]
fn test_get_stake_for_hotkey_on_subnet_basic() {
    new_test_ext(1).execute_with(|| {
        let netuid = NetUid::from(1);
        let hotkey = U256::from(1);
        let coldkey = U256::from(2);

        add_network(netuid, 1, 0);
        register_ok_neuron(netuid, hotkey, coldkey, 0);
        SubtensorModule::increase_stake_for_hotkey_and_coldkey_on_subnet(
            &hotkey, &coldkey, netuid, 1000,
        );
        assert_eq!(
            SubtensorModule::get_inherited_for_hotkey_on_subnet(&hotkey, netuid),
            1000
        );
    });
}

// 48: Test stake retrieval for a hotkey with multiple coldkeys on a subnet
/// This test verifies the functionality of retrieving stake for a hotkey with multiple coldkeys on a subnet:
/// - Sets up a network with one neuron and two coldkeys
/// - Increases stake from both coldkeys
/// - Checks if the retrieved stake matches the total increased amount
// SKIP_WASM_BUILD=1 RUST_LOG=debug cargo test --package pallet-subtensor --lib -- tests::children::test_get_stake_for_hotkey_on_subnet_multiple_coldkeys --exact --show-output --nocapture
#[test]
fn test_get_stake_for_hotkey_on_subnet_multiple_coldkeys() {
    new_test_ext(1).execute_with(|| {
        let netuid = NetUid::from(1);
        let hotkey = U256::from(1);
        let coldkey1 = U256::from(2);
        let coldkey2 = U256::from(3);

        add_network(netuid, 1, 0);
        register_ok_neuron(netuid, hotkey, coldkey1, 0);

        SubtensorModule::increase_stake_for_hotkey_and_coldkey_on_subnet(
            &hotkey, &coldkey1, netuid, 1000,
        );
        SubtensorModule::increase_stake_for_hotkey_and_coldkey_on_subnet(
            &hotkey, &coldkey2, netuid, 2000,
        );

        assert_eq!(
            SubtensorModule::get_inherited_for_hotkey_on_subnet(&hotkey, netuid),
            3000
        );
    });
}

// 49: Test stake retrieval for a single parent-child relationship on a subnet
/// This test verifies the functionality of retrieving stake for a single parent-child relationship on a subnet:
/// - Sets up a network with a parent and child neuron
/// - Increases stake for the parent
/// - Sets the child as the parent's only child with 100% stake allocation
/// - Checks if the retrieved stake for both parent and child is correct
///
/// SKIP_WASM_BUILD=1 RUST_LOG=debug cargo test --package pallet-subtensor --lib -- tests::children::test_get_stake_for_hotkey_on_subnet_single_parent_child --exact --show-output --nocapture
#[test]
fn test_get_stake_for_hotkey_on_subnet_single_parent_child() {
    new_test_ext(1).execute_with(|| {
        let subnet_owner_coldkey = U256::from(1001);
        let subnet_owner_hotkey = U256::from(1002);
        let parent = U256::from(1);
        let child = U256::from(2);
        let coldkey = U256::from(3);
        let netuid = add_dynamic_network(&subnet_owner_hotkey, &subnet_owner_coldkey);
        register_ok_neuron(netuid, parent, coldkey, 0);
        register_ok_neuron(netuid, child, coldkey, 0);

        SubtensorModule::increase_stake_for_hotkey_and_coldkey_on_subnet(
            &parent,
            &coldkey,
            netuid,
            1_000_000_000,
        );

        mock_set_children_no_epochs(netuid, &parent, &[(u64::MAX, child)]);

        assert_eq!(
            SubtensorModule::get_inherited_for_hotkey_on_subnet(&parent, netuid),
            0
        );
        assert_eq!(
            SubtensorModule::get_inherited_for_hotkey_on_subnet(&child, netuid),
            1_000_000_000
        );
    });
}

// 50: Test stake retrieval for multiple parents and a single child on a subnet
/// This test verifies the functionality of retrieving stake for multiple parents and a single child on a subnet:
/// - Sets up a network with two parents and one child neuron
/// - Increases stake for both parents
/// - Sets the child as a 50% stake recipient for both parents
/// - Checks if the retrieved stake for parents and child is correct
///
/// SKIP_WASM_BUILD=1 RUST_LOG=debug cargo test --package pallet-subtensor --lib -- tests::children::test_get_stake_for_hotkey_on_subnet_multiple_parents_single_child --exact --show-output --nocapture
#[test]
fn test_get_stake_for_hotkey_on_subnet_multiple_parents_single_child() {
    new_test_ext(1).execute_with(|| {
        let subnet_owner_coldkey = U256::from(1001);
        let subnet_owner_hotkey = U256::from(1002);
        let netuid = add_dynamic_network(&subnet_owner_hotkey, &subnet_owner_coldkey);

        let parent1 = U256::from(1);
        let parent2 = U256::from(2);
        let child = U256::from(3);
        let coldkey = U256::from(4);

        register_ok_neuron(netuid, parent1, coldkey, 0);
        register_ok_neuron(netuid, parent2, coldkey, 0);
        register_ok_neuron(netuid, child, coldkey, 0);

        SubtensorModule::increase_stake_for_hotkey_and_coldkey_on_subnet(
            &parent1, &coldkey, netuid, 1000,
        );
        SubtensorModule::increase_stake_for_hotkey_and_coldkey_on_subnet(
            &parent2, &coldkey, netuid, 2000,
        );

        mock_set_children_no_epochs(netuid, &parent1, &[(u64::MAX / 2, child)]);
        mock_set_children_no_epochs(netuid, &parent2, &[(u64::MAX / 2, child)]);

        close(
            SubtensorModule::get_inherited_for_hotkey_on_subnet(&parent1, netuid),
            500,
            10,
            "Incorrect inherited stake for parent1",
        );
        close(
            SubtensorModule::get_inherited_for_hotkey_on_subnet(&parent2, netuid),
            1000,
            10,
            "Incorrect inherited stake for parent2",
        );
        close(
            SubtensorModule::get_inherited_for_hotkey_on_subnet(&child, netuid),
            1499,
            10,
            "Incorrect inherited stake for child",
        );
    });
}

// 51: Test stake retrieval for a single parent with multiple children on a subnet
/// This test verifies the functionality of retrieving stake for a single parent with multiple children on a subnet:
/// - Sets up a network with one parent and two child neurons
/// - Increases stake for the parent
/// - Sets both children as 1/3 stake recipients of the parent
/// - Checks if the retrieved stake for parent and children is correct and preserves total stake
///
/// SKIP_WASM_BUILD=1 RUST_LOG=debug cargo test --package pallet-subtensor --lib -- tests::children::test_get_stake_for_hotkey_on_subnet_single_parent_multiple_children --exact --show-output --nocapture
#[test]
fn test_get_stake_for_hotkey_on_subnet_single_parent_multiple_children() {
    new_test_ext(1).execute_with(|| {
        let subnet_owner_coldkey = U256::from(1001);
        let subnet_owner_hotkey = U256::from(1002);
        let netuid = add_dynamic_network(&subnet_owner_hotkey, &subnet_owner_coldkey);

        let parent = U256::from(1);
        let child1 = U256::from(2);
        let child2 = U256::from(3);
        let coldkey = U256::from(4);

        register_ok_neuron(netuid, parent, coldkey, 0);
        register_ok_neuron(netuid, child1, coldkey, 0);
        register_ok_neuron(netuid, child2, coldkey, 0);

        let total_stake = 3000;
        SubtensorModule::increase_stake_for_hotkey_and_coldkey_on_subnet(
            &parent,
            &coldkey,
            netuid,
            total_stake,
        );

        mock_set_children_no_epochs(
            netuid,
            &parent,
            &[(u64::MAX / 3, child1), (u64::MAX / 3, child2)],
        );

        let parent_stake = SubtensorModule::get_inherited_for_hotkey_on_subnet(&parent, netuid);
        let child1_stake = SubtensorModule::get_inherited_for_hotkey_on_subnet(&child1, netuid);
        let child2_stake = SubtensorModule::get_inherited_for_hotkey_on_subnet(&child2, netuid);

        // Check that the total stake is preserved
        close(
            parent_stake + child1_stake + child2_stake,
            total_stake,
            10,
            "Total stake not preserved",
        );

        // Check that the parent stake is slightly higher due to rounding
        close(parent_stake, 1000, 10, "Parent stake incorrect");

        // Check that each child gets an equal share of the remaining stake
        close(child1_stake, 1000, 10, "Child1 stake incorrect");
        close(child2_stake, 1000, 10, "Child2 stake incorrect");

        // Log the actual stake values
        log::info!("Parent stake: {}", parent_stake);
        log::info!("Child1 stake: {}", child1_stake);
        log::info!("Child2 stake: {}", child2_stake);
    });
}

// 52: Test stake retrieval for edge cases on a subnet
/// This test verifies the functionality of retrieving stake for edge cases on a subnet:
/// - Sets up a network with one parent and two child neurons
/// - Increases stake to the network maximum
/// - Sets children with 0% and 100% stake allocation
/// - Checks if the retrieved stake for parent and children is correct and preserves total stake
///
/// SKIP_WASM_BUILD=1 RUST_LOG=debug cargo test --package pallet-subtensor --lib -- tests::children::test_get_stake_for_hotkey_on_subnet_edge_cases --exact --show-output --nocapture
#[test]
fn test_get_stake_for_hotkey_on_subnet_edge_cases() {
    new_test_ext(1).execute_with(|| {
        let subnet_owner_coldkey = U256::from(1001);
        let subnet_owner_hotkey = U256::from(1002);
        let netuid = add_dynamic_network(&subnet_owner_hotkey, &subnet_owner_coldkey);

        let parent = U256::from(1);
        let child1 = U256::from(2);
        let child2 = U256::from(3);
        let coldkey = U256::from(4);

        register_ok_neuron(netuid, parent, coldkey, 0);
        register_ok_neuron(netuid, child1, coldkey, 0);
        register_ok_neuron(netuid, child2, coldkey, 0);

        // Set above old value of network max stake
        let network_max_stake: u64 = 600_000_000_000_000;

        // Increase stake to the network max
        SubtensorModule::increase_stake_for_hotkey_and_coldkey_on_subnet(
            &parent,
            &coldkey,
            netuid,
            network_max_stake,
        );

        // Test with 0% and 100% stake allocation
        mock_set_children_no_epochs(netuid, &parent, &[(0, child1), (u64::MAX, child2)]);

        let parent_stake = SubtensorModule::get_inherited_for_hotkey_on_subnet(&parent, netuid);
        let child1_stake = SubtensorModule::get_inherited_for_hotkey_on_subnet(&child1, netuid);
        let child2_stake = SubtensorModule::get_inherited_for_hotkey_on_subnet(&child2, netuid);

        log::info!("Parent stake: {}", parent_stake);
        log::info!("Child1 stake: {}", child1_stake);
        log::info!("Child2 stake: {}", child2_stake);

        assert_eq!(parent_stake, 0, "Parent should have 0 stake");
        assert_eq!(child1_stake, 0, "Child1 should have 0 stake");
        assert_eq!(
            child2_stake, network_max_stake,
            "Child2 should have all the stake"
        );

        // Check that the total stake is preserved and equal to the network max stake
        close(
            parent_stake + child1_stake + child2_stake,
            network_max_stake,
            10,
            "Total stake should equal network max stake",
        );
    });
}

// 53: Test stake distribution in a complex hierarchy of parent-child relationships
// This test verifies the correct distribution of stake in a multi-level parent-child hierarchy:
// - Sets up a network with four neurons: parent, child1, child2, and grandchild
// - Establishes parent-child relationships between parent and its children, and child1 and grandchild
// - Adds initial stake to the parent
// - Checks stake distribution after setting up the first level of relationships
// - Checks stake distribution after setting up the second level of relationships
// - Verifies correct stake calculations, parent-child relationships, and preservation of total stake
// SKIP_WASM_BUILD=1 RUST_LOG=debug cargo test --package pallet-subtensor --lib -- tests::children::test_get_stake_for_hotkey_on_subnet_complex_hierarchy --exact --show-output --nocapture
#[test]
fn test_get_stake_for_hotkey_on_subnet_complex_hierarchy() {
    new_test_ext(1).execute_with(|| {
        let subnet_owner_coldkey = U256::from(1001);
        let subnet_owner_hotkey = U256::from(1002);
        let netuid = add_dynamic_network(&subnet_owner_hotkey, &subnet_owner_coldkey);

        let parent = U256::from(1);
        let child1 = U256::from(2);
        let child2 = U256::from(3);
        let grandchild = U256::from(4);
        let coldkey_parent = U256::from(5);
        let coldkey_child1 = U256::from(6);
        let coldkey_child2 = U256::from(7);
        let coldkey_grandchild = U256::from(8);

        SubtensorModule::set_max_registrations_per_block(netuid, 1000);
        SubtensorModule::set_target_registrations_per_interval(netuid, 1000);
        register_ok_neuron(netuid, parent, coldkey_parent, 0);
        register_ok_neuron(netuid, child1, coldkey_child1, 0);
        register_ok_neuron(netuid, child2, coldkey_child2, 0);
        register_ok_neuron(netuid, grandchild, coldkey_grandchild, 0);

        let total_stake = 1000;
        SubtensorModule::increase_stake_for_hotkey_and_coldkey_on_subnet(
            &parent,
            &coldkey_parent,
            netuid,
            total_stake,
        );

        log::info!("Initial stakes:");
        log::info!(
            "Parent stake: {}",
            SubtensorModule::get_inherited_for_hotkey_on_subnet(&parent, netuid)
        );
        log::info!(
            "Child1 stake: {}",
            SubtensorModule::get_inherited_for_hotkey_on_subnet(&child1, netuid)
        );
        log::info!(
            "Child2 stake: {}",
            SubtensorModule::get_inherited_for_hotkey_on_subnet(&child2, netuid)
        );
        log::info!(
            "Grandchild stake: {}",
            SubtensorModule::get_inherited_for_hotkey_on_subnet(&grandchild, netuid)
        );

        // Step 1: Set children for parent
        mock_set_children_no_epochs(
            netuid,
            &parent,
            &[(u64::MAX / 2, child1), (u64::MAX / 2, child2)],
        );

        log::info!("After setting parent's children:");
        log::info!(
            "Parent's children: {:?}",
            SubtensorModule::get_children(&parent, netuid)
        );
        log::info!(
            "Child1's parents: {:?}",
            SubtensorModule::get_parents(&child1, netuid)
        );
        log::info!(
            "Child2's parents: {:?}",
            SubtensorModule::get_parents(&child2, netuid)
        );

        let parent_stake_1 = SubtensorModule::get_inherited_for_hotkey_on_subnet(&parent, netuid);
        let child1_stake_1 = SubtensorModule::get_inherited_for_hotkey_on_subnet(&child1, netuid);
        let child2_stake_1 = SubtensorModule::get_inherited_for_hotkey_on_subnet(&child2, netuid);

        log::info!("Parent stake: {}", parent_stake_1);
        log::info!("Child1 stake: {}", child1_stake_1);
        log::info!("Child2 stake: {}", child2_stake_1);

        assert_eq!(
            parent_stake_1, 0,
            "Parent should have 0 stake after distributing all stake to children"
        );
        close(child1_stake_1, 499, 10, "Child1 should have 499 stake");
        close(child2_stake_1, 499, 10, "Child2 should have 499 stake");

        // Step 2: Set children for child1
        mock_set_children_no_epochs(netuid, &child1, &[(u64::MAX, grandchild)]);

        log::info!("After setting child1's children:");
        log::info!(
            "Child1's children: {:?}",
            SubtensorModule::get_children(&child1, netuid)
        );
        log::info!(
            "Grandchild's parents: {:?}",
            SubtensorModule::get_parents(&grandchild, netuid)
        );

        let parent_stake_2 = SubtensorModule::get_inherited_for_hotkey_on_subnet(&parent, netuid);
        let child1_stake_2 = SubtensorModule::get_inherited_for_hotkey_on_subnet(&child1, netuid);
        let child2_stake_2 = SubtensorModule::get_inherited_for_hotkey_on_subnet(&child2, netuid);
        let grandchild_stake =
            SubtensorModule::get_inherited_for_hotkey_on_subnet(&grandchild, netuid);

        log::info!("Parent stake: {}", parent_stake_2);
        log::info!("Child1 stake: {}", child1_stake_2);
        log::info!("Child2 stake: {}", child2_stake_2);
        log::info!("Grandchild stake: {}", grandchild_stake);

        close(parent_stake_2, 0, 10, "Parent stake should remain 2");
        close(
            child1_stake_2,
            499,
            10,
            "Child1 should still have 499 stake",
        );
        close(
            child2_stake_2,
            499,
            10,
            "Child2 should still have 499 stake",
        );
        close(
            grandchild_stake,
            0,
            10,
            "Grandchild should have 0 stake, as child1 doesn't have any owned stake",
        );

        // Check that the total stake is preserved
        close(
            parent_stake_2 + child1_stake_2 + child2_stake_2 + grandchild_stake,
            total_stake,
            10,
            "Total stake should equal the initial stake",
        );

        // Additional checks
        log::info!("Final parent-child relationships:");
        log::info!(
            "Parent's children: {:?}",
            SubtensorModule::get_children(&parent, netuid)
        );
        log::info!(
            "Child1's parents: {:?}",
            SubtensorModule::get_parents(&child1, netuid)
        );
        log::info!(
            "Child2's parents: {:?}",
            SubtensorModule::get_parents(&child2, netuid)
        );
        log::info!(
            "Child1's children: {:?}",
            SubtensorModule::get_children(&child1, netuid)
        );
        log::info!(
            "Grandchild's parents: {:?}",
            SubtensorModule::get_parents(&grandchild, netuid)
        );

        // Check if the parent-child relationships are correct
        assert_eq!(
            SubtensorModule::get_children(&parent, netuid),
            vec![(u64::MAX / 2, child1), (u64::MAX / 2, child2)],
            "Parent should have both children"
        );
        assert_eq!(
            SubtensorModule::get_parents(&child1, netuid),
            vec![(u64::MAX / 2, parent)],
            "Child1 should have parent as its parent"
        );
        assert_eq!(
            SubtensorModule::get_parents(&child2, netuid),
            vec![(u64::MAX / 2, parent)],
            "Child2 should have parent as its parent"
        );
        assert_eq!(
            SubtensorModule::get_children(&child1, netuid),
            vec![(u64::MAX, grandchild)],
            "Child1 should have grandchild as its child"
        );
        assert_eq!(
            SubtensorModule::get_parents(&grandchild, netuid),
            vec![(u64::MAX, child1)],
            "Grandchild should have child1 as its parent"
        );
    });
}

// 54: Test stake distribution across multiple networks
// This test verifies the correct distribution of stake for a single neuron across multiple networks:
// - Sets up two networks with a single neuron registered on both
// - Adds initial stake to the neuron
// - Checks that the stake is correctly reflected on both networks
// - Verifies that changes in stake are consistently applied across all networks
// SKIP_WASM_BUILD=1 RUST_LOG=debug cargo test --package pallet-subtensor --lib -- tests::children::test_get_stake_for_hotkey_on_subnet_multiple_networks --exact --show-output --nocapture
#[test]
fn test_get_stake_for_hotkey_on_subnet_multiple_networks() {
    new_test_ext(1).execute_with(|| {
        let netuid1 = NetUid::from(1);
        let netuid2 = NetUid::from(2);
        let hotkey = U256::from(1);
        let coldkey = U256::from(2);

        add_network(netuid1, 1, 0);
        add_network(netuid2, 1, 0);
        register_ok_neuron(netuid1, hotkey, coldkey, 0);
        register_ok_neuron(netuid2, hotkey, coldkey, 0);

        SubtensorModule::increase_stake_for_hotkey_and_coldkey_on_subnet(
            &hotkey, &coldkey, netuid1, 1000,
        );

        close(
            SubtensorModule::get_inherited_for_hotkey_on_subnet(&hotkey, netuid1),
            1000,
            10,
            "Stake on network 1 incorrect",
        );
        close(
            SubtensorModule::get_inherited_for_hotkey_on_subnet(&hotkey, netuid2),
            0,
            10,
            "Stake on network 2 incorrect",
        );
    });
}

// Test that min stake is enforced for setting children
// SKIP_WASM_BUILD=1 RUST_LOG=debug cargo test --package pallet-subtensor --lib -- tests::children::test_do_set_child_below_min_stake --exact --show-output --nocapture
#[test]
fn test_do_set_child_below_min_stake() {
    new_test_ext(1).execute_with(|| {
        let coldkey = U256::from(1);
        let hotkey = U256::from(2);
        let child = U256::from(3);
        let netuid = NetUid::from(1);
        let proportion: u64 = 1000;

        // Add network and register hotkey
        add_network(netuid, 13, 0);
        register_ok_neuron(netuid, hotkey, coldkey, 0);
        StakeThreshold::<Test>::set(1_000_000_000_000);

        // Attempt to set child
        assert_err!(
            SubtensorModule::do_schedule_children(
                RuntimeOrigin::signed(coldkey),
                hotkey,
                netuid,
                vec![(proportion, child)]
            ),
            Error::<Test>::NotEnoughStakeToSetChildkeys
        );
    });
}

/// --- test_do_remove_stake_clears_pending_childkeys ---
///
/// Test Description: Ensures that removing stake clears any pending childkeys.
///
/// Expected Behavior:
/// - Pending childkeys should be cleared when stake is removed
/// - Cooldown block should be reset to 0
// SKIP_WASM_BUILD=1 RUST_LOG=debug cargo test --package pallet-subtensor --lib -- tests::children::test_do_remove_stake_clears_pending_childkeys --exact --show-output --nocapture
#[test]
fn test_do_remove_stake_clears_pending_childkeys() {
    new_test_ext(1).execute_with(|| {
        let coldkey = U256::from(1);
        let hotkey = U256::from(2);
        let child = U256::from(3);
        let netuid = NetUid::from(1);
        let proportion: u64 = 1000;

        // Add network and register hotkey
        add_network(netuid, 13, 0);
        register_ok_neuron(netuid, hotkey, coldkey, 0);
        SubtensorModule::add_balance_to_coldkey_account(&coldkey, 10_000_000_000_000);

        let reserve = 1_000_000_000_000_000;
        mock::setup_reserves(netuid, reserve, reserve);

        // Set non-default value for childkey stake threshold
        StakeThreshold::<Test>::set(1_000_000_000_000);

        assert_ok!(SubtensorModule::do_add_stake(
            RuntimeOrigin::signed(coldkey),
            hotkey,
            netuid,
            StakeThreshold::<Test>::get() * 2
        ));

        let alpha =
            SubtensorModule::get_stake_for_hotkey_and_coldkey_on_subnet(&hotkey, &coldkey, netuid);

        println!(
            "StakeThreshold::<Test>::get() = {:?}",
            StakeThreshold::<Test>::get()
        );
        println!("alpha                         = {:?}", alpha);

        // Attempt to set child
        assert_ok!(SubtensorModule::do_schedule_children(
            RuntimeOrigin::signed(coldkey),
            hotkey,
            netuid,
            vec![(proportion, child)]
        ));

        // Check that pending child exists
        let pending_before = PendingChildKeys::<Test>::get(netuid, hotkey);
        assert!(!pending_before.0.is_empty());
        assert!(pending_before.1 > 0);

        // Remove stake
        assert_ok!(SubtensorModule::do_remove_stake(
            RuntimeOrigin::signed(coldkey),
            hotkey,
            netuid,
            alpha,
        ));

        // Assert that pending child is removed
        let pending_after = PendingChildKeys::<Test>::get(netuid, hotkey);
        close(
            pending_after.0.len() as u64,
            0,
            0,
            "Pending children vector should be empty",
        );
        close(pending_after.1, 0, 0, "Cooldown block should be zero");
    });
}

// Test that pending childkeys do not apply immediately and apply after cooldown period
//
// SKIP_WASM_BUILD=1 RUST_LOG=debug cargo test --package pallet-subtensor --lib -- tests::children::test_do_set_child_cooldown_period --exact --show-output --nocapture
#[cfg(test)]
#[test]
fn test_do_set_child_cooldown_period() {
    new_test_ext(1).execute_with(|| {
        let coldkey = U256::from(1);
        let parent = U256::from(2);
        let child = U256::from(3);
        let netuid = NetUid::from(1);
        let proportion: u64 = 1000;

        // Add network and register hotkey
        add_network(netuid, 13, 0);
        register_ok_neuron(netuid, parent, coldkey, 0);

        // Set minimum stake for setting children
        SubtensorModule::increase_stake_for_hotkey_and_coldkey_on_subnet(
            &parent,
            &coldkey,
            netuid,
            StakeThreshold::<Test>::get(),
        );

        // Schedule parent-child relationship
        assert_ok!(SubtensorModule::do_schedule_children(
            RuntimeOrigin::signed(coldkey),
            parent,
            netuid,
            vec![(proportion, child)],
        ));

        // Ensure the childkeys are not yet applied
        let children_before = SubtensorModule::get_children(&parent, netuid);
        close(
            children_before.len() as u64,
            0,
            0,
            "Children vector should be empty before cooldown",
        );

        wait_and_set_pending_children(netuid);
        SubtensorModule::decrease_stake_for_hotkey_and_coldkey_on_subnet(
            &parent,
            &coldkey,
            netuid,
            StakeThreshold::<Test>::get(),
        );

        // Verify child assignment
        let children_after = SubtensorModule::get_children(&parent, netuid);
        close(
            children_after.len() as u64,
            1,
            0,
            "Children vector should have one entry after cooldown",
        );
        close(
            children_after[0].0,
            proportion,
            0,
            "Child proportion should match",
        );
        close(
            children_after[0].1.try_into().unwrap(),
            child.try_into().unwrap(),
            0,
            "Child key should match",
        );
    });
}

// Test that pending childkeys get set during the epoch after the cooldown period.
//
// SKIP_WASM_BUILD=1 RUST_LOG=debug cargo test --package pallet-subtensor --lib -- tests::children::test_do_set_pending_children_runs_in_epoch --exact --show-output --nocapture
#[cfg(test)]
#[test]
fn test_do_set_pending_children_runs_in_epoch() {
    new_test_ext(1).execute_with(|| {
        let coldkey = U256::from(1);
        let parent = U256::from(2);
        let child = U256::from(3);
        let netuid = NetUid::from(1);
        let proportion: u64 = 1000;

        // Add network and register hotkey
        add_network(netuid, 13, 0);
        register_ok_neuron(netuid, parent, coldkey, 0);

        // Set minimum stake for setting children
        SubtensorModule::increase_stake_for_hotkey_and_coldkey_on_subnet(
            &parent,
            &coldkey,
            netuid,
            StakeThreshold::<Test>::get(),
        );

        // Schedule parent-child relationship
        assert_ok!(SubtensorModule::do_schedule_children(
            RuntimeOrigin::signed(coldkey),
            parent,
            netuid,
            vec![(proportion, child)],
        ));

        // Ensure the childkeys are not yet applied
        let children_before = SubtensorModule::get_children(&parent, netuid);
        close(
            children_before.len() as u64,
            0,
            0,
            "Children vector should be empty before cooldown",
        );

        wait_set_pending_children_cooldown(netuid);

        // Verify child assignment
        let children_after = SubtensorModule::get_children(&parent, netuid);
        close(
            children_after.len() as u64,
            1,
            0,
            "Children vector should have one entry after cooldown",
        );
        close(
            children_after[0].0,
            proportion,
            0,
            "Child proportion should match",
        );
        close(
            children_after[0].1.try_into().unwrap(),
            child.try_into().unwrap(),
            0,
            "Child key should match",
        );
    });
}

// Test that revoking childkeys does not require minimum stake
// SKIP_WASM_BUILD=1 RUST_LOG=debug cargo test --package pallet-subtensor --lib -- tests::children::test_revoke_child_no_min_stake_check --exact --show-output --nocapture
#[test]
fn test_revoke_child_no_min_stake_check() {
    new_test_ext(1).execute_with(|| {
        let coldkey = U256::from(1);
        let parent = U256::from(2);
        let child = U256::from(3);
        let netuid = NetUid::from(1);
        let proportion: u64 = 1000;

        // Add network and register hotkey
        add_network(NetUid::ROOT, 13, 0);
        add_network(netuid, 13, 0);
        register_ok_neuron(netuid, parent, coldkey, 0);

        let reserve = 1_000_000_000_000_000;
        mock::setup_reserves(netuid, reserve, reserve);
        mock::setup_reserves(NetUid::ROOT, reserve, reserve);

        // Set minimum stake for setting children
        StakeThreshold::<Test>::put(1_000_000_000_000);

        let (_, fee) = mock::swap_tao_to_alpha(NetUid::ROOT, StakeThreshold::<Test>::get());
        SubtensorModule::increase_stake_for_hotkey_and_coldkey_on_subnet(
            &parent,
            &coldkey,
            NetUid::ROOT,
            StakeThreshold::<Test>::get() + fee,
        );

        // Schedule parent-child relationship
        assert_ok!(SubtensorModule::do_schedule_children(
            RuntimeOrigin::signed(coldkey),
            parent,
            netuid,
            vec![(proportion, child)],
        ));

        // Ensure the childkeys are not yet applied
        let children_before = SubtensorModule::get_children(&parent, netuid);
        assert_eq!(children_before, vec![]);

        wait_and_set_pending_children(netuid);
        SubtensorModule::decrease_stake_for_hotkey_and_coldkey_on_subnet(
            &parent,
            &coldkey,
            NetUid::ROOT,
            StakeThreshold::<Test>::get() + fee,
        );

        // Ensure the childkeys are applied
        let children_after = SubtensorModule::get_children(&parent, netuid);
        assert_eq!(children_after, vec![(proportion, child)]);

        // Bypass tx rate limit
        SubtensorModule::set_last_transaction_block_on_subnet(
            &parent,
            netuid,
            &TransactionType::SetChildren,
            0,
        );

        // Schedule parent-child relationship revokation
        assert_ok!(SubtensorModule::do_schedule_children(
            RuntimeOrigin::signed(coldkey),
            parent,
            netuid,
            vec![],
        ));

        wait_and_set_pending_children(netuid);

        // Ensure the childkeys are revoked
        let children_after = SubtensorModule::get_children(&parent, netuid);
        assert_eq!(children_after, vec![]);
    });
}

// Test that setting childkeys works even if subnet registration is disabled
// SKIP_WASM_BUILD=1 RUST_LOG=debug cargo test --package pallet-subtensor --lib -- tests::children::test_do_set_child_registration_disabled --exact --show-output --nocapture
#[test]
fn test_do_set_child_registration_disabled() {
    new_test_ext(1).execute_with(|| {
        let coldkey = U256::from(1);
        let parent = U256::from(2);
        let child = U256::from(3);
        let netuid = NetUid::from(1);
        let proportion: u64 = 1000;

        // Add network and register hotkey
        add_network(netuid, 13, 0);
        register_ok_neuron(netuid, parent, coldkey, 0);

        let reserve = 1_000_000_000_000_000;
        mock::setup_reserves(netuid, reserve, reserve);

        // Set minimum stake for setting children
        StakeThreshold::<Test>::put(1_000_000_000_000);
        let (_, fee) = mock::swap_tao_to_alpha(netuid, StakeThreshold::<Test>::get());
        SubtensorModule::increase_stake_for_hotkey_and_coldkey_on_subnet(
            &parent,
            &coldkey,
            netuid,
            StakeThreshold::<Test>::get() + fee,
        );

        // Disable subnet registrations
        NetworkRegistrationAllowed::<Test>::insert(netuid, false);

        // Schedule parent-child relationship
        assert_ok!(SubtensorModule::do_schedule_children(
            RuntimeOrigin::signed(coldkey),
            parent,
            netuid,
            vec![(proportion, child)],
        ));

        wait_and_set_pending_children(netuid);
        SubtensorModule::decrease_stake_for_hotkey_and_coldkey_on_subnet(
            &parent,
            &coldkey,
            netuid,
            StakeThreshold::<Test>::get() + fee,
        );

        // Ensure the childkeys are applied
        let children_after = SubtensorModule::get_children(&parent, netuid);
        assert_eq!(children_after, vec![(proportion, child)]);
    });
}

// 60: Test set_children rate limiting - Fail then succeed
// This test ensures that an immediate second `set_children` transaction fails due to rate limiting:
// - Sets up a network and registers a hotkey
// - Performs a `set_children` transaction
// - Attempts a second `set_children` transaction immediately
// - Verifies that the second transaction fails with `TxRateLimitExceeded`
// Then the rate limit period passes and the second transaction succeeds
// - Steps blocks for the rate limit period
// - Attempts the second transaction again and verifies it succeeds
// SKIP_WASM_BUILD=1 RUST_LOG=debug cargo test --package pallet-subtensor --lib -- tests::children::test_set_children_rate_limit_fail_then_succeed --exact --show-output --nocapture
#[test]
fn test_set_children_rate_limit_fail_then_succeed() {
    new_test_ext(1).execute_with(|| {
        let coldkey = U256::from(1);
        let hotkey = U256::from(2);
        let child = U256::from(3);
        let child2 = U256::from(4);
        let netuid = NetUid::from(1);
        let tempo = 13;

        // Add network and register hotkey
        add_network(netuid, tempo, 0);
        register_ok_neuron(netuid, hotkey, coldkey, 0);

        // First set_children transaction
        mock_set_children(&coldkey, &hotkey, netuid, &[(100, child)]);

        // Immediate second transaction should fail due to rate limit
        assert_noop!(
            SubtensorModule::do_schedule_children(
                RuntimeOrigin::signed(coldkey),
                hotkey,
                netuid,
                vec![(100, child2)]
            ),
            Error::<Test>::TxRateLimitExceeded
        );

        // Verify first children assignment remains
        let children = SubtensorModule::get_children(&hotkey, netuid);
        assert_eq!(children, vec![(100, child)]);

        // Try again after rate limit period has passed
        // Check rate limit
        let limit =
            SubtensorModule::get_rate_limit_on_subnet(&TransactionType::SetChildren, netuid);

        // Step that many blocks
        step_block(limit as u16);

        // Verify rate limit passes
        assert!(SubtensorModule::passes_rate_limit_on_subnet(
            &TransactionType::SetChildren,
            &hotkey,
            netuid
        ));

        // Try again
        mock_set_children(&coldkey, &hotkey, netuid, &[(100, child2)]);

        // Verify children assignment has changed
        let children = SubtensorModule::get_children(&hotkey, netuid);
        assert_eq!(children, vec![(100, child2)]);
    });
}

// SKIP_WASM_BUILD=1 RUST_LOG=debug cargo test --package pallet-subtensor --lib -- tests::children::test_childkey_set_weights_single_parent --exact --show-output --nocapture
#[test]
fn test_childkey_set_weights_single_parent() {
    new_test_ext(1).execute_with(|| {
        let subnet_owner_coldkey = U256::from(1001);
        let subnet_owner_hotkey = U256::from(1002);
        let netuid = add_dynamic_network(&subnet_owner_hotkey, &subnet_owner_coldkey);
        Tempo::<Test>::insert(netuid, 1);

        // Define hotkeys
        let parent: U256 = U256::from(1);
        let child: U256 = U256::from(2);
        let weight_setter: U256 = U256::from(3);

        // Define coldkeys with more readable names
        let coldkey_parent: U256 = U256::from(100);
        let coldkey_child: U256 = U256::from(101);
        let coldkey_weight_setter: U256 = U256::from(102);

        let stake_to_give_child = 109_999;

        // Register parent with minimal stake and child with high stake
        SubtensorModule::add_balance_to_coldkey_account(&coldkey_parent, 1);
        SubtensorModule::add_balance_to_coldkey_account(&coldkey_child, stake_to_give_child + 10);
        SubtensorModule::add_balance_to_coldkey_account(&coldkey_weight_setter, 1_000_000);

        // Add neurons for parent, child and weight_setter
        register_ok_neuron(netuid, parent, coldkey_parent, 1);
        register_ok_neuron(netuid, child, coldkey_child, 1);
        register_ok_neuron(netuid, weight_setter, coldkey_weight_setter, 1);

        SubtensorModule::increase_stake_for_hotkey_and_coldkey_on_subnet(
            &parent,
            &coldkey_parent,
            netuid,
            stake_to_give_child,
        );
        SubtensorModule::increase_stake_for_hotkey_and_coldkey_on_subnet(
            &weight_setter,
            &coldkey_weight_setter,
            netuid,
            1_000_000,
        );

        SubtensorModule::set_weights_set_rate_limit(netuid, 0);

        // Set parent-child relationship
        mock_set_children_no_epochs(netuid, &parent, &[(u64::MAX, child)]);

        // Set weights on the child using the weight_setter account
        let origin = RuntimeOrigin::signed(weight_setter);
        let uids: Vec<u16> = vec![1]; // Only set weight for the child (UID 1)
        let values: Vec<u16> = vec![u16::MAX]; // Use maximum value for u16
        let version_key = SubtensorModule::get_weights_version_key(netuid);
        ValidatorPermit::<Test>::insert(netuid, vec![true, true, true, true]);
        assert_ok!(SubtensorModule::set_weights(
            origin,
            netuid,
            uids.clone(),
            values.clone(),
            version_key
        ));

        // Set the min stake very high
        SubtensorModule::set_stake_threshold(stake_to_give_child * 5);

        // Check the child has less stake than required
        assert!(
            SubtensorModule::get_stake_weights_for_hotkey_on_subnet(&child, netuid).0
                < SubtensorModule::get_stake_threshold()
        );

        // Check the child cannot set weights
        assert_noop!(
            SubtensorModule::set_weights(
                RuntimeOrigin::signed(child),
                netuid,
                uids.clone(),
                values.clone(),
                version_key
            ),
            Error::<Test>::NotEnoughStakeToSetWeights
        );

        assert!(!SubtensorModule::check_weights_min_stake(&child, netuid));

        // Set a minimum stake to set weights
        SubtensorModule::set_stake_threshold(stake_to_give_child - 5);

        // Check if the stake for the child is above
        assert!(
            SubtensorModule::get_stake_weights_for_hotkey_on_subnet(&child, netuid).0
                >= SubtensorModule::get_stake_threshold()
        );

        // Check the child can set weights
        assert_ok!(SubtensorModule::set_weights(
            RuntimeOrigin::signed(child),
            netuid,
            uids,
            values,
            version_key
        ));

        assert!(SubtensorModule::check_weights_min_stake(&child, netuid));
    });
}

// SKIP_WASM_BUILD=1 RUST_LOG=debug cargo test --package pallet-subtensor --test children -- test_set_weights_no_parent --exact --nocapture
#[test]
fn test_set_weights_no_parent() {
    // Verify that a regular key without a parent delegation is effected by the minimum stake requirements
    new_test_ext(1).execute_with(|| {
        let subnet_owner_coldkey = U256::from(1001);
        let subnet_owner_hotkey = U256::from(1002);
        let netuid = add_dynamic_network(&subnet_owner_hotkey, &subnet_owner_coldkey);

        let hotkey: U256 = U256::from(2);
        let spare_hk: U256 = U256::from(3);

        let coldkey: U256 = U256::from(101);
        let spare_ck = U256::from(102);

        let stake_to_give_child = 109_999;

        SubtensorModule::add_balance_to_coldkey_account(&coldkey, stake_to_give_child + 10);

        // Is registered
        register_ok_neuron(netuid, hotkey, coldkey, 1);
        // Register a spare key
        register_ok_neuron(netuid, spare_hk, spare_ck, 1);

        SubtensorModule::increase_stake_for_hotkey_and_coldkey_on_subnet(
            &hotkey,
            &coldkey,
            netuid,
            stake_to_give_child,
        );

        SubtensorModule::set_weights_set_rate_limit(netuid, 0);

        // Has stake and no parent
        step_block(7200 + 1);

        let uids: Vec<u16> = vec![1]; // Set weights on the other hotkey
        let values: Vec<u16> = vec![u16::MAX]; // Use maximum value for u16
        let version_key = SubtensorModule::get_weights_version_key(netuid);

        // Check the stake weight
        let curr_stake_weight =
            SubtensorModule::get_stake_weights_for_hotkey_on_subnet(&hotkey, netuid).0;

        // Set the min stake very high, above the stake weight of the key
        SubtensorModule::set_stake_threshold(
            curr_stake_weight
                .saturating_mul(I64F64::saturating_from_num(5))
                .saturating_to_num::<u64>(),
        );

        let curr_stake_threshold = SubtensorModule::get_stake_threshold();
        assert!(
            curr_stake_weight < curr_stake_threshold,
            "{:?} is not less than {:?} ",
            curr_stake_weight,
            curr_stake_threshold
        );

        // Check the hotkey cannot set weights
        assert_noop!(
            SubtensorModule::set_weights(
                RuntimeOrigin::signed(hotkey),
                netuid,
                uids.clone(),
                values.clone(),
                version_key
            ),
            Error::<Test>::NotEnoughStakeToSetWeights
        );

        assert!(!SubtensorModule::check_weights_min_stake(&hotkey, netuid));

        // Set a minimum stake to set weights
        SubtensorModule::set_stake_threshold(
            (curr_stake_weight - I64F64::from_num(5)).to_num::<u64>(),
        );

        // Check if the stake for the hotkey is above
        let new_stake_weight =
            SubtensorModule::get_stake_weights_for_hotkey_on_subnet(&hotkey, netuid).0;
        let new_stake_threshold = SubtensorModule::get_stake_threshold();
        assert!(
            new_stake_weight >= new_stake_threshold,
            "{:?} is not greater than or equal to {:?} ",
            new_stake_weight,
            new_stake_threshold
        );

        // Check the hotkey can set weights
        assert_ok!(SubtensorModule::set_weights(
            RuntimeOrigin::signed(hotkey),
            netuid,
            uids,
            values,
            version_key
        ));

        assert!(SubtensorModule::check_weights_min_stake(&hotkey, netuid));
    });
}

/// Test that drain_pending_emission sends childkey take fully to the nominators if childkey
/// doesn't have its own stake, independently of parent hotkey take.
#[allow(clippy::assertions_on_constants)]
#[test]
fn test_childkey_take_drain() {
    // Test cases: parent_hotkey_take
    [0_u16, u16::MAX / 5].iter().for_each(|parent_hotkey_take| {
        new_test_ext(1).execute_with(|| {
            let parent_coldkey = U256::from(1);
            let parent_hotkey = U256::from(3);
            let child_coldkey = U256::from(2);
            let child_hotkey = U256::from(4);
            let miner_coldkey = U256::from(5);
            let miner_hotkey = U256::from(6);
            let nominator = U256::from(7);
            let netuid = NetUid::from(1);
            let subnet_tempo = 10;
            let stake = 100_000_000_000;
            let proportion: u64 = u64::MAX / 2;

            // Add network, register hotkeys, and setup network parameters
            add_network(netuid, subnet_tempo, 0);
            mock::setup_reserves(netuid, stake * 10_000, stake * 10_000);
            register_ok_neuron(netuid, child_hotkey, child_coldkey, 0);
            register_ok_neuron(netuid, parent_hotkey, parent_coldkey, 1);
            register_ok_neuron(netuid, miner_hotkey, miner_coldkey, 1);
            SubtensorModule::add_balance_to_coldkey_account(
                &parent_coldkey,
                stake + ExistentialDeposit::get(),
            );
            SubtensorModule::add_balance_to_coldkey_account(
                &nominator,
                stake + ExistentialDeposit::get(),
            );
            SubtensorModule::set_weights_set_rate_limit(netuid, 0);
            SubtensorModule::set_max_allowed_validators(netuid, 2);
            step_block(subnet_tempo);
            SubnetOwnerCut::<Test>::set(0);

            // Set children
            mock_set_children_no_epochs(netuid, &parent_hotkey, &[(proportion, child_hotkey)]);

            // Set 20% childkey take
            let max_take: u16 = 0xFFFF / 5;
            SubtensorModule::set_max_childkey_take(max_take);
            assert_ok!(SubtensorModule::set_childkey_take(
                RuntimeOrigin::signed(child_coldkey),
                child_hotkey,
                netuid,
                max_take
            ));

            // Set hotkey take for parent
            SubtensorModule::set_max_delegate_take(*parent_hotkey_take);
            Delegates::<Test>::insert(parent_hotkey, *parent_hotkey_take);

            // Set 0% for childkey-as-a-delegate take
            Delegates::<Test>::insert(child_hotkey, 0);

            // Setup stakes:
            //   Stake from parent
            //   Stake from nominator to childkey
            //   Parent gives 50% of stake to childkey
            assert_ok!(SubtensorModule::add_stake(
                RuntimeOrigin::signed(parent_coldkey),
                parent_hotkey,
                netuid,
                stake
            ));
            assert_ok!(SubtensorModule::add_stake(
                RuntimeOrigin::signed(nominator),
                child_hotkey,
                netuid,
                stake
            ));

            // Setup YUMA so that it creates emissions
            Weights::<Test>::insert(netuid, 0, vec![(2, 0xFFFF)]);
            Weights::<Test>::insert(netuid, 1, vec![(2, 0xFFFF)]);
            BlockAtRegistration::<Test>::set(netuid, 0, 1);
            BlockAtRegistration::<Test>::set(netuid, 1, 1);
            BlockAtRegistration::<Test>::set(netuid, 2, 1);
            LastUpdate::<Test>::set(netuid, vec![2, 2, 2]);
            Kappa::<Test>::set(netuid, u16::MAX / 5);
            ActivityCutoff::<Test>::set(netuid, u16::MAX); // makes all stake active
            ValidatorPermit::<Test>::insert(netuid, vec![true, true, false]);

            // Run run_coinbase to hit subnet epoch
            let child_stake_before = SubtensorModule::get_total_stake_for_coldkey(&child_coldkey);
            let parent_stake_before = SubtensorModule::get_total_stake_for_coldkey(&parent_coldkey);
            let nominator_stake_before = SubtensorModule::get_total_stake_for_coldkey(&nominator);

            step_block(subnet_tempo);

            // Verify how emission is split between keys
            //   - Child stake remains 0
            //   - Childkey take is 20% of its total emission that rewards both inherited from
            //     parent stake and nominated stake, which all goes to nominators. Because child
            //     validator emission is 50% of total emission, 20% of it is 10% of total emission
            //     and it all goes to nominator. If childkey take was 0%, then only 5% would go to
            //     the nominator, so the final solit is:
            //   - Parent stake increases by 45% of total emission
            //   - Nominator stake increases by 55% of total emission
            let child_emission =
                SubtensorModule::get_total_stake_for_coldkey(&child_coldkey) - child_stake_before;
            let parent_emission =
                SubtensorModule::get_total_stake_for_coldkey(&parent_coldkey) - parent_stake_before;
            let nominator_emission =
                SubtensorModule::get_total_stake_for_coldkey(&nominator) - nominator_stake_before;
            let total_emission = child_emission + parent_emission + nominator_emission;

            assert_abs_diff_eq!(child_emission, 0, epsilon = 10);
            assert_abs_diff_eq!(parent_emission, total_emission * 9 / 20, epsilon = 10);
            assert_abs_diff_eq!(nominator_emission, total_emission * 11 / 20, epsilon = 10);
        });
    });
}

// 44: Test with a chain of parent-child relationships (e.g., A -> B -> C)
// This test verifies the correct distribution of emissions in a chain of parent-child relationships:
// - Sets up a network with three neurons A, B, and C in a chain (A -> B -> C)
// - Establishes parent-child relationships with different stake proportions
// - Sets weights for all neurons
// - Runs an epoch with a hardcoded emission value
// - Checks the emission distribution among A, B, and C
// - Verifies that all parties received emissions and the total stake increased correctly
// SKIP_WASM_BUILD=1 RUST_LOG=debug cargo test --package pallet-subtensor --lib -- tests::children::test_parent_child_chain_emission --exact --show-output
#[test]
fn test_parent_child_chain_emission() {
    new_test_ext(1).execute_with(|| {
        let subnet_owner_coldkey = U256::from(1001);
        let subnet_owner_hotkey = U256::from(1002);
        let netuid = add_dynamic_network(&subnet_owner_hotkey, &subnet_owner_coldkey);
        Tempo::<Test>::insert(netuid, 1);

        // Setup large LPs to prevent slippage
        SubnetTAO::<Test>::insert(netuid, 1_000_000_000_000_000);
        SubnetAlphaIn::<Test>::insert(netuid, 1_000_000_000_000_000);

        // Set owner cut to 0
        SubtensorModule::set_subnet_owner_cut(0_u16);

        // Define hotkeys and coldkeys
        let hotkey_a: U256 = U256::from(1);
        let hotkey_b: U256 = U256::from(2);
        let hotkey_c: U256 = U256::from(3);
        let coldkey_a: U256 = U256::from(100);
        let coldkey_b: U256 = U256::from(101);
        let coldkey_c: U256 = U256::from(102);

        // Register neurons with decreasing stakes
        register_ok_neuron(netuid, hotkey_a, coldkey_a, 0);
        register_ok_neuron(netuid, hotkey_b, coldkey_b, 0);
        register_ok_neuron(netuid, hotkey_c, coldkey_c, 0);

        // Add initial stakes
        SubtensorModule::add_balance_to_coldkey_account(&coldkey_a, 1_000);
        SubtensorModule::add_balance_to_coldkey_account(&coldkey_b, 1_000);
        SubtensorModule::add_balance_to_coldkey_account(&coldkey_c, 1_000);

        // Swap to alpha
        let stake_a = 300_000_000_000_u64;
        let stake_b = 100_000_000_000_u64;
        let stake_c = 50_000_000_000_u64;
        let total_tao: I96F32 = I96F32::from_num(stake_a + stake_b + stake_c);
        let total_alpha: I96F32 = I96F32::from_num(
            SubtensorModule::swap_tao_for_alpha(
                netuid,
                total_tao.to_num::<u64>(),
                <Test as Config>::SwapInterface::max_price(),
            )
            .unwrap()
            .amount_paid_out,
        );

        // Set the stakes directly
        // This avoids needing to swap tao to alpha, impacting the initial stake distribution.
        SubtensorModule::increase_stake_for_hotkey_and_coldkey_on_subnet(
            &hotkey_a,
            &coldkey_a,
            netuid,
            (total_alpha * I96F32::from_num(stake_a) / total_tao).saturating_to_num::<u64>(),
        );
        SubtensorModule::increase_stake_for_hotkey_and_coldkey_on_subnet(
            &hotkey_b,
            &coldkey_b,
            netuid,
            (total_alpha * I96F32::from_num(stake_b) / total_tao).saturating_to_num::<u64>(),
        );
        SubtensorModule::increase_stake_for_hotkey_and_coldkey_on_subnet(
            &hotkey_c,
            &coldkey_c,
            netuid,
            (total_alpha * I96F32::from_num(stake_c) / total_tao).saturating_to_num::<u64>(),
        );

        // Get old stakes
        let stake_a: u64 = SubtensorModule::get_total_stake_for_hotkey(&hotkey_a);
        let stake_b: u64 = SubtensorModule::get_total_stake_for_hotkey(&hotkey_b);
        let stake_c: u64 = SubtensorModule::get_total_stake_for_hotkey(&hotkey_c);

        let _total_stake: I96F32 = I96F32::from_num(stake_a + stake_b + stake_c);

        // Assert initial stake is correct
        let rel_stake_a = I96F32::from_num(stake_a) / total_tao;
        let rel_stake_b = I96F32::from_num(stake_b) / total_tao;
        let rel_stake_c = I96F32::from_num(stake_c) / total_tao;

        log::info!("rel_stake_a: {:?}", rel_stake_a); // 0.6666 -> 2/3
        log::info!("rel_stake_b: {:?}", rel_stake_b); // 0.2222 -> 2/9
        log::info!("rel_stake_c: {:?}", rel_stake_c); // 0.1111 -> 1/9
        assert!((rel_stake_a - I96F32::from_num(stake_a) / total_tao).abs() < 0.001);
        assert!((rel_stake_b - I96F32::from_num(stake_b) / total_tao).abs() < 0.001);
        assert!((rel_stake_c - I96F32::from_num(stake_c) / total_tao).abs() < 0.001);

        // Set parent-child relationships
        // A -> B (50% of A's stake)
        mock_set_children_no_epochs(netuid, &hotkey_a, &[(u64::MAX / 2, hotkey_b)]);

        // B -> C (50% of B's stake)
        mock_set_children_no_epochs(netuid, &hotkey_b, &[(u64::MAX / 2, hotkey_c)]);

        // Get old stakes after children are scheduled
        let stake_a_old: u64 = SubtensorModule::get_total_stake_for_hotkey(&hotkey_a);
        let stake_b_old: u64 = SubtensorModule::get_total_stake_for_hotkey(&hotkey_b);
        let stake_c_old: u64 = SubtensorModule::get_total_stake_for_hotkey(&hotkey_c);

        let total_stake_old: I96F32 = I96F32::from_num(stake_a_old + stake_b_old + stake_c_old);
        log::info!("Old stake for hotkey A: {:?}", stake_a_old);
        log::info!("Old stake for hotkey B: {:?}", stake_b_old);
        log::info!("Old stake for hotkey C: {:?}", stake_c_old);
        log::info!("Total old stake: {:?}", total_stake_old);

        // Set CHK take rate to 1/9
        let chk_take: I96F32 = I96F32::from_num(1_f64 / 9_f64);
        let chk_take_u16: u16 = (chk_take * I96F32::from_num(u16::MAX)).saturating_to_num::<u16>();
        ChildkeyTake::<Test>::insert(hotkey_b, netuid, chk_take_u16);
        ChildkeyTake::<Test>::insert(hotkey_c, netuid, chk_take_u16);

        // Set the weight of root TAO to be 0%, so only alpha is effective.
        SubtensorModule::set_tao_weight(0);

        let emission: U96F32 = U96F32::from_num(SubtensorModule::get_block_emission().unwrap_or(0));

        // Set pending emission to 0
        PendingEmission::<Test>::insert(netuid, 0);

        // Run epoch with emission value
        SubtensorModule::run_coinbase(emission);

        // Log new stake
        let stake_a_new: u64 = SubtensorModule::get_total_stake_for_hotkey(&hotkey_a);
        let stake_b_new: u64 = SubtensorModule::get_total_stake_for_hotkey(&hotkey_b);
        let stake_c_new: u64 = SubtensorModule::get_total_stake_for_hotkey(&hotkey_c);
        let total_stake_new: I96F32 = I96F32::from_num(stake_a_new + stake_b_new + stake_c_new);
        log::info!("Stake for hotkey A: {:?}", stake_a_new);
        log::info!("Stake for hotkey B: {:?}", stake_b_new);
        log::info!("Stake for hotkey C: {:?}", stake_c_new);

        let stake_inc_a: u64 = stake_a_new - stake_a_old;
        let stake_inc_b: u64 = stake_b_new - stake_b_old;
        let stake_inc_c: u64 = stake_c_new - stake_c_old;
        let total_stake_inc: I96F32 = total_stake_new - total_stake_old;
        log::info!("Stake increase for hotkey A: {:?}", stake_inc_a);
        log::info!("Stake increase for hotkey B: {:?}", stake_inc_b);
        log::info!("Stake increase for hotkey C: {:?}", stake_inc_c);
        log::info!("Total stake increase: {:?}", total_stake_inc);
        let rel_stake_inc_a = I96F32::from_num(stake_inc_a) / total_stake_inc;
        let rel_stake_inc_b = I96F32::from_num(stake_inc_b) / total_stake_inc;
        let rel_stake_inc_c = I96F32::from_num(stake_inc_c) / total_stake_inc;
        log::info!("rel_stake_inc_a: {:?}", rel_stake_inc_a);
        log::info!("rel_stake_inc_b: {:?}", rel_stake_inc_b);
        log::info!("rel_stake_inc_c: {:?}", rel_stake_inc_c);

        // Verify the final stake distribution
        let stake_inc_eps: I96F32 = I96F32::from_num(1e-4); // 4 decimal places

        // Each child has chk_take take
        let expected_a = I96F32::from_num(2_f64 / 3_f64)
            * (I96F32::from_num(1_f64) - (I96F32::from_num(1_f64 / 2_f64) * chk_take));
        assert!(
            (rel_stake_inc_a - expected_a).abs() // B's take on 50% CHK
            <= stake_inc_eps,
            "A should have {:?} of total stake increase; {:?}",
            expected_a,
            rel_stake_inc_a
        );
        let expected_b = I96F32::from_num(2_f64 / 9_f64)
            * (I96F32::from_num(1_f64) - (I96F32::from_num(1_f64 / 2_f64) * chk_take))
            + I96F32::from_num(2_f64 / 3_f64) * (I96F32::from_num(1_f64 / 2_f64) * chk_take);
        assert!(
            (rel_stake_inc_b - expected_b).abs() // C's take on 50% CHK + take from A
            <= stake_inc_eps,
            "B should have {:?} of total stake increase; {:?}",
            expected_b,
            rel_stake_inc_b
        );
        let expected_c = I96F32::from_num(1_f64 / 9_f64)
            + (I96F32::from_num(2_f64 / 9_f64) * I96F32::from_num(1_f64 / 2_f64) * chk_take);
        assert!(
            (rel_stake_inc_c - expected_c).abs() // B's take on 50% CHK
            <= stake_inc_eps,
            "C should have {:?} of total stake increase; {:?}",
            expected_c,
            rel_stake_inc_c
        );

        let hotkeys = [hotkey_a, hotkey_b, hotkey_c];
        let mut total_stake_now = 0;
        for (hotkey, netuid, stake) in TotalHotkeyAlpha::<Test>::iter() {
            if hotkeys.contains(&hotkey) {
                total_stake_now += stake;
            } else {
                log::info!(
                    "hotkey: {:?}, netuid: {:?}, stake: {:?}",
                    hotkey,
                    netuid,
                    stake
                );
            }
        }
        log::info!(
            "total_stake_now: {:?}, total_stake_new: {:?}",
            total_stake_now,
            total_stake_new
        );

        assert_abs_diff_eq!(
            total_stake_inc.to_num::<u64>(),
            emission.to_num::<u64>(),
            epsilon = emission.to_num::<u64>() / 1000,
        );
    });
}

// 45: Test *epoch* with a chain of parent-child relationships (e.g., A -> B -> C)
// This test verifies the correct distribution of emissions in a chain of parent-child relationships:
// - Sets up a network with three neurons A, B, and C in a chain (A -> B -> C)
// - Establishes parent-child relationships with different stake proportions
// - Sets weights for all neurons
// - Runs an epoch with a hardcoded emission value
// - Checks the emission distribution among A, B, and C
// SKIP_WASM_BUILD=1 RUST_LOG=debug cargo test --package pallet-subtensor --lib -- tests::children::test_parent_child_chain_epoch --exact --show-output
#[test]
fn test_parent_child_chain_epoch() {
    new_test_ext(1).execute_with(|| {
        let netuid = NetUid::from(1);
        add_network(netuid, 1, 0);
        // Set owner cut to 0
        SubtensorModule::set_subnet_owner_cut(0_u16);

        // Define hotkeys and coldkeys
        let hotkey_a: U256 = U256::from(1);
        let hotkey_b: U256 = U256::from(2);
        let hotkey_c: U256 = U256::from(3);
        let coldkey_a: U256 = U256::from(100);
        let coldkey_b: U256 = U256::from(101);
        let coldkey_c: U256 = U256::from(102);

        // Register neurons with decreasing stakes
        register_ok_neuron(netuid, hotkey_a, coldkey_a, 0);
        register_ok_neuron(netuid, hotkey_b, coldkey_b, 0);
        register_ok_neuron(netuid, hotkey_c, coldkey_c, 0);

        // Add initial stakes
        SubtensorModule::add_balance_to_coldkey_account(&coldkey_a, 1_000);
        SubtensorModule::add_balance_to_coldkey_account(&coldkey_b, 1_000);
        SubtensorModule::add_balance_to_coldkey_account(&coldkey_c, 1_000);

        mock::setup_reserves(netuid, 1_000_000_000_000, 1_000_000_000_000);

        // Swap to alpha
        let total_tao = I96F32::from_num(300_000 + 100_000 + 50_000);
        let (total_alpha, _) = mock::swap_tao_to_alpha(netuid, total_tao.to_num());
        let total_alpha = I96F32::from_num(total_alpha);

        // Set the stakes directly
        // This avoids needing to swap tao to alpha, impacting the initial stake distribution.
        SubtensorModule::increase_stake_for_hotkey_and_coldkey_on_subnet(
            &hotkey_a,
            &coldkey_a,
            netuid,
            (total_alpha * I96F32::from_num(300_000) / total_tao).saturating_to_num::<u64>(),
        );
        SubtensorModule::increase_stake_for_hotkey_and_coldkey_on_subnet(
            &hotkey_b,
            &coldkey_b,
            netuid,
            (total_alpha * I96F32::from_num(100_000) / total_tao).saturating_to_num::<u64>(),
        );
        SubtensorModule::increase_stake_for_hotkey_and_coldkey_on_subnet(
            &hotkey_c,
            &coldkey_c,
            netuid,
            (total_alpha * I96F32::from_num(50_000) / total_tao).saturating_to_num::<u64>(),
        );

        // Get old stakes
        let stake_a = SubtensorModule::get_total_stake_for_hotkey(&hotkey_a);
        let stake_b = SubtensorModule::get_total_stake_for_hotkey(&hotkey_b);
        let stake_c = SubtensorModule::get_total_stake_for_hotkey(&hotkey_c);

        // Assert initial stake is correct
        let rel_stake_a = I96F32::from_num(stake_a) / total_alpha;
        let rel_stake_b = I96F32::from_num(stake_b) / total_alpha;
        let rel_stake_c = I96F32::from_num(stake_c) / total_alpha;

        log::info!("rel_stake_a: {:?}", rel_stake_a); // 0.6666 -> 2/3
        log::info!("rel_stake_b: {:?}", rel_stake_b); // 0.2222 -> 2/9
        log::info!("rel_stake_c: {:?}", rel_stake_c); // 0.1111 -> 1/9

        assert!(rel_stake_a > I96F32::from_num(0));
        assert!(rel_stake_b > I96F32::from_num(0));
        assert!(rel_stake_c > I96F32::from_num(0));

        // because of the fee we allow slightly higher range
        let epsilon = I96F32::from_num(0.00001);
        assert!((rel_stake_a - (I96F32::from_num(300_000) / total_tao)).abs() <= epsilon);
        assert!((rel_stake_b - (I96F32::from_num(100_000) / total_tao)).abs() <= epsilon);
        assert!((rel_stake_c - (I96F32::from_num(50_000) / total_tao)).abs() <= epsilon);

        // Set parent-child relationships
        // A -> B (50% of A's stake)
        mock_set_children(&coldkey_a, &hotkey_a, netuid, &[(u64::MAX / 2, hotkey_b)]);

        // B -> C (50% of B's stake)
        mock_set_children(&coldkey_b, &hotkey_b, netuid, &[(u64::MAX / 2, hotkey_c)]);

        // Set CHK take rate to 1/9
        let chk_take = I96F32::from_num(1_f64 / 9_f64);
        let chk_take_u16: u16 = (chk_take * I96F32::from_num(u16::MAX)).saturating_to_num::<u16>();
        ChildkeyTake::<Test>::insert(hotkey_b, netuid, chk_take_u16);
        ChildkeyTake::<Test>::insert(hotkey_c, netuid, chk_take_u16);

        // Set the weight of root TAO to be 0%, so only alpha is effective.
        SubtensorModule::set_tao_weight(0);

        let hardcoded_emission = I96F32::from_num(1_000_000); // 1 million (adjust as needed)

        let hotkey_emission =
            SubtensorModule::epoch(netuid, hardcoded_emission.saturating_to_num::<u64>());
        log::info!("hotkey_emission: {:?}", hotkey_emission);
        let total_emission: I96F32 = hotkey_emission
            .iter()
            .map(|(_, _, emission)| I96F32::from_num(*emission))
            .sum();

        // Verify emissions match expected from CHK arrangements
        let em_eps = I96F32::from_num(1e-4); // 4 decimal places
        // A's pending emission:
        assert!(
            ((I96F32::from_num(hotkey_emission[0].2) / total_emission) -
            I96F32::from_num(2_f64 / 3_f64 * 1_f64 / 2_f64)).abs() // 2/3 * 1/2 = 1/3; 50% -> B
			<= em_eps,
            "A should have pending emission of 1/3 of total emission"
        );
        // B's pending emission:
        assert!(
            ((I96F32::from_num(hotkey_emission[1].2) / total_emission) -
            (I96F32::from_num(2_f64 / 9_f64 * 1_f64 / 2_f64 + 2_f64 / 3_f64 * 1_f64 / 2_f64))).abs() // 2/9 * 1/2 + 2/3 * 1/2; 50% -> C + 50% from A
            <= em_eps,
            "B should have pending emission of 4/9 of total emission"
        );
        // C's pending emission:
        assert!(
            ((I96F32::from_num(hotkey_emission[2].2) / total_emission) -
            (I96F32::from_num(1_f64 / 9_f64 + 1_f64 / 2_f64 * 2_f64 / 9_f64))).abs() // 1/9 + 2/9 * 1/2; 50% from B
            <= em_eps,
            "C should have pending emission of 1/9 of total emission"
        );
    });
}

// 46: Test dividend distribution with children
// This test verifies the correct distribution of emissions in a chain of parent-child relationships:
// - Sets up a network with three neurons A, B, and C in a chain (A -> B -> C)
// - Establishes parent-child relationships with different stake proportions
// - Adds a childkey take for both B and C
// - Distributes emission across each hotkey using a the helper
// - Checks the emission distribution among A, B, and C
// SKIP_WASM_BUILD=1 RUST_LOG=debug cargo test --package pallet-subtensor --lib -- tests::children::test_dividend_distribution_with_children --exact --show-output
#[test]
fn test_dividend_distribution_with_children() {
    new_test_ext(1).execute_with(|| {
        let netuid = NetUid::from(1);
        add_network(netuid, 1, 0);
        mock::setup_reserves(netuid, 1_000_000_000_000_000, 1_000_000_000_000_000);
        // Set owner cut to 0
        SubtensorModule::set_subnet_owner_cut(0_u16);

        // Define hotkeys and coldkeys
        let hotkey_a: U256 = U256::from(1);
        let hotkey_b: U256 = U256::from(2);
        let hotkey_c: U256 = U256::from(3);
        let coldkey_a: U256 = U256::from(100);
        let coldkey_b: U256 = U256::from(101);
        let coldkey_c: U256 = U256::from(102);

        // Register neurons with decreasing stakes
        register_ok_neuron(netuid, hotkey_a, coldkey_a, 0);
        register_ok_neuron(netuid, hotkey_b, coldkey_b, 0);
        register_ok_neuron(netuid, hotkey_c, coldkey_c, 0);

        // Add initial stakes
        SubtensorModule::add_balance_to_coldkey_account(&coldkey_a, 1_000);
        SubtensorModule::add_balance_to_coldkey_account(&coldkey_b, 1_000);
        SubtensorModule::add_balance_to_coldkey_account(&coldkey_c, 1_000);

        // Swap to alpha
        let total_tao = I96F32::from_num(300_000 + 100_000 + 50_000);
        let (total_alpha, _) = mock::swap_tao_to_alpha(netuid, total_tao.to_num());
        let total_alpha = I96F32::from_num(total_alpha);

        // Set the stakes directly
        // This avoids needing to swap tao to alpha, impacting the initial stake distribution.
        SubtensorModule::increase_stake_for_hotkey_and_coldkey_on_subnet(
            &hotkey_a,
            &coldkey_a,
            netuid,
            (total_alpha * I96F32::from_num(300_000) / total_tao).saturating_to_num::<u64>(),
        );
        SubtensorModule::increase_stake_for_hotkey_and_coldkey_on_subnet(
            &hotkey_b,
            &coldkey_b,
            netuid,
            (total_alpha * I96F32::from_num(100_000) / total_tao).saturating_to_num::<u64>(),
        );
        SubtensorModule::increase_stake_for_hotkey_and_coldkey_on_subnet(
            &hotkey_c,
            &coldkey_c,
            netuid,
            (total_alpha * I96F32::from_num(50_000) / total_tao).saturating_to_num::<u64>(),
        );

        // Get old stakes
        let stake_a = SubtensorModule::get_total_stake_for_hotkey(&hotkey_a);
        let stake_b = SubtensorModule::get_total_stake_for_hotkey(&hotkey_b);
        let stake_c = SubtensorModule::get_total_stake_for_hotkey(&hotkey_c);

        // Assert initial stake is correct
        let rel_stake_a = I96F32::from_num(stake_a) / total_alpha;
        let rel_stake_b = I96F32::from_num(stake_b) / total_alpha;
        let rel_stake_c = I96F32::from_num(stake_c) / total_alpha;

        log::info!("rel_stake_a: {:?}", rel_stake_a); // 0.6666 -> 2/3
        log::info!("rel_stake_b: {:?}", rel_stake_b); // 0.2222 -> 2/9
        log::info!("rel_stake_c: {:?}", rel_stake_c); // 0.1111 -> 1/9
        let epsilon = I96F32::from_num(0.00001);
        assert!((rel_stake_a - I96F32::from_num(300_000) / total_tao).abs() <= epsilon);
        assert!((rel_stake_b - I96F32::from_num(100_000) / total_tao).abs() <= epsilon);
        assert!((rel_stake_c - I96F32::from_num(50_000) / total_tao).abs() <= epsilon);

        // Set parent-child relationships
        // A -> B (50% of A's stake)
        mock_set_children(&coldkey_a, &hotkey_a, netuid, &[(u64::MAX / 2, hotkey_b)]);

        // B -> C (50% of B's stake)
        mock_set_children(&coldkey_b, &hotkey_b, netuid, &[(u64::MAX / 2, hotkey_c)]);

        // Set CHK take rate to 1/9
        let chk_take: I96F32 = I96F32::from_num(1_f64 / 9_f64);
        let chk_take_u16: u16 = (chk_take * I96F32::from_num(u16::MAX)).saturating_to_num::<u16>();
        ChildkeyTake::<Test>::insert(hotkey_b, netuid, chk_take_u16);
        ChildkeyTake::<Test>::insert(hotkey_c, netuid, chk_take_u16);

        // Set the weight of root TAO to be 0%, so only alpha is effective.
        SubtensorModule::set_tao_weight(0);

        let hardcoded_emission: I96F32 = I96F32::from_num(1_000_000); // 1 million (adjust as needed)

        let hotkey_emission: Vec<(U256, u64, u64)> =
            SubtensorModule::epoch(netuid, hardcoded_emission.saturating_to_num::<u64>());
        log::info!("hotkey_emission: {:?}", hotkey_emission);
        let total_emission: I96F32 = hotkey_emission
            .iter()
            .map(|(_, _, emission)| I96F32::from_num(*emission))
            .sum();

        // Verify emissions match expected from CHK arrangements
        let em_eps: I96F32 = I96F32::from_num(1e-4); // 4 decimal places
        // A's pending emission:
        assert!(
            ((I96F32::from_num(hotkey_emission[0].2) / total_emission) -
            I96F32::from_num(2_f64 / 3_f64 * 1_f64 / 2_f64)).abs() // 2/3 * 1/2 = 1/3; 50% -> B
			<= em_eps,
            "A should have pending emission of 1/3 of total emission"
        );
        // B's pending emission:
        assert!(
            ((I96F32::from_num(hotkey_emission[1].2) / total_emission) -
            (I96F32::from_num(2_f64 / 9_f64 * 1_f64 / 2_f64 + 2_f64 / 3_f64 * 1_f64 / 2_f64))).abs() // 2/9 * 1/2 + 2/3 * 1/2; 50% -> C + 50% from A
            <= em_eps,
            "B should have pending emission of 4/9 of total emission"
        );
        // C's pending emission:
        assert!(
            ((I96F32::from_num(hotkey_emission[2].2) / total_emission) -
            (I96F32::from_num(1_f64 / 9_f64 + 1_f64 / 2_f64 * 2_f64 / 9_f64))).abs() // 1/9 + 2/9 * 1/2; 50% from B
            <= em_eps,
            "C should have pending emission of 1/9 of total emission"
        );

        let dividends_a = SubtensorModule::get_parent_child_dividends_distribution(
            &hotkey_a,
            netuid,
            hardcoded_emission.saturating_to_num::<u64>(),
        );
        let dividends_b = SubtensorModule::get_parent_child_dividends_distribution(
            &hotkey_b,
            netuid,
            hardcoded_emission.saturating_to_num::<u64>(),
        );
        let dividends_c = SubtensorModule::get_parent_child_dividends_distribution(
            &hotkey_c,
            netuid,
            hardcoded_emission.saturating_to_num::<u64>(),
        );
        log::info!("dividends_a: {:?}", dividends_a);
        log::info!("dividends_b: {:?}", dividends_b);
        log::info!("dividends_c: {:?}", dividends_c);

        // We expect A to get all of its own emission, as it has no parents.
        assert_eq!(dividends_a.len(), 1);
        assert_eq!(dividends_a[0].0, hotkey_a);
        assert_eq!(
            dividends_a[0].1,
            hardcoded_emission.saturating_to_num::<u64>()
        );
        assert_abs_diff_eq!(
            dividends_a
                .iter()
                .map(|(_, emission)| *emission)
                .sum::<u64>(),
            hardcoded_emission.saturating_to_num::<u64>(),
            epsilon = (hardcoded_emission / 1000).saturating_to_num::<u64>()
        );

        // We expect B to get a portion of its own emission, and some comission from A, where A gets the rest.
        // B re-delegates 0.5 of its stake to C; And A re-delegates 0.5 of its stake to B.
        let total_stake_b = rel_stake_b * 1 / 2 + rel_stake_a * 1 / 2;
        let expected_b_b: u64 = ((rel_stake_b * 1 / 2) / total_stake_b * hardcoded_emission
            + (rel_stake_a * 1 / 2) / total_stake_b * hardcoded_emission * chk_take)
            .saturating_to_num::<u64>();
        assert_eq!(dividends_b.len(), 2); // A and B
        assert_eq!(dividends_b[1].0, hotkey_b);
        assert_abs_diff_eq!(
            dividends_b[1].1,
            expected_b_b,
            epsilon = (hardcoded_emission / 1000).saturating_to_num::<u64>()
        );
        let expected_b_a: u64 = hardcoded_emission.saturating_to_num::<u64>() - expected_b_b;
        assert_eq!(dividends_b[0].0, hotkey_a);
        assert_abs_diff_eq!(
            dividends_b[0].1,
            expected_b_a,
            epsilon = (hardcoded_emission / 1000).saturating_to_num::<u64>()
        );
        assert_abs_diff_eq!(
            dividends_b
                .iter()
                .map(|(_, emission)| *emission)
                .sum::<u64>(),
            hardcoded_emission.saturating_to_num::<u64>(),
            epsilon = (hardcoded_emission / 1000).saturating_to_num::<u64>()
        );

        // We expect C to get a portion of its own emission, and some comission from B, where B gets the rest.
        let total_stake_c = rel_stake_c + rel_stake_b * 1 / 2;
        let expected_c_c: u64 = (rel_stake_c / total_stake_c * hardcoded_emission
            + (rel_stake_b * 1 / 2) / total_stake_c * hardcoded_emission * chk_take)
            .saturating_to_num::<u64>();
        assert_eq!(dividends_c.len(), 2); // B and C
        assert_eq!(dividends_c[1].0, hotkey_c);
        assert_abs_diff_eq!(
            dividends_c[1].1,
            expected_c_c,
            epsilon = (hardcoded_emission / 1000).saturating_to_num::<u64>()
        );
        let expected_c_b: u64 = hardcoded_emission.saturating_to_num::<u64>() - expected_c_c;
        assert_eq!(dividends_c[0].0, hotkey_b);
        assert_abs_diff_eq!(
            dividends_c[0].1,
            expected_c_b,
            epsilon = (hardcoded_emission / 1000).saturating_to_num::<u64>()
        );
        assert_abs_diff_eq!(
            dividends_c
                .iter()
                .map(|(_, emission)| *emission)
                .sum::<u64>(),
            hardcoded_emission.saturating_to_num::<u64>(),
            epsilon = (hardcoded_emission / 1000).saturating_to_num::<u64>()
        );
    });
}

// 47: Test emission distribution when adding/removing parent-child relationships mid-epoch
// This test verifies the correct distribution of emissions when parent-child relationships change:
// - Sets up a network with three neurons: parent, child1, and child2
// - Establishes initial parent-child relationship between parent and child1
// - Runs first epoch and distributes emissions
// - Changes parent-child relationships to include both child1 and child2
// - Runs second epoch and distributes emissions
// - Checks final emission distribution and stake updates
// - Verifies correct parent-child relationships and stake proportions
// SKIP_WASM_BUILD=1 RUST_LOG=debug cargo test --package pallet-subtensor --lib -- tests::children::test_dynamic_parent_child_relationships --exact --show-output
#[test]
fn test_dynamic_parent_child_relationships() {
    new_test_ext(1).execute_with(|| {
        let netuid = NetUid::from(1);
        add_network(netuid, 1, 0);

        // Define hotkeys and coldkeys
        let parent = U256::from(1);
        let child1 = U256::from(2);
        let child2 = U256::from(3);
        let coldkey_parent = U256::from(100);
        let coldkey_child1 = U256::from(101);
        let coldkey_child2 = U256::from(102);

        // Register neurons with varying stakes
        register_ok_neuron(netuid, parent, coldkey_parent, 0);
        register_ok_neuron(netuid, child1, coldkey_child1, 0);
        register_ok_neuron(netuid, child2, coldkey_child2, 0);

        let chk_take_1 = SubtensorModule::get_childkey_take(&child1, netuid);
        let chk_take_2 = SubtensorModule::get_childkey_take(&child2, netuid);
        log::info!("child take 1: {:?}", chk_take_1);
        log::info!("child take 2: {:?}", chk_take_2);

        // Add initial stakes
        SubtensorModule::add_balance_to_coldkey_account(&coldkey_parent, 500_000 + 1_000);
        SubtensorModule::add_balance_to_coldkey_account(&coldkey_child1, 50_000 + 1_000);
        SubtensorModule::add_balance_to_coldkey_account(&coldkey_child2, 30_000 + 1_000);

        let reserve = 1_000_000_000_000;
        mock::setup_reserves(netuid, reserve, reserve);

        // Swap to alpha
        let total_tao = I96F32::from_num(500_000 + 50_000 + 30_000);
        let (total_alpha, _) = mock::swap_tao_to_alpha(netuid, total_tao.to_num());
        let total_alpha = I96F32::from_num(total_alpha);
        log::info!("total_alpha: {:?}", total_alpha);

        // Set the stakes directly
        // This avoids needing to swap tao to alpha, impacting the initial stake distribution.
        SubtensorModule::increase_stake_for_hotkey_and_coldkey_on_subnet(
            &parent,
            &coldkey_parent,
            netuid,
            (total_alpha * I96F32::from_num(500_000) / total_tao).saturating_to_num::<u64>(),
        );
        SubtensorModule::increase_stake_for_hotkey_and_coldkey_on_subnet(
            &child1,
            &coldkey_child1,
            netuid,
            (total_alpha * I96F32::from_num(50_000) / total_tao).saturating_to_num::<u64>(),
        );
        SubtensorModule::increase_stake_for_hotkey_and_coldkey_on_subnet(
            &child2,
            &coldkey_child2,
            netuid,
            (total_alpha * I96F32::from_num(30_000) / total_tao).saturating_to_num::<u64>(),
        );

        // Get old stakes
        let stake_parent_0: u64 = SubtensorModule::get_stake_for_hotkey_on_subnet(&parent, netuid);
        let stake_child1_0: u64 = SubtensorModule::get_stake_for_hotkey_on_subnet(&child1, netuid);
        let stake_child2_0: u64 = SubtensorModule::get_stake_for_hotkey_on_subnet(&child2, netuid);
        log::info!("stake_parent_0: {:?}", stake_parent_0);
        log::info!("stake_child1_0: {:?}", stake_child1_0);
        log::info!("stake_child2_0: {:?}", stake_child2_0);

        let total_stake_0: u64 = stake_parent_0 + stake_child1_0 + stake_child2_0;

        // Assert initial stake is correct
        let rel_stake_parent_0 = I96F32::from_num(stake_parent_0) / total_alpha;
        let rel_stake_child1_0 = I96F32::from_num(stake_child1_0) / total_alpha;
        let rel_stake_child2_0 = I96F32::from_num(stake_child2_0) / total_alpha;

        log::info!("rel_stake_parent_0: {:?}", rel_stake_parent_0);
        log::info!("rel_stake_child1_0: {:?}", rel_stake_child1_0);
        log::info!("rel_stake_child2_0: {:?}", rel_stake_child2_0);
        let epsilon = I96F32::from_num(0.00001);
        assert!((rel_stake_parent_0 - I96F32::from_num(500_000) / total_tao).abs() <= epsilon);
        assert!((rel_stake_child1_0 - I96F32::from_num(50_000) / total_tao).abs() <= epsilon);
        assert!((rel_stake_child2_0 - I96F32::from_num(30_000) / total_tao).abs() <= epsilon);

        mock_set_children(&coldkey_parent, &parent, netuid, &[(u64::MAX / 2, child1)]);

        step_block(2);

        // Set weights
        let origin = RuntimeOrigin::signed(parent);
        let uids: Vec<u16> = vec![0, 1, 2]; // UIDs for parent, child1, child2
        let values: Vec<u16> = vec![65535, 65535, 65535]; // Set equal weights for all hotkeys
        let version_key = SubtensorModule::get_weights_version_key(netuid);

        // Ensure we can set weights without rate limiting
        SubtensorModule::set_weights_set_rate_limit(netuid, 0);

        assert_ok!(SubtensorModule::set_weights(
            origin,
            netuid,
            uids,
            values,
            version_key
        ));

        // Step blocks to allow for emission distribution
        step_block(11);
        step_rate_limit(&TransactionType::SetChildren, netuid);

        // Get total stake after first payout
        let total_stake_1 = SubtensorModule::get_stake_for_hotkey_on_subnet(&parent, netuid)
            + SubtensorModule::get_stake_for_hotkey_on_subnet(&child1, netuid)
            + SubtensorModule::get_stake_for_hotkey_on_subnet(&child2, netuid);
        log::info!("total_stake_1: {:?}", total_stake_1);

        // Change parent-child relationships
        mock_set_children(
            &coldkey_parent,
            &parent,
            netuid,
            &[(u64::MAX / 4, child1), (u64::MAX / 3, child2)],
        );

        // Step blocks again to allow for emission distribution
        step_block(11);

        // Get total stake after second payout
        let total_stake_2 = SubtensorModule::get_stake_for_hotkey_on_subnet(&parent, netuid)
            + SubtensorModule::get_stake_for_hotkey_on_subnet(&child1, netuid)
            + SubtensorModule::get_stake_for_hotkey_on_subnet(&child2, netuid);
        log::info!("total_stake_2: {:?}", total_stake_2);

        // Check final emission distribution
        let stake_parent_2: u64 =
            SubtensorModule::get_inherited_for_hotkey_on_subnet(&parent, netuid);
        let stake_child1_2: u64 =
            SubtensorModule::get_inherited_for_hotkey_on_subnet(&child1, netuid);
        let stake_child2_2: u64 =
            SubtensorModule::get_inherited_for_hotkey_on_subnet(&child2, netuid);
        let total_parent_stake = SubtensorModule::get_stake_for_hotkey_on_subnet(&parent, netuid);
        let _total_child1_stake = SubtensorModule::get_stake_for_hotkey_on_subnet(&child1, netuid);
        let _total_child2_stake = SubtensorModule::get_stake_for_hotkey_on_subnet(&child2, netuid);

        log::info!("Final stakes:");
        log::info!("Parent stake: {}", stake_parent_2);
        log::info!("Child1 stake: {}", stake_child1_2);
        log::info!("Child2 stake: {}", stake_child2_2);

        // Payout 1
        let payout_1 = total_stake_1 - total_stake_0;
        log::info!("payout_1: {:?}", payout_1);

        // Payout 2
        let payout_2 = total_stake_2 - total_stake_1;
        log::info!("payout_2: {:?}", payout_2);

        let total_emission: I96F32 = I96F32::from_num(payout_1 + payout_2);

        #[allow(non_snake_case)]
        let TOLERANCE: I96F32 = I96F32::from_num(0.001); // Allow for a small discrepancy due to potential rounding

        // Precise assertions with tolerance
        log::info!("total_emission: {:?}", total_emission);
        let expected_parent_stake = ((I96F32::from_num(stake_parent_0)
            + total_emission * rel_stake_parent_0)
            * I96F32::from_num(5))
            / I96F32::from_num(12);
        assert!(
            (I96F32::from_num(stake_parent_2) - expected_parent_stake).abs()
                / expected_parent_stake
                <= TOLERANCE,
            "Parent stake should be close to {:?}, but was {}",
            expected_parent_stake,
            stake_parent_2
        );
        // Parent stake calculation:
        // Initial stake: 500,000
        // First epoch: 1/2 parent_stake
        // Second epoch: 5/12 parent_stake

        let expected_child1_stake = total_emission * rel_stake_child1_0
            + I96F32::from_num(stake_child1_0 + (total_parent_stake) / 4);
        assert!(
            (I96F32::from_num(stake_child1_2) - expected_child1_stake).abs()
                / expected_child1_stake
                <= TOLERANCE,
            "Child1 stake should be close to {:?}, but was {}",
            expected_child1_stake,
            stake_child1_2
        );
        // Child1 stake calculation:
        // Initial stake: 50,000
        // First epoch: 1/2 parent_stake + child1_stake
        // Second epoch: 1/4 parent_stake + child1_stake

        let expected_child2_stake = total_emission * rel_stake_child2_0
            + I96F32::from_num(stake_child2_0 + (total_parent_stake) / 3);
        assert!(
            (I96F32::from_num(stake_child2_2) - expected_child2_stake).abs()
                / expected_child2_stake
                <= TOLERANCE,
            "Child2 stake should be close to {:?}, but was {}",
            expected_child2_stake,
            stake_child2_2
        );
        // Child2 stake calculation:
        // Initial stake: 30,000
        // First epoch: child2_stake
        // Second epoch: 1/3 parent_stake + child2_stake

        // Additional checks for parent-child relationships
        let parent_children: Vec<(u64, U256)> = SubtensorModule::get_children(&parent, netuid);
        assert_eq!(
            parent_children,
            vec![(u64::MAX / 4, child1), (u64::MAX / 3, child2)],
            "Parent should have both children with correct proportions"
        );
        // Parent-child relationship:
        // child1: 1/4 of parent's stake
        // child2: 1/3 of parent's stake

        let child1_parents: Vec<(u64, U256)> = SubtensorModule::get_parents(&child1, netuid);
        assert_eq!(
            child1_parents,
            vec![(u64::MAX / 4, parent)],
            "Child1 should have parent as its parent with correct proportion"
        );
        // Child1-parent relationship:
        // parent: 1/4 of child1's stake

        let child2_parents: Vec<(u64, U256)> = SubtensorModule::get_parents(&child2, netuid);
        assert_eq!(
            child2_parents,
            vec![(u64::MAX / 3, parent)],
            "Child2 should have parent as its parent with correct proportion"
        );
        // Child2-parent relationship:
        // parent: 1/3 of child2's stake

        // Check that child2 has received more stake than child1
        assert!(
            stake_child2_2 > stake_child1_2,
            "Child2 should have received more emission than Child1 due to higher proportion"
        );
        // Child2 stake (874,826) > Child1 stake (778,446)
    });
}

#[test]
fn test_do_set_child_as_sn_owner_not_enough_stake() {
    new_test_ext(1).execute_with(|| {
        let coldkey = U256::from(1);
        let sn_owner_hotkey = U256::from(4);

        let child_coldkey = U256::from(2);
        let child_hotkey = U256::from(5);

        let threshold = 10_000;
        SubtensorModule::set_stake_threshold(threshold);

        let proportion: u64 = 1000;

        let netuid = add_dynamic_network(&sn_owner_hotkey, &coldkey);
        register_ok_neuron(netuid, child_hotkey, child_coldkey, 0);

        // Verify stake of sn_owner_hotkey is NOT enough
        assert!(
            SubtensorModule::get_total_stake_for_hotkey(&sn_owner_hotkey)
                < StakeThreshold::<Test>::get()
        );

        // Verify that we can set child as sn owner, even though sn_owner_hotkey has insufficient stake
        assert_ok!(SubtensorModule::do_schedule_children(
            RuntimeOrigin::signed(coldkey),
            sn_owner_hotkey,
            netuid,
            vec![(proportion, child_hotkey)]
        ));

        // Make new hotkey from owner coldkey
        let other_sn_owner_hotkey = U256::from(6);
        register_ok_neuron(netuid, other_sn_owner_hotkey, coldkey, 1234);

        // Verify stake of other_sn_owner_hotkey is NOT enough
        assert!(
            SubtensorModule::get_total_stake_for_hotkey(&other_sn_owner_hotkey)
                < StakeThreshold::<Test>::get()
        );

        // Can't set child as sn owner, because it is not in SubnetOwnerHotkey map
        assert_noop!(
            SubtensorModule::do_schedule_children(
                RuntimeOrigin::signed(coldkey),
                other_sn_owner_hotkey,
                netuid,
                vec![(proportion, child_hotkey)]
            ),
            Error::<Test>::NotEnoughStakeToSetChildkeys
        );
    });
}

// Test dividend distribution for children with same coldkey Owner
// SKIP_WASM_BUILD=1 RUST_LOG=debug cargo test --package pallet-subtensor --lib -- tests::children::test_dividend_distribution_with_children_same_coldkey_owner --exact --show-output
#[test]
fn test_dividend_distribution_with_children_same_coldkey_owner() {
    new_test_ext(1).execute_with(|| {
        let netuid = NetUid::from(1);
        add_network(netuid, 1, 0);
        // Set SN owner cut to 0
        SubtensorModule::set_subnet_owner_cut(0_u16);
        mock::setup_reserves(netuid, 1_000_000_000_000, 1_000_000_000_000);

        // Define hotkeys and coldkeys
        let hotkey_a: U256 = U256::from(1);
        let hotkey_b: U256 = U256::from(2);
        let coldkey_a: U256 = U256::from(100); // Only one coldkey

        // Register neurons with decreasing stakes
        register_ok_neuron(netuid, hotkey_a, coldkey_a, 0);
        register_ok_neuron(netuid, hotkey_b, coldkey_a, 0);

        // Add initial stakes
        SubtensorModule::add_balance_to_coldkey_account(&coldkey_a, 1_000);
        SubtensorModule::add_balance_to_coldkey_account(&coldkey_a, 1_000);

        // Swap to alpha
        let total_tao = 300_000 + 100_000;
        let total_alpha = I96F32::from_num(mock::swap_tao_to_alpha(netuid, total_tao).0);
        let total_tao = I96F32::from_num(total_tao);

        // Set the stakes directly
        // This avoids needing to swap tao to alpha, impacting the initial stake distribution.
        SubtensorModule::increase_stake_for_hotkey_and_coldkey_on_subnet(
            &hotkey_a,
            &coldkey_a,
            netuid,
            (total_alpha * I96F32::from_num(300_000) / total_tao).saturating_to_num::<u64>(),
        );
        SubtensorModule::increase_stake_for_hotkey_and_coldkey_on_subnet(
            &hotkey_b,
            &coldkey_a,
            netuid,
            (total_alpha * I96F32::from_num(100_000) / total_tao).saturating_to_num::<u64>(),
        );

        // Get old stakes
        let stake_a: u64 = SubtensorModule::get_total_stake_for_hotkey(&hotkey_a);
        let stake_b: u64 = SubtensorModule::get_total_stake_for_hotkey(&hotkey_b);

        // Assert initial stake is correct
        let rel_stake_a = I96F32::from_num(stake_a) / total_alpha;
        let rel_stake_b = I96F32::from_num(stake_b) / total_alpha;

        log::info!("rel_stake_a: {:?}", rel_stake_a); // 0.75 -> 3/4
        log::info!("rel_stake_b: {:?}", rel_stake_b); // 0.25 -> 1/4
        let epsilon = I96F32::from_num(0.0001);
        assert!((rel_stake_a - I96F32::from_num(300_000) / total_tao).abs() <= epsilon);
        assert!((rel_stake_b - I96F32::from_num(100_000) / total_tao).abs() <= epsilon);

        // Set parent-child relationships
        // A -> B (50% of A's stake)
        mock_set_children(&coldkey_a, &hotkey_a, netuid, &[(u64::MAX / 2, hotkey_b)]);

        // Set CHK take rate to 1/9
        let chk_take: I96F32 = I96F32::from_num(1_f64 / 9_f64);
        let chk_take_u16: u16 = (chk_take * I96F32::from_num(u16::MAX)).saturating_to_num::<u16>();
        ChildkeyTake::<Test>::insert(hotkey_b, netuid, chk_take_u16);

        // Set the weight of root TAO to be 0%, so only alpha is effective.
        SubtensorModule::set_tao_weight(0);

        let hardcoded_emission: I96F32 = I96F32::from_num(1_000_000); // 1 million (adjust as needed)

        let hotkey_emission: Vec<(U256, u64, u64)> =
            SubtensorModule::epoch(netuid, hardcoded_emission.saturating_to_num::<u64>());
        log::info!("hotkey_emission: {:?}", hotkey_emission);
        let total_emission: I96F32 = hotkey_emission
            .iter()
            .map(|(_, _, emission)| I96F32::from_num(*emission))
            .sum();

        // Verify emissions match expected from CHK arrangements
        let em_eps: I96F32 = I96F32::from_num(1e-4); // 4 decimal places
        // A's pending emission:
        assert!(
            ((I96F32::from_num(hotkey_emission[0].2) / total_emission) -
            I96F32::from_num(3_f64 / 4_f64 * 1_f64 / 2_f64)).abs() // 3/4 * 1/2 = 3/8; 50% -> B
			<= em_eps,
            "A should have pending emission of 3/8 of total emission"
        );
        // B's pending emission:
        assert!(
            ((I96F32::from_num(hotkey_emission[1].2) / total_emission) -
            (I96F32::from_num(1_f64 / 4_f64 + 3_f64 / 4_f64 * 1_f64 / 2_f64))).abs() // 1/4 + 3/4 * 1/2 = 5/8; 50% from A
            <= em_eps,
            "B should have pending emission of 5/8 of total emission: {:?}",
            I96F32::from_num(hotkey_emission[1].2) / total_emission
        );

        // Get the distribution of dividends including the Parent/Child relationship.
        let dividends_a = SubtensorModule::get_parent_child_dividends_distribution(
            &hotkey_a,
            netuid,
            hardcoded_emission.saturating_to_num::<u64>(),
        );
        let dividends_b = SubtensorModule::get_parent_child_dividends_distribution(
            &hotkey_b,
            netuid,
            hardcoded_emission.saturating_to_num::<u64>(),
        );
        log::info!("dividends_a: {:?}", dividends_a);
        log::info!("dividends_b: {:?}", dividends_b);

        // We expect A should have no impact from B, as they have the same owner.
        assert_eq!(dividends_a.len(), 1);
        assert_eq!(dividends_a[0].0, hotkey_a);
        assert_eq!(
            dividends_a[0].1,
            hardcoded_emission.saturating_to_num::<u64>()
        );
        assert_abs_diff_eq!(
            dividends_a
                .iter()
                .map(|(_, emission)| *emission)
                .sum::<u64>(),
            hardcoded_emission.saturating_to_num::<u64>(),
            epsilon = (hardcoded_emission / 1000).saturating_to_num::<u64>()
        );

        // Expect only 2 dividends. Parent key A and child key B.
        assert_eq!(dividends_b.len(), 2); // A and B
        assert_eq!(dividends_b[0].0, hotkey_a);
        assert_eq!(dividends_b[1].0, hotkey_b);

        // We expect B's coldkey to have no increase in dividends from A, as they have the same owner.
        // And therefore, B should get no CHK_TAKE.

        // A should also have no decrease because there is no CHK_TAKE.
        let total_stake_b = rel_stake_b + rel_stake_a * 1 / 2;
        let expected_b_b: u64 =
            (rel_stake_b / total_stake_b * hardcoded_emission).saturating_to_num::<u64>();

        assert_abs_diff_eq!(
            dividends_b[1].1,
            expected_b_b,
            epsilon = (hardcoded_emission / 1000).saturating_to_num::<u64>(),
        );

        let expected_b_a: u64 =
            ((rel_stake_a * 1 / 2) / total_stake_b * hardcoded_emission).saturating_to_num::<u64>();
        assert_eq!(dividends_b[0].0, hotkey_a);
        assert_abs_diff_eq!(
            dividends_b[0].1,
            expected_b_a,
            epsilon = (hardcoded_emission / 1000).saturating_to_num::<u64>()
        );
        assert_abs_diff_eq!(
            dividends_b
                .iter()
                .map(|(_, emission)| *emission)
                .sum::<u64>(),
            hardcoded_emission.saturating_to_num::<u64>(),
            epsilon = (hardcoded_emission / 1000).saturating_to_num::<u64>()
        );
    });
}

#[test]
fn test_pending_cooldown_as_expected() {
    let curr_block = 1;
<<<<<<< HEAD

    let expected_cooldown = prod_or_fast!(7_200, 10);
=======
    // TODO: Fix when CHK splitting patched
    // let expected_cooldown = if cfg!(feature = "fast-blocks") {
    //     15
    // } else {
    //     7200
    // };
>>>>>>> 35199c64

    new_test_ext(curr_block).execute_with(|| {
        let coldkey = U256::from(1);
        let hotkey = U256::from(2);
        let child1 = U256::from(3);
        let child2 = U256::from(4);
        let netuid = NetUid::from(1);
        let proportion1: u64 = 1000;
        let proportion2: u64 = 2000;
        let expected_cooldown = PendingChildKeyCooldown::<Test>::get();

        // Add network and register hotkey
        add_network(netuid, 13, 0);
        register_ok_neuron(netuid, hotkey, coldkey, 0);

        // Set multiple children
        mock_schedule_children(
            &coldkey,
            &hotkey,
            netuid,
            &[(proportion1, child1), (proportion2, child2)],
        );

        // Verify pending map
        let pending_children = PendingChildKeys::<Test>::get(netuid, hotkey);
        assert_eq!(
            pending_children.0,
            vec![(proportion1, child1), (proportion2, child2)]
        );
        assert_eq!(pending_children.1, curr_block + expected_cooldown);
    });
}

#[test]
fn test_do_set_childkey_take_success() {
    new_test_ext(1).execute_with(|| {
        // Setup
        let coldkey = U256::from(1);
        let hotkey = U256::from(2);
        let netuid = NetUid::from(1);
        let take = 5000;

        // Add network and register hotkey
        add_network(netuid, 13, 0);
        register_ok_neuron(netuid, hotkey, coldkey, 0);

        // Set childkey take
        assert_ok!(SubtensorModule::do_set_childkey_take(
            coldkey, hotkey, netuid, take
        ));

        // Verify the take was set correctly
        assert_eq!(SubtensorModule::get_childkey_take(&hotkey, netuid), take);
        let tx_type: u16 = TransactionType::SetChildkeyTake.into();
        assert_eq!(
            TransactionKeyLastBlock::<Test>::get((hotkey, netuid, tx_type,)),
            System::block_number()
        );
    });
}

#[test]
fn test_do_set_childkey_take_non_associated_coldkey() {
    new_test_ext(1).execute_with(|| {
        // Setup
        let coldkey = U256::from(1);
        let hotkey = U256::from(2);
        let hotkey2 = U256::from(3);
        let netuid = NetUid::from(1);
        let take = 5000;

        // Add network and register hotkey
        add_network(netuid, 13, 0);
        register_ok_neuron(netuid, hotkey, coldkey, 0);

        // Set childkey take
        assert_noop!(
            SubtensorModule::do_set_childkey_take(coldkey, hotkey2, netuid, take),
            Error::<Test>::NonAssociatedColdKey
        );
    });
}

#[test]
fn test_do_set_childkey_take_invalid_take_value() {
    new_test_ext(1).execute_with(|| {
        // Setup
        let coldkey = U256::from(1);
        let hotkey = U256::from(2);
        let netuid = NetUid::from(1);
        let take = SubtensorModule::get_max_childkey_take() + 1;

        // Add network and register hotkey
        add_network(netuid, 13, 0);
        register_ok_neuron(netuid, hotkey, coldkey, 0);

        // Set childkey take
        assert_noop!(
            SubtensorModule::do_set_childkey_take(coldkey, hotkey, netuid, take),
            Error::<Test>::InvalidChildkeyTake
        );
    });
}

#[test]
fn test_do_set_childkey_take_rate_limit_exceeded() {
    new_test_ext(1).execute_with(|| {
        // Setup
        let coldkey = U256::from(1);
        let hotkey = U256::from(2);
        let netuid = NetUid::from(1);
        let initial_take = 3000;
        let higher_take = 5000;
        let lower_take = 1000;

        add_network(netuid, 13, 0);
        register_ok_neuron(netuid, hotkey, coldkey, 0);

        // Set initial childkey take
        assert_ok!(SubtensorModule::do_set_childkey_take(
            coldkey,
            hotkey,
            netuid,
            initial_take
        ));

        // Try to increase the take value, should hit rate limit
        assert_noop!(
            SubtensorModule::do_set_childkey_take(coldkey, hotkey, netuid, higher_take),
            Error::<Test>::TxChildkeyTakeRateLimitExceeded
        );

        // lower take value should be ok
        assert_ok!(SubtensorModule::do_set_childkey_take(
            coldkey, hotkey, netuid, lower_take
        ));
    });
}<|MERGE_RESOLUTION|>--- conflicted
+++ resolved
@@ -456,7 +456,7 @@
         let coldkey = U256::from(1);
         let hotkey = U256::from(2);
         let netuid = NetUid::from(999); // Non-existent network
-        // Attempt to revoke child
+                                        // Attempt to revoke child
         assert_err!(
             SubtensorModule::do_schedule_children(
                 RuntimeOrigin::signed(coldkey),
@@ -1188,7 +1188,7 @@
         let child1 = U256::from(3);
         let child2 = U256::from(4);
         let netuid = NetUid::from(999); // Non-existent network
-        // Attempt to revoke children
+                                        // Attempt to revoke children
         assert_err!(
             SubtensorModule::do_schedule_children(
                 RuntimeOrigin::signed(coldkey),
@@ -3268,7 +3268,7 @@
 
         // Verify emissions match expected from CHK arrangements
         let em_eps = I96F32::from_num(1e-4); // 4 decimal places
-        // A's pending emission:
+                                             // A's pending emission:
         assert!(
             ((I96F32::from_num(hotkey_emission[0].2) / total_emission) -
             I96F32::from_num(2_f64 / 3_f64 * 1_f64 / 2_f64)).abs() // 2/3 * 1/2 = 1/3; 50% -> B
@@ -3399,7 +3399,7 @@
 
         // Verify emissions match expected from CHK arrangements
         let em_eps: I96F32 = I96F32::from_num(1e-4); // 4 decimal places
-        // A's pending emission:
+                                                     // A's pending emission:
         assert!(
             ((I96F32::from_num(hotkey_emission[0].2) / total_emission) -
             I96F32::from_num(2_f64 / 3_f64 * 1_f64 / 2_f64)).abs() // 2/3 * 1/2 = 1/3; 50% -> B
@@ -3907,7 +3907,7 @@
 
         // Verify emissions match expected from CHK arrangements
         let em_eps: I96F32 = I96F32::from_num(1e-4); // 4 decimal places
-        // A's pending emission:
+                                                     // A's pending emission:
         assert!(
             ((I96F32::from_num(hotkey_emission[0].2) / total_emission) -
             I96F32::from_num(3_f64 / 4_f64 * 1_f64 / 2_f64)).abs() // 3/4 * 1/2 = 3/8; 50% -> B
@@ -3994,17 +3994,9 @@
 #[test]
 fn test_pending_cooldown_as_expected() {
     let curr_block = 1;
-<<<<<<< HEAD
-
-    let expected_cooldown = prod_or_fast!(7_200, 10);
-=======
+
     // TODO: Fix when CHK splitting patched
-    // let expected_cooldown = if cfg!(feature = "fast-blocks") {
-    //     15
-    // } else {
-    //     7200
-    // };
->>>>>>> 35199c64
+    // let expected_cooldown = prod_or_fast!(7_200, 15);
 
     new_test_ext(curr_block).execute_with(|| {
         let coldkey = U256::from(1);
