--- conflicted
+++ resolved
@@ -1,11 +1,8 @@
 use substrate_fixed::types::I96F32;
-<<<<<<< HEAD
+use subtensor_runtime_common::NetUid;
 use subtensor_swap_interface::{OrderType, SwapHandler};
 
 use super::*;
-=======
-use subtensor_runtime_common::NetUid;
->>>>>>> 1f41b5ec
 
 impl<T: Config> Pallet<T> {
     /// ---- The implementation for the extrinsic add_stake: Adds stake to a hotkey account.
