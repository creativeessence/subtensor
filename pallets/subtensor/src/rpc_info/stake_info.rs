extern crate alloc;

use codec::Compact;
<<<<<<< HEAD
use frame_support::pallet_prelude::{Decode, Encode};
use subtensor_swap_interface::SwapHandler;

use super::*;
=======
use substrate_fixed::types::U96F32;
use subtensor_runtime_common::NetUid;
>>>>>>> 1f41b5ec

#[freeze_struct("56f5e9f33e5ec9da")]
#[derive(Decode, Encode, PartialEq, Eq, Clone, Debug, TypeInfo)]
pub struct StakeInfo<AccountId: TypeInfo + Encode + Decode> {
    hotkey: AccountId,
    coldkey: AccountId,
    netuid: Compact<NetUid>,
    stake: Compact<u64>,
    locked: Compact<u64>,
    emission: Compact<u64>,
    tao_emission: Compact<u64>,
    drain: Compact<u64>,
    is_registered: bool,
}

impl<T: Config> Pallet<T> {
    fn _get_stake_info_for_coldkeys(
        coldkeys: Vec<T::AccountId>,
    ) -> Vec<(T::AccountId, Vec<StakeInfo<T::AccountId>>)> {
        if coldkeys.is_empty() {
            return Vec::new(); // No coldkeys to check
        }
        let netuids = Self::get_all_subnet_netuids();
        let mut stake_info: Vec<(T::AccountId, Vec<StakeInfo<T::AccountId>>)> = Vec::new();
        for coldkey_i in coldkeys.clone().iter() {
            // Get all hotkeys associated with this coldkey.
            let staking_hotkeys = StakingHotkeys::<T>::get(coldkey_i.clone());
            let mut stake_info_for_coldkey: Vec<StakeInfo<T::AccountId>> = Vec::new();
            for netuid_i in netuids.clone().iter() {
                for hotkey_i in staking_hotkeys.clone().iter() {
                    let alpha: u64 = Self::get_stake_for_hotkey_and_coldkey_on_subnet(
                        hotkey_i, coldkey_i, *netuid_i,
                    );
                    if alpha == 0 {
                        continue;
                    }
                    let emission: u64 = AlphaDividendsPerSubnet::<T>::get(*netuid_i, &hotkey_i);
                    let tao_emission: u64 = TaoDividendsPerSubnet::<T>::get(*netuid_i, &hotkey_i);
                    let is_registered: bool =
                        Self::is_hotkey_registered_on_network(*netuid_i, hotkey_i);
                    stake_info_for_coldkey.push(StakeInfo {
                        hotkey: hotkey_i.clone(),
                        coldkey: coldkey_i.clone(),
                        netuid: (*netuid_i).into(),
                        stake: alpha.into(),
                        locked: 0.into(),
                        emission: emission.into(),
                        tao_emission: tao_emission.into(),
                        drain: 0.into(),
                        is_registered,
                    });
                }
            }
            stake_info.push((coldkey_i.clone(), stake_info_for_coldkey));
        }
        stake_info
    }

    pub fn get_stake_info_for_coldkeys(
        coldkey_accounts: Vec<T::AccountId>,
    ) -> Vec<(T::AccountId, Vec<StakeInfo<T::AccountId>>)> {
        if coldkey_accounts.is_empty() {
            return Vec::new(); // Empty coldkeys
        }

        Self::_get_stake_info_for_coldkeys(coldkey_accounts)
    }

    pub fn get_stake_info_for_coldkey(
        coldkey_account: T::AccountId,
    ) -> Vec<StakeInfo<T::AccountId>> {
        let stake_info = Self::_get_stake_info_for_coldkeys(vec![coldkey_account]);

        if stake_info.is_empty() {
            Vec::new() // Invalid coldkey
        } else {
            let Some(first) = stake_info.first() else {
                return Vec::new();
            };

            first.1.clone()
        }
    }

    pub fn get_stake_info_for_hotkey_coldkey_netuid(
        hotkey_account: T::AccountId,
        coldkey_account: T::AccountId,
        netuid: NetUid,
    ) -> Option<StakeInfo<T::AccountId>> {
        let alpha: u64 = Self::get_stake_for_hotkey_and_coldkey_on_subnet(
            &hotkey_account,
            &coldkey_account,
            netuid,
        );
        let emission: u64 = AlphaDividendsPerSubnet::<T>::get(netuid, &hotkey_account);
        let tao_emission: u64 = TaoDividendsPerSubnet::<T>::get(netuid, &hotkey_account);
        let is_registered: bool = Self::is_hotkey_registered_on_network(netuid, &hotkey_account);

        Some(StakeInfo {
            hotkey: hotkey_account,
            coldkey: coldkey_account,
            netuid: (netuid).into(),
            stake: alpha.into(),
            locked: 0.into(),
            emission: emission.into(),
            tao_emission: tao_emission.into(),
            drain: 0.into(),
            is_registered,
        })
    }

    pub fn get_stake_fee(
<<<<<<< HEAD
        origin: Option<(T::AccountId, u16)>,
        _origin_coldkey_account: T::AccountId,
        destination: Option<(T::AccountId, u16)>,
        _destination_coldkey_account: T::AccountId,
        amount: u64,
    ) -> u64 {
        let netuid = destination.or(origin).map(|v| v.1).unwrap_or_default();
        T::SwapInterface::approx_fee_amount(netuid.into(), amount)
=======
        origin: Option<(T::AccountId, NetUid)>,
        origin_coldkey_account: T::AccountId,
        destination: Option<(T::AccountId, NetUid)>,
        destination_coldkey_account: T::AccountId,
        amount: u64,
    ) -> u64 {
        let origin_ = if let Some((ref origin_hotkey, origin_netuid)) = origin {
            Some((origin_hotkey, origin_netuid))
        } else {
            None
        };

        let destination_ = if let Some((ref destination_hotkey, destination_netuid)) = destination {
            Some((destination_hotkey, destination_netuid))
        } else {
            None
        };

        Self::calculate_staking_fee(
            origin_,
            &origin_coldkey_account,
            destination_,
            &destination_coldkey_account,
            U96F32::saturating_from_num(amount),
        )
>>>>>>> 1f41b5ec
    }
}<|MERGE_RESOLUTION|>--- conflicted
+++ resolved
@@ -1,15 +1,11 @@
 extern crate alloc;
 
 use codec::Compact;
-<<<<<<< HEAD
 use frame_support::pallet_prelude::{Decode, Encode};
+use subtensor_runtime_common::NetUid;
 use subtensor_swap_interface::SwapHandler;
 
 use super::*;
-=======
-use substrate_fixed::types::U96F32;
-use subtensor_runtime_common::NetUid;
->>>>>>> 1f41b5ec
 
 #[freeze_struct("56f5e9f33e5ec9da")]
 #[derive(Decode, Encode, PartialEq, Eq, Clone, Debug, TypeInfo)]
@@ -122,41 +118,13 @@
     }
 
     pub fn get_stake_fee(
-<<<<<<< HEAD
-        origin: Option<(T::AccountId, u16)>,
+        origin: Option<(T::AccountId, NetUid)>,
         _origin_coldkey_account: T::AccountId,
-        destination: Option<(T::AccountId, u16)>,
+        destination: Option<(T::AccountId, NetUid)>,
         _destination_coldkey_account: T::AccountId,
         amount: u64,
     ) -> u64 {
         let netuid = destination.or(origin).map(|v| v.1).unwrap_or_default();
         T::SwapInterface::approx_fee_amount(netuid.into(), amount)
-=======
-        origin: Option<(T::AccountId, NetUid)>,
-        origin_coldkey_account: T::AccountId,
-        destination: Option<(T::AccountId, NetUid)>,
-        destination_coldkey_account: T::AccountId,
-        amount: u64,
-    ) -> u64 {
-        let origin_ = if let Some((ref origin_hotkey, origin_netuid)) = origin {
-            Some((origin_hotkey, origin_netuid))
-        } else {
-            None
-        };
-
-        let destination_ = if let Some((ref destination_hotkey, destination_netuid)) = destination {
-            Some((destination_hotkey, destination_netuid))
-        } else {
-            None
-        };
-
-        Self::calculate_staking_fee(
-            origin_,
-            &origin_coldkey_account,
-            destination_,
-            &destination_coldkey_account,
-            U96F32::saturating_from_num(amount),
-        )
->>>>>>> 1f41b5ec
     }
 }