--- conflicted
+++ resolved
@@ -1,5 +1,4 @@
 use super::*;
-<<<<<<< HEAD
 use frame_support::{
     storage::IterableStorageDoubleMap,
     traits::{
@@ -12,10 +11,6 @@
 };
 use sp_core::Get;
 use substrate_fixed::types::{I64F64};
-=======
-use substrate_fixed::types::I64F64;
-use frame_support::storage::IterableStorageDoubleMap;
->>>>>>> a70c57bd
 
 impl<T: Config> Pallet<T> {
     // ---- The implementation for the extrinsic become_delegate: signals that this hotkey allows delegated stake.
@@ -360,23 +355,22 @@
         }
 
         // --- 8. Unstake from all subnets here.
-        let mut total_removed: u64 = 0;
         let all_netuids: Vec<u16> = Self::get_all_subnet_netuids();
         for netuid_i in all_netuids.iter() {
             
             // --- 8.a Get the stake on all of the subnets.
             let netuid_stake_for_coldkey_i: u64 = Self::get_subnet_stake_for_coldkey_and_hotkey( &coldkey, &hotkey, *netuid_i );
 
-            // --- 8.b Remove this stake from this network.
+            // --- 8.b Compute the dynamic unstake amount.
+            let dynamic_unstake_amount:u64 = Self::compute_dynamic_unstake( netuid_i, netuid_stake_for_coldkey_i );
+
+            // --- 8.c Remove this stake from this network.
             Self::decrease_stake_on_coldkey_hotkey_account(
                 &coldkey,
                 &hotkey,
                 *netuid_i,
-                netuid_stake_for_coldkey_i,
+                dynamic_unstake_amount,
             );
-
-            // --- 8.c  Increment total removed.
-            total_removed += netuid_stake_for_coldkey_i
         }
 
         // --- 9. Get sum of stake weights being set.
@@ -384,7 +378,6 @@
         let weights_sum: I64F64 = I64F64::from_num(value_sum);
 
         // -- 10. Iterate over netuid value and stake to individual subnets proportional to weights.
-        let mut total_stake_allocated: u64 = 0;
         let mut amounts_staked: Vec<u64> = vec![];
         for (netuid_i, weight_i) in netuids.iter().zip(values.iter()) {
 
@@ -392,34 +385,23 @@
             let normalized_weight:I64F64 = I64F64::from_num( *weight_i ) / weights_sum;
             // 10.b -- Calculate effective stake based on the total removed in the previous step.
             let stake_to_be_added_netuid: u64 = (normalized_weight * I64F64::from_num( total_removed )).to_num::<u64>();
+            // 10.c Compute the dynamic stake amount.
+            let dynamic_stake_amount_added:u64 = Self::compute_dynamic_stake( netuid_i, stake_to_be_added_netuid );
             // 10.c -- Set stake on subnet the effective stake.
             Self::increase_stake_on_coldkey_hotkey_account(
                 &coldkey,
                 &hotkey,
                 *netuid_i,
-                stake_to_be_added_netuid,
+                dynamic_stake_amount_added,
             );
-
             // 10.d -- Sum amounts for accounting remainder
-            amounts_staked.push( stake_to_be_added_netuid ); 
-            total_stake_allocated += stake_to_be_added_netuid;
-        }
-
-        // --- 11. Stake remainder to root network for accounting purposes.
-        let remainder_stake: u64 = total_removed - total_stake_allocated;
-        if remainder_stake > 0 {
-            Self::increase_stake_on_coldkey_hotkey_account(
-                &coldkey,
-                &hotkey,
-                Self::get_root_netuid(),
-                remainder_stake,
-            );
-        }
-
-        // -- 16. Set last block for rate limiting
+            amounts_staked.push( dynamic_stake_amount_added ); 
+        }
+
+        // -- 11. Set last block for rate limiting
         Self::set_last_tx_block(&coldkey, block);
 
-        // --- 17. Emit the staking event.
+        // --- 12. Emit the staking event.
         log::info!(
             "StakeWeightAdded( hotkey:{:?}, netuids:{:?}, values:{:?}, stakes:{:?} )",
             hotkey,
@@ -429,7 +411,7 @@
         );
         Self::deposit_event(Event::StakeAdded(hotkey, 0, total_removed)); // Restaking the total_removed amount.
 
-        // --- 18. Ok and return.
+        // --- 13. Ok and return.
         Ok(())
     }
 
@@ -497,58 +479,35 @@
             Error::<T>::CouldNotConvertToBalance
         );
 
-        // --- 4. Ensure the callers coldkey has enough stake to perform the transaction.
+
+        // --- 4. Ensure that the hotkey account exists this is only possible through registration.
+        ensure!(
+            Self::hotkey_account_exists(&hotkey),
+            Error::<T>::NotRegistered
+        );
+
+        // --- 5. Ensure that the hotkey allows delegation or that the hotkey is owned by the calling coldkey.
+        ensure!(
+            Self::hotkey_is_delegate(&hotkey) || Self::coldkey_owns_hotkey(&coldkey, &hotkey),
+            Error::<T>::NonAssociatedColdKey
+        );
+
+        // --- 6. Ensure the callers coldkey has enough stake to perform the transaction.
         ensure!(
             Self::can_remove_balance_from_coldkey_account(&coldkey, stake_as_balance.unwrap()),
             Error::<T>::NotEnoughBalanceToStake
         );
 
-        // --- 5. Ensure that the hotkey account exists this is only possible through registration.
-        ensure!(
-            Self::hotkey_account_exists(&hotkey),
-            Error::<T>::NotRegistered
-        );
-
-        // --- 6. Ensure that the hotkey allows delegation or that the hotkey is owned by the calling coldkey.
-        ensure!(
-            Self::hotkey_is_delegate(&hotkey) || Self::coldkey_owns_hotkey(&coldkey, &hotkey),
-            Error::<T>::NonAssociatedColdKey
-        );
-
-<<<<<<< HEAD
-        // --- 7. Enforce the nominator limit
-        // let nominator_count: u32 = 0; // TODO: get the number of nominators
-        // ensure!(
-        //     nominator_count < DelegateLimit::<T>::get(),
-        //     Error::<T>::TooManyNominations
-        // );
+        // --- 7. Remove balance.
+        Self::remove_balance_from_coldkey_account(&coldkey, stake_as_balance.unwrap()).map_err(|_| Error::<T>::BalanceWithdrawalError)?;
 
         // --- 8. Ensure we don't exceed tx rate limit
-=======
-        // --- 7. Ensure we don't exceed tx rate limit
->>>>>>> a70c57bd
         let block: u64 = Self::get_current_block_as_u64();
         ensure!(
             !Self::exceeds_tx_rate_limit(Self::get_last_tx_block(&coldkey), block),
             Error::<T>::TxRateLimitExceeded
         );
 
-<<<<<<< HEAD
-        // --- 9. Ensure we don't exceed stake rate limit
-        let stakes_this_interval = Self::get_stakes_this_interval_for_hotkey(&hotkey);
-=======
-        // --- 8. Ensure the remove operation from the coldkey is a success.
->>>>>>> a70c57bd
-        ensure!(
-            stakes_this_interval < Self::get_target_stakes_per_interval(),
-            Error::<T>::StakeRateLimitExceeded
-        );
-
-<<<<<<< HEAD
-        // --- 10. Ensure the remove operation from the coldkey is a success.
-        let actual_amount_to_stake =
-            Self::remove_balance_from_coldkey_account(&coldkey, stake_as_balance.unwrap())?;
-=======
         // --- 9. Compute Dynamic Stake.
         let dynamic_stake = Self::compute_dynamic_stake( netuid, stake_to_be_added );
 
@@ -559,25 +518,11 @@
             netuid,
             dynamic_stake,
         );
->>>>>>> a70c57bd
-
-        // --- 11. If we reach here, add the balance to the hotkey.
-        Self::increase_stake_on_coldkey_hotkey_account(
-            &coldkey,
-            &hotkey,
-            netuid,
-            actual_amount_to_stake,
-        );
 
         // -- 12. Set last block for rate limiting
         Self::set_last_tx_block(&coldkey, block);
 
-<<<<<<< HEAD
         // --- 13. Emit the staking event.
-        Self::set_stakes_this_interval_for_hotkey(&hotkey, stakes_this_interval + 1, block);
-=======
-        // --- 11. Emit the staking event.
->>>>>>> a70c57bd
         log::info!(
             "StakeAdded( hotkey:{:?}, netuid:{:?}, stake_to_be_added:{:?} )",
             hotkey,
@@ -586,11 +531,7 @@
         );
         Self::deposit_event(Event::StakeAdded(hotkey, netuid, stake_to_be_added));
 
-<<<<<<< HEAD
         // --- 14. Ok and return.
-=======
-        // --- 11. Ok and return.
->>>>>>> a70c57bd
         Ok(())
     }
 
@@ -694,54 +635,33 @@
             Error::<T>::TxRateLimitExceeded
         );
 
-<<<<<<< HEAD
-        // --- 7. Ensure we don't exceed stake rate limit
-        let unstakes_this_interval = Self::get_stakes_this_interval_for_hotkey(&hotkey);
-        ensure!(
-            unstakes_this_interval < Self::get_target_stakes_per_interval(),
-            Error::<T>::UnstakeRateLimitExceeded
-        );
 
         // --- 8. We remove the balance from the hotkey.
-=======
         let SIX_MONTHS_IN_BLOCKS: u64 = 7200 * 30 * 3;
         if Self::get_subnet_creator_hotkey( netuid ) == hotkey {
             ensure!(
-                block - Self::get_network_registered_block( netuid ) < SIX_MONTHS_IN_BLOCKS,
+                block - Self::get_network_registered_block( netuid ) > SIX_MONTHS_IN_BLOCKS,
                 Error::<T>::SubnetCreatorLock
             )
         }
 
         // --- 9. We remove the balance from the hotkey.
->>>>>>> a70c57bd
         Self::decrease_stake_on_coldkey_hotkey_account(
             &coldkey,
             &hotkey,
             netuid,
             stake_to_be_removed,
         );
-<<<<<<< HEAD
-
-        // --- 9. We add the balancer to the coldkey.  If the above fails we will not credit this coldkey.
-        Self::add_balance_to_coldkey_account(&coldkey, stake_to_be_added_as_currency.unwrap());
-=======
 
         // --- 10. Compute Dynamic un stake.
         let dynamic_unstake:u64 = Self::compute_dynamic_unstake( netuid, stake_to_be_removed );
 
         // --- 10. We add the balancer to the coldkey.  If the above fails we will not credit this coldkey.
         Self::add_balance_to_coldkey_account(&coldkey, Self::u64_to_balance( dynamic_unstake ).unwrap() );
->>>>>>> a70c57bd
 
         // Set last block for rate limiting
         Self::set_last_tx_block(&coldkey, block);
 
-<<<<<<< HEAD
-        // --- 10. Emit the unstaking event.
-        Self::set_stakes_this_interval_for_hotkey(&hotkey, unstakes_this_interval + 1, block);
-=======
-        // --- 11. Emit the unstaking event.
->>>>>>> a70c57bd
         log::info!(
             "StakeRemoved( hotkey:{:?}, stake_to_be_removed:{:?} )",
             hotkey,
@@ -749,11 +669,7 @@
         );
         Self::deposit_event(Event::StakeRemoved(hotkey, netuid, stake_to_be_removed));
 
-<<<<<<< HEAD
         // --- 11. Done and ok.
-=======
-        // --- 12. Done and ok.
->>>>>>> a70c57bd
         Ok(())
     }
 
@@ -852,8 +768,6 @@
         return TotalStake::<T>::get();
     }
 
-<<<<<<< HEAD
-=======
     // Getters for Dynamic terms
     //
     pub fn get_tao_reserve( netuid: u16 ) -> u64 {
@@ -869,7 +783,6 @@
         IsDynamic::<T>::get( netuid )
     }
 
->>>>>>> a70c57bd
     // Returns the total amount of stake under a subnet (delegative or otherwise)
     pub fn get_total_stake_for_subnet(target_subnet: u16) -> u64 {
         SubStake::<T>::iter()
@@ -896,56 +809,15 @@
     }
 
     // Returns the total amount of stake under a hotkey for a subnet (delegative or otherwise)
-<<<<<<< HEAD
     //
     pub fn get_total_stake_for_hotkey_and_subnet(hotkey: &T::AccountId, netuid: u16) -> u64 {
         return TotalHotkeySubStake::<T>::get(hotkey, netuid);
     }
 
-    // Returns the total amount of stake held by the coldkey (delegative or otherwise)
-=======
->>>>>>> a70c57bd
-    //
-    pub fn get_total_stake_for_hotkey_and_subnet(hotkey: &T::AccountId, netuid: u16) -> u64 {
-        return TotalHotkeySubStake::<T>::get(hotkey, netuid);
-    }
-
-<<<<<<< HEAD
-    // Retrieves the total stakes for a given hotkey (account ID) for the current staking interval.
-    pub fn get_stakes_this_interval_for_hotkey(hotkey: &T::AccountId) -> u64 {
-        // Retrieve the configured stake interval duration from storage.
-        let stake_interval = StakeInterval::<T>::get();
-
-        // Obtain the current block number as an unsigned 64-bit integer.
-        let current_block = Self::get_current_block_as_u64();
-
-        // Fetch the total stakes and the last block number when stakes were made for the hotkey.
-        let (stakes, block_last_staked_at) = TotalHotkeyStakesThisInterval::<T>::get(hotkey);
-
-        // Calculate the block number after which the stakes for the hotkey should be reset.
-        let block_to_reset_after = block_last_staked_at + stake_interval;
-
-        // If the current block number is beyond the reset point,
-        // it indicates the end of the staking interval for the hotkey.
-        if block_to_reset_after <= current_block {
-            // Reset the stakes for this hotkey for the current interval.
-            Self::set_stakes_this_interval_for_hotkey(hotkey, 0, block_last_staked_at);
-            // Return 0 as the stake amount since we've just reset the stakes.
-            return 0;
-        }
-
-        // If the staking interval has not yet ended, return the current stake amount.
-        stakes
-    }
+
 
     pub fn get_target_stakes_per_interval() -> u64 {
         return TargetStakesPerInterval::<T>::get();
-=======
-    // Returns the total amount of stake held by the coldkey (delegative or otherwise)
-    //
-    pub fn get_total_stake_for_coldkey(coldkey: &T::AccountId) -> u64 {
-        return TotalColdkeyStake::<T>::get(coldkey);
->>>>>>> a70c57bd
     }
 
     // Creates a cold - hot pairing account if the hotkey is not already an active account.
@@ -1042,8 +914,6 @@
         Stake::<T>::try_get(hotkey, coldkey).unwrap_or(0)
     }
 
-<<<<<<< HEAD
-=======
     pub fn get_tao_per_alpha_price( netuid: u16 ) -> I64F64 {
         let tao_reserve: u64 = DynamicTAOReserve::<T>::get( netuid );
         let alpha_reserve: u64 = DynamicAlphaReserve::<T>::get( netuid );
@@ -1085,7 +955,6 @@
         return global_dynamic_tao.to_num::<u64>();
     }
 
->>>>>>> a70c57bd
     // Increases the stake on the cold - hot pairing by increment while also incrementing other counters.
     // This function should be called rather than set_stake under account.
     //
@@ -1098,28 +967,6 @@
         if increment == 0 {
             return;
         }
-<<<<<<< HEAD
-        TotalColdkeyStake::<T>::mutate(coldkey, |stake| {
-            *stake = stake.saturating_add(increment);
-        });
-        TotalHotkeyStake::<T>::mutate(hotkey, |stake| {
-            *stake = stake.saturating_add(increment);
-        });
-        TotalHotkeySubStake::<T>::mutate(hotkey,netuid, |stake| {
-            *stake = stake.saturating_add(increment);
-        });
-        Stake::<T>::mutate(hotkey, coldkey, |stake| {
-            *stake = stake.saturating_add(increment);
-        });
-        SubStake::<T>::insert((hotkey, coldkey, netuid),
-            SubStake::<T>::try_get((hotkey, coldkey, netuid))
-                .unwrap_or(0)
-                .saturating_add(increment),
-        );
-        TotalStake::<T>::mutate(|stake| {
-            *stake = stake.saturating_add(increment);
-        });
-=======
         TotalColdkeyStake::<T>::insert(
             coldkey,
             TotalColdkeyStake::<T>::get(coldkey).saturating_add(increment),
@@ -1145,7 +992,6 @@
                 .saturating_add(increment),
         );
         TotalStake::<T>::put(TotalStake::<T>::get().saturating_add(increment));
->>>>>>> a70c57bd
     }
 
     // Decreases the stake on the cold - hot pairing by the decrement while decreasing other counters.
@@ -1159,28 +1005,6 @@
         if decrement == 0 {
             return;
         }
-<<<<<<< HEAD
-        TotalColdkeyStake::<T>::mutate(coldkey, |stake| {
-            *stake = stake.saturating_sub(decrement);
-        });
-        TotalHotkeyStake::<T>::mutate(hotkey, |stake| {
-            *stake = stake.saturating_sub(decrement);
-        });
-        TotalHotkeySubStake::<T>::mutate(hotkey,netuid, |stake| {
-            *stake = stake.saturating_sub(decrement);
-        });
-        Stake::<T>::mutate(hotkey,coldkey, |stake| {
-            *stake = stake.saturating_sub(decrement);
-        });
-        SubStake::<T>::insert((hotkey, coldkey, netuid),
-            SubStake::<T>::try_get((hotkey, coldkey, netuid))
-                .unwrap_or(0)
-                .saturating_sub(decrement),
-        );
-        TotalStake::<T>::mutate(|stake| {
-            *stake = stake.saturating_sub(decrement);
-        });
-=======
         TotalColdkeyStake::<T>::insert(
             coldkey,
             TotalColdkeyStake::<T>::get(coldkey).saturating_sub(decrement),
@@ -1206,7 +1030,6 @@
                 .saturating_sub(decrement),
         );
         TotalStake::<T>::put(TotalStake::<T>::get().saturating_sub(decrement));
->>>>>>> a70c57bd
     }
 
     pub fn u64_to_balance(
@@ -1295,25 +1118,16 @@
 
     pub fn unstake_all_coldkeys_from_hotkey_account(hotkey: &T::AccountId) {
         // Iterate through all coldkeys that have a stake on this hotkey account.
-<<<<<<< HEAD
         let all_netuids: Vec<u16> = Self::get_all_subnet_netuids();
-=======
->>>>>>> a70c57bd
         for (coldkey_i, _) in
             <Stake<T> as IterableStorageDoubleMap<T::AccountId, T::AccountId, u64>>::iter_prefix(
                 hotkey,
             )
         {
-<<<<<<< HEAD
             for netuid_i in all_netuids.iter() {
                 // Get the stake on this uid.
                 let stake_i =
                     Self::get_subnet_stake_for_coldkey_and_hotkey(&coldkey_i, hotkey, *netuid_i);
-=======
-            for netuid in 0..(TotalNetworks::<T>::get() + 1) {
-                // Get the stake on this uid.
-                let stake_i = Self::get_subnet_stake_for_coldkey_and_hotkey(&coldkey_i, hotkey, netuid);
->>>>>>> a70c57bd
 
                 // Convert to balance and add to the coldkey account.
                 let stake_i_as_balance = Self::u64_to_balance(stake_i);
@@ -1324,11 +1138,7 @@
 
                     // Remove the stake from the coldkey - hotkey pairing.
                     Self::decrease_stake_on_coldkey_hotkey_account(
-<<<<<<< HEAD
                         &coldkey_i, hotkey, *netuid_i, stake_i,
-=======
-                        &coldkey_i, hotkey, netuid, stake_i,
->>>>>>> a70c57bd
                     );
 
                     // Add the balance to the coldkey account.
