#![allow(clippy::arithmetic_side_effects, clippy::unwrap_used)]
use frame_support::derive_impl;
use frame_support::dispatch::DispatchResultWithPostInfo;
use frame_support::weights::constants::RocksDbWeight;
use frame_support::weights::Weight;
use frame_support::{
    assert_ok, parameter_types,
    traits::{Everything, Hooks, PrivilegeCmp},
};
use frame_system as system;
use frame_system::{limits, EnsureNever, EnsureRoot, RawOrigin};
use pallet_collective::MemberCount;
use sp_core::{Get, H256, U256};
use sp_runtime::Perbill;
use sp_runtime::{
    traits::{BlakeTwo256, IdentityLookup},
    BuildStorage,
};
use sp_std::cmp::Ordering;

type Block = frame_system::mocking::MockBlock<Test>;

// Configure a mock runtime to test the pallet.
frame_support::construct_runtime!(
    pub enum Test
    {
        System: frame_system::{Pallet, Call, Config<T>, Storage, Event<T>} = 1,
        Balances: pallet_balances::{Pallet, Call, Config<T>, Storage, Event<T>} = 2,
        Triumvirate: pallet_collective::<Instance1>::{Pallet, Call, Storage, Origin<T>, Event<T>, Config<T>} = 3,
        TriumvirateMembers: pallet_membership::<Instance1>::{Pallet, Call, Storage, Event<T>, Config<T>} = 4,
        Senate: pallet_collective::<Instance2>::{Pallet, Call, Storage, Origin<T>, Event<T>, Config<T>} = 5,
        SenateMembers: pallet_membership::<Instance2>::{Pallet, Call, Storage, Event<T>, Config<T>} = 6,
        SubtensorModule: pallet_subtensor::{Pallet, Call, Storage, Event<T>} = 7,
        Utility: pallet_utility::{Pallet, Call, Storage, Event} = 8,
        Scheduler: pallet_scheduler::{Pallet, Call, Storage, Event<T>} = 9,
        Preimage: pallet_preimage::{Pallet, Call, Storage, Event<T>} = 10,
    }
);

#[allow(dead_code)]
pub type SubtensorCall = pallet_subtensor::Call<Test>;

#[allow(dead_code)]
pub type SubtensorEvent = pallet_subtensor::Event<Test>;

#[allow(dead_code)]
pub type BalanceCall = pallet_balances::Call<Test>;

#[allow(dead_code)]
pub type TestRuntimeCall = frame_system::Call<Test>;

parameter_types! {
    pub const BlockHashCount: u64 = 250;
    pub const SS58Prefix: u8 = 42;
}

#[allow(dead_code)]
pub type AccountId = U256;

// The address format for describing accounts.
#[allow(dead_code)]
pub type Address = AccountId;

// Balance of an account.
#[allow(dead_code)]
pub type Balance = u64;

// An index to a block.
#[allow(dead_code)]
pub type BlockNumber = u64;

#[derive_impl(pallet_balances::config_preludes::TestDefaultConfig)]
impl pallet_balances::Config for Test {
    type Balance = Balance;
    type RuntimeEvent = RuntimeEvent;
    type DustRemoval = ();
    type ExistentialDeposit = ExistentialDeposit;
    type AccountStore = System;
    type MaxLocks = ();
    type WeightInfo = ();
    type MaxReserves = ();
    type ReserveIdentifier = ();
    type RuntimeHoldReason = ();
    type FreezeIdentifier = ();
    type MaxFreezes = ();
}

#[derive_impl(frame_system::config_preludes::TestDefaultConfig)]
impl system::Config for Test {
    type BaseCallFilter = Everything;
    type BlockWeights = BlockWeights;
    type BlockLength = ();
    type DbWeight = RocksDbWeight;
    type RuntimeOrigin = RuntimeOrigin;
    type RuntimeCall = RuntimeCall;
    type Hash = H256;
    type Hashing = BlakeTwo256;
    type AccountId = U256;
    type Lookup = IdentityLookup<Self::AccountId>;
    type RuntimeEvent = RuntimeEvent;
    type BlockHashCount = BlockHashCount;
    type Version = ();
    type PalletInfo = PalletInfo;
    type AccountData = pallet_balances::AccountData<u64>;
    type OnNewAccount = ();
    type OnKilledAccount = ();
    type SystemWeightInfo = ();
    type SS58Prefix = SS58Prefix;
    type OnSetCode = ();
    type MaxConsumers = frame_support::traits::ConstU32<16>;
    type Nonce = u64;
    type Block = Block;
}

parameter_types! {
    pub const InitialMinAllowedWeights: u16 = 0;
    pub const InitialEmissionValue: u16 = 0;
    pub const InitialMaxWeightsLimit: u16 = u16::MAX;
    pub BlockWeights: limits::BlockWeights = limits::BlockWeights::with_sensible_defaults(
        Weight::from_parts(2_000_000_000_000, u64::MAX),
        Perbill::from_percent(75),
    );
    pub const ExistentialDeposit: Balance = 1;
    pub const TransactionByteFee: Balance = 100;
    pub const SDebug:u64 = 1;
    pub const InitialRho: u16 = 30;
    pub const InitialKappa: u16 = 32_767;
    pub const InitialTempo: u16 = 0;
    pub const SelfOwnership: u64 = 2;
    pub const InitialImmunityPeriod: u16 = 2;
    pub const InitialMaxAllowedUids: u16 = 2;
    pub const InitialBondsMovingAverage: u64 = 900_000;
    pub const InitialStakePruningMin: u16 = 0;
    pub const InitialFoundationDistribution: u64 = 0;
    pub const InitialDefaultDelegateTake: u16 = 11_796; // 18%, same as in production
    pub const InitialMinDelegateTake: u16 = 5_898; // 9%;
    pub const InitialDefaultChildKeyTake: u16 = 0 ;// 0 %
    pub const InitialMinChildKeyTake: u16 = 0; // 0 %;
    pub const InitialMaxChildKeyTake: u16 = 11_796; // 18 %;
    pub const InitialWeightsVersionKey: u16 = 0;
    pub const InitialServingRateLimit: u64 = 0; // No limit.
    pub const InitialTxRateLimit: u64 = 0; // Disable rate limit for testing
    pub const InitialTxDelegateTakeRateLimit: u64 = 1; // 1 block take rate limit for testing
    pub const InitialTxChildKeyTakeRateLimit: u64 = 1; // 1 block take rate limit for testing
    pub const InitialBurn: u64 = 0;
    pub const InitialMinBurn: u64 = 0;
    pub const InitialMaxBurn: u64 = 1_000_000_000;
    pub const InitialValidatorPruneLen: u64 = 0;
    pub const InitialScalingLawPower: u16 = 50;
    pub const InitialMaxAllowedValidators: u16 = 100;
    pub const InitialIssuance: u64 = 0;
    pub const InitialDifficulty: u64 = 10000;
    pub const InitialActivityCutoff: u16 = 5000;
    pub const InitialAdjustmentInterval: u16 = 100;
    pub const InitialAdjustmentAlpha: u64 = 0; // no weight to previous value.
    pub const InitialMaxRegistrationsPerBlock: u16 = 3;
    pub const InitialTargetRegistrationsPerInterval: u16 = 2;
    pub const InitialPruningScore : u16 = u16::MAX;
    pub const InitialRegistrationRequirement: u16 = u16::MAX; // Top 100%
    pub const InitialMinDifficulty: u64 = 1;
    pub const InitialMaxDifficulty: u64 = u64::MAX;
    pub const InitialRAORecycledForRegistration: u64 = 0;
    pub const InitialSenateRequiredStakePercentage: u64 = 2; // 2 percent of total stake
    pub const InitialNetworkImmunityPeriod: u64 = 7200 * 7;
    pub const InitialNetworkMinAllowedUids: u16 = 128;
    pub const InitialNetworkMinLockCost: u64 = 100_000_000_000;
    pub const InitialSubnetOwnerCut: u16 = 0; // 0%. 100% of rewards go to validators + miners.
    pub const InitialNetworkLockReductionInterval: u64 = 2; // 2 blocks.
    pub const InitialSubnetLimit: u16 = 10; // Max 10 subnets.
    pub const InitialNetworkRateLimit: u64 = 0;
    pub const InitialTargetStakesPerInterval: u16 = 2;
    pub const InitialKeySwapCost: u64 = 1_000_000_000;
    pub const InitialAlphaHigh: u16 = 58982; // Represents 0.9 as per the production default
    pub const InitialAlphaLow: u16 = 45875; // Represents 0.7 as per the production default
    pub const InitialLiquidAlphaOn: bool = false; // Default value for LiquidAlphaOn
    pub const InitialHotkeyEmissionTempo: u64 = 0; // Defaults to draining every block.
<<<<<<< HEAD
    pub const InitialNetworkMaxStake: u64 = 500_000_000_000_000; // 500,000 TAO
    pub const InitialGlobalWeight: u64 = 0; // zero global weight.

=======
    pub const InitialNetworkMaxStake: u64 = u64::MAX; // Maximum possible value for u64
    pub const InitialColdkeySwapScheduleDuration: u64 =  5 * 24 * 60 * 60 / 12; // Default as 5 days
    pub const InitialDissolveNetworkScheduleDuration: u64 =  5 * 24 * 60 * 60 / 12; // Default as 5 days
>>>>>>> 76eee084
}

// Configure collective pallet for council
parameter_types! {
    pub const CouncilMotionDuration: BlockNumber = 100;
    pub const CouncilMaxProposals: u32 = 10;
    pub const CouncilMaxMembers: u32 = 3;
}

// Configure collective pallet for Senate
parameter_types! {
    pub const SenateMaxMembers: u32 = 12;
}

use pallet_collective::{CanPropose, CanVote, GetVotingMembers};
pub struct CanProposeToTriumvirate;
impl CanPropose<AccountId> for CanProposeToTriumvirate {
    fn can_propose(account: &AccountId) -> bool {
        Triumvirate::is_member(account)
    }
}

pub struct CanVoteToTriumvirate;
impl CanVote<AccountId> for CanVoteToTriumvirate {
    fn can_vote(_: &AccountId) -> bool {
        //Senate::is_member(account)
        false // Disable voting from pallet_collective::vote
    }
}

use pallet_subtensor::{CollectiveInterface, MemberManagement};
pub struct ManageSenateMembers;
impl MemberManagement<AccountId> for ManageSenateMembers {
    fn add_member(account: &AccountId) -> DispatchResultWithPostInfo {
        let who = *account;
        SenateMembers::add_member(RawOrigin::Root.into(), who)
    }

    fn remove_member(account: &AccountId) -> DispatchResultWithPostInfo {
        let who = *account;
        SenateMembers::remove_member(RawOrigin::Root.into(), who)
    }

    fn swap_member(rm: &AccountId, add: &AccountId) -> DispatchResultWithPostInfo {
        let remove = *rm;
        let add = *add;

        Triumvirate::remove_votes(rm)?;
        SenateMembers::swap_member(RawOrigin::Root.into(), remove, add)
    }

    fn is_member(account: &AccountId) -> bool {
        SenateMembers::members().contains(account)
    }

    fn members() -> Vec<AccountId> {
        SenateMembers::members().into()
    }

    fn max_members() -> u32 {
        SenateMaxMembers::get()
    }
}

pub struct GetSenateMemberCount;
impl GetVotingMembers<MemberCount> for GetSenateMemberCount {
    fn get_count() -> MemberCount {
        Senate::members().len() as u32
    }
}
impl Get<MemberCount> for GetSenateMemberCount {
    fn get() -> MemberCount {
        SenateMaxMembers::get()
    }
}

pub struct TriumvirateVotes;
impl CollectiveInterface<AccountId, H256, u32> for TriumvirateVotes {
    fn remove_votes(hotkey: &AccountId) -> Result<bool, sp_runtime::DispatchError> {
        Triumvirate::remove_votes(hotkey)
    }

    fn add_vote(
        hotkey: &AccountId,
        proposal: H256,
        index: u32,
        approve: bool,
    ) -> Result<bool, sp_runtime::DispatchError> {
        Triumvirate::do_vote(*hotkey, proposal, index, approve)
    }
}

// We call pallet_collective TriumvirateCollective
#[allow(dead_code)]
type TriumvirateCollective = pallet_collective::Instance1;
impl pallet_collective::Config<TriumvirateCollective> for Test {
    type RuntimeOrigin = RuntimeOrigin;
    type Proposal = RuntimeCall;
    type RuntimeEvent = RuntimeEvent;
    type MotionDuration = CouncilMotionDuration;
    type MaxProposals = CouncilMaxProposals;
    type MaxMembers = GetSenateMemberCount;
    type DefaultVote = pallet_collective::PrimeDefaultVote;
    type WeightInfo = pallet_collective::weights::SubstrateWeight<Test>;
    type SetMembersOrigin = EnsureNever<AccountId>;
    type CanPropose = CanProposeToTriumvirate;
    type CanVote = CanVoteToTriumvirate;
    type GetVotingMembers = GetSenateMemberCount;
}

// We call council members Triumvirate
#[allow(dead_code)]
type TriumvirateMembership = pallet_membership::Instance1;
impl pallet_membership::Config<TriumvirateMembership> for Test {
    type RuntimeEvent = RuntimeEvent;
    type AddOrigin = EnsureRoot<AccountId>;
    type RemoveOrigin = EnsureRoot<AccountId>;
    type SwapOrigin = EnsureRoot<AccountId>;
    type ResetOrigin = EnsureRoot<AccountId>;
    type PrimeOrigin = EnsureRoot<AccountId>;
    type MembershipInitialized = Triumvirate;
    type MembershipChanged = Triumvirate;
    type MaxMembers = CouncilMaxMembers;
    type WeightInfo = pallet_membership::weights::SubstrateWeight<Test>;
}

// This is a dummy collective instance for managing senate members
// Probably not the best solution, but fastest implementation
#[allow(dead_code)]
type SenateCollective = pallet_collective::Instance2;
impl pallet_collective::Config<SenateCollective> for Test {
    type RuntimeOrigin = RuntimeOrigin;
    type Proposal = RuntimeCall;
    type RuntimeEvent = RuntimeEvent;
    type MotionDuration = CouncilMotionDuration;
    type MaxProposals = CouncilMaxProposals;
    type MaxMembers = SenateMaxMembers;
    type DefaultVote = pallet_collective::PrimeDefaultVote;
    type WeightInfo = pallet_collective::weights::SubstrateWeight<Test>;
    type SetMembersOrigin = EnsureNever<AccountId>;
    type CanPropose = ();
    type CanVote = ();
    type GetVotingMembers = ();
}

// We call our top K delegates membership Senate
#[allow(dead_code)]
type SenateMembership = pallet_membership::Instance2;
impl pallet_membership::Config<SenateMembership> for Test {
    type RuntimeEvent = RuntimeEvent;
    type AddOrigin = EnsureRoot<AccountId>;
    type RemoveOrigin = EnsureRoot<AccountId>;
    type SwapOrigin = EnsureRoot<AccountId>;
    type ResetOrigin = EnsureRoot<AccountId>;
    type PrimeOrigin = EnsureRoot<AccountId>;
    type MembershipInitialized = Senate;
    type MembershipChanged = Senate;
    type MaxMembers = SenateMaxMembers;
    type WeightInfo = pallet_membership::weights::SubstrateWeight<Test>;
}

impl pallet_subtensor::Config for Test {
    type RuntimeEvent = RuntimeEvent;
    type RuntimeCall = RuntimeCall;
    type Currency = Balances;
    type InitialIssuance = InitialIssuance;
    type SudoRuntimeCall = TestRuntimeCall;
    type CouncilOrigin = frame_system::EnsureSigned<AccountId>;
    type SenateMembers = ManageSenateMembers;
    type TriumvirateInterface = TriumvirateVotes;
    type Scheduler = Scheduler;
    type InitialMinAllowedWeights = InitialMinAllowedWeights;
    type InitialEmissionValue = InitialEmissionValue;
    type InitialMaxWeightsLimit = InitialMaxWeightsLimit;
    type InitialTempo = InitialTempo;
    type InitialDifficulty = InitialDifficulty;
    type InitialAdjustmentInterval = InitialAdjustmentInterval;
    type InitialAdjustmentAlpha = InitialAdjustmentAlpha;
    type InitialTargetRegistrationsPerInterval = InitialTargetRegistrationsPerInterval;
    type InitialRho = InitialRho;
    type InitialKappa = InitialKappa;
    type InitialMaxAllowedUids = InitialMaxAllowedUids;
    type InitialValidatorPruneLen = InitialValidatorPruneLen;
    type InitialScalingLawPower = InitialScalingLawPower;
    type InitialImmunityPeriod = InitialImmunityPeriod;
    type InitialActivityCutoff = InitialActivityCutoff;
    type InitialMaxRegistrationsPerBlock = InitialMaxRegistrationsPerBlock;
    type InitialPruningScore = InitialPruningScore;
    type InitialBondsMovingAverage = InitialBondsMovingAverage;
    type InitialMaxAllowedValidators = InitialMaxAllowedValidators;
    type InitialDefaultDelegateTake = InitialDefaultDelegateTake;
    type InitialMinDelegateTake = InitialMinDelegateTake;
    type InitialDefaultChildKeyTake = InitialDefaultChildKeyTake;
    type InitialMinChildKeyTake = InitialMinChildKeyTake;
    type InitialMaxChildKeyTake = InitialMaxChildKeyTake;
    type InitialTxChildKeyTakeRateLimit = InitialTxChildKeyTakeRateLimit;
    type InitialWeightsVersionKey = InitialWeightsVersionKey;
    type InitialMaxDifficulty = InitialMaxDifficulty;
    type InitialMinDifficulty = InitialMinDifficulty;
    type InitialServingRateLimit = InitialServingRateLimit;
    type InitialTxRateLimit = InitialTxRateLimit;
    type InitialTxDelegateTakeRateLimit = InitialTxDelegateTakeRateLimit;
    type InitialBurn = InitialBurn;
    type InitialMaxBurn = InitialMaxBurn;
    type InitialMinBurn = InitialMinBurn;
    type InitialRAORecycledForRegistration = InitialRAORecycledForRegistration;
    type InitialSenateRequiredStakePercentage = InitialSenateRequiredStakePercentage;
    type InitialNetworkImmunityPeriod = InitialNetworkImmunityPeriod;
    type InitialNetworkMinAllowedUids = InitialNetworkMinAllowedUids;
    type InitialNetworkMinLockCost = InitialNetworkMinLockCost;
    type InitialSubnetOwnerCut = InitialSubnetOwnerCut;
    type InitialNetworkLockReductionInterval = InitialNetworkLockReductionInterval;
    type InitialSubnetLimit = InitialSubnetLimit;
    type InitialNetworkRateLimit = InitialNetworkRateLimit;
    type InitialTargetStakesPerInterval = InitialTargetStakesPerInterval;
    type KeySwapCost = InitialKeySwapCost;
    type AlphaHigh = InitialAlphaHigh;
    type AlphaLow = InitialAlphaLow;
    type LiquidAlphaOn = InitialLiquidAlphaOn;
    type InitialHotkeyEmissionTempo = InitialHotkeyEmissionTempo;
    type InitialNetworkMaxStake = InitialNetworkMaxStake;
<<<<<<< HEAD
    type InitialGlobalWeight = InitialGlobalWeight;
=======
    type Preimages = Preimage;
    type InitialColdkeySwapScheduleDuration = InitialColdkeySwapScheduleDuration;
    type InitialDissolveNetworkScheduleDuration = InitialDissolveNetworkScheduleDuration;
}

pub struct OriginPrivilegeCmp;

impl PrivilegeCmp<OriginCaller> for OriginPrivilegeCmp {
    fn cmp_privilege(_left: &OriginCaller, _right: &OriginCaller) -> Option<Ordering> {
        Some(Ordering::Less)
    }
}

parameter_types! {
    pub MaximumSchedulerWeight: Weight = Perbill::from_percent(80) *
        BlockWeights::get().max_block;
    pub const MaxScheduledPerBlock: u32 = 50;
    pub const NoPreimagePostponement: Option<u32> = Some(10);
}

impl pallet_scheduler::Config for Test {
    type RuntimeOrigin = RuntimeOrigin;
    type RuntimeEvent = RuntimeEvent;
    type PalletsOrigin = OriginCaller;
    type RuntimeCall = RuntimeCall;
    type MaximumWeight = MaximumSchedulerWeight;
    type ScheduleOrigin = EnsureRoot<AccountId>;
    type MaxScheduledPerBlock = MaxScheduledPerBlock;
    type WeightInfo = pallet_scheduler::weights::SubstrateWeight<Test>;
    type OriginPrivilegeCmp = OriginPrivilegeCmp;
    type Preimages = Preimage;
>>>>>>> 76eee084
}

impl pallet_utility::Config for Test {
    type RuntimeEvent = RuntimeEvent;
    type RuntimeCall = RuntimeCall;
    type PalletsOrigin = OriginCaller;
    type WeightInfo = pallet_utility::weights::SubstrateWeight<Test>;
}

parameter_types! {
    pub const PreimageMaxSize: u32 = 4096 * 1024;
    pub const PreimageBaseDeposit: Balance = 1;
    pub const PreimageByteDeposit: Balance = 1;
}

impl pallet_preimage::Config for Test {
    type WeightInfo = pallet_preimage::weights::SubstrateWeight<Test>;
    type RuntimeEvent = RuntimeEvent;
    type Currency = Balances;
    type ManagerOrigin = EnsureRoot<AccountId>;
    type Consideration = ();
}

#[allow(dead_code)]
// Build genesis storage according to the mock runtime.
pub fn new_test_ext(block_number: BlockNumber) -> sp_io::TestExternalities {
    sp_tracing::try_init_simple();
    let t = frame_system::GenesisConfig::<Test>::default()
        .build_storage()
        .unwrap();
    let mut ext = sp_io::TestExternalities::new(t);
    ext.execute_with(|| System::set_block_number(block_number));
    ext
}

#[allow(dead_code)]
pub fn test_ext_with_balances(balances: Vec<(U256, u128)>) -> sp_io::TestExternalities {
    sp_tracing::try_init_simple();
    let mut t = frame_system::GenesisConfig::<Test>::default()
        .build_storage()
        .unwrap();

    pallet_balances::GenesisConfig::<Test> {
        balances: balances
            .iter()
            .map(|(a, b)| (*a, *b as u64))
            .collect::<Vec<(U256, u64)>>(),
    }
    .assimilate_storage(&mut t)
    .unwrap();

    t.into()
}

#[allow(dead_code)]
pub(crate) fn step_block(n: u16) {
    for _ in 0..n {
        Scheduler::on_finalize(System::block_number());
        SubtensorModule::on_finalize(System::block_number());
        System::on_finalize(System::block_number());
        System::set_block_number(System::block_number() + 1);
        System::on_initialize(System::block_number());
        SubtensorModule::on_initialize(System::block_number());
        Scheduler::on_initialize(System::block_number());
    }
}

#[allow(dead_code)]
pub(crate) fn run_to_block(n: u64) {
    while System::block_number() < n {
        Scheduler::on_finalize(System::block_number());
        SubtensorModule::on_finalize(System::block_number());
        System::on_finalize(System::block_number());
        System::set_block_number(System::block_number() + 1);
        System::on_initialize(System::block_number());
        System::events().iter().for_each(|event| {
            log::info!("Event: {:?}", event.event);
        });
        System::reset_events();
        SubtensorModule::on_initialize(System::block_number());
        Scheduler::on_initialize(System::block_number());
    }
}

/// Increments current block by `1`, running all hooks associated with doing so, and asserts
/// that the block number was in fact incremented.
///
/// Returns the new block number.
#[allow(dead_code)]
#[cfg(test)]
pub(crate) fn next_block() -> u64 {
    let mut block = System::block_number();
    block += 1;
    run_to_block(block);
    assert_eq!(System::block_number(), block);
    block
}

#[allow(dead_code)]
pub fn register_ok_neuron(
    netuid: u16,
    hotkey_account_id: U256,
    coldkey_account_id: U256,
    start_nonce: u64,
) {
    let block_number: u64 = SubtensorModule::get_current_block_as_u64();
    let (nonce, work): (u64, Vec<u8>) = SubtensorModule::create_work_for_block_number(
        netuid,
        block_number,
        start_nonce,
        &hotkey_account_id,
    );
    let result = SubtensorModule::register(
        <<Test as frame_system::Config>::RuntimeOrigin>::signed(hotkey_account_id),
        netuid,
        block_number,
        nonce,
        work,
        hotkey_account_id,
        coldkey_account_id,
    );
    assert_ok!(result);
    log::info!(
        "Register ok neuron: netuid: {:?}, coldkey: {:?}, hotkey: {:?}",
        netuid,
        hotkey_account_id,
        coldkey_account_id
    );
}

#[allow(dead_code)]
pub fn add_network(netuid: u16, tempo: u16, _modality: u16) {
    SubtensorModule::init_new_network(netuid, tempo);
    SubtensorModule::set_network_registration_allowed(netuid, true);
    SubtensorModule::set_network_pow_registration_allowed(netuid, true);
}

// Helper function to set up a neuron with stake
#[allow(dead_code)]
pub fn setup_neuron_with_stake(netuid: u16, hotkey: U256, coldkey: U256, stake: u64) {
    register_ok_neuron(netuid, hotkey, coldkey, stake);
    SubtensorModule::increase_stake_on_coldkey_hotkey_account(&coldkey, &hotkey, stake);
}

// Helper function to check if a value is within tolerance of an expected value
#[allow(dead_code)]
pub fn is_within_tolerance(actual: u64, expected: u64, tolerance: u64) -> bool {
    let difference = if actual > expected {
        actual - expected
    } else {
        expected - actual
    };
    difference <= tolerance
}<|MERGE_RESOLUTION|>--- conflicted
+++ resolved
@@ -174,15 +174,11 @@
     pub const InitialAlphaLow: u16 = 45875; // Represents 0.7 as per the production default
     pub const InitialLiquidAlphaOn: bool = false; // Default value for LiquidAlphaOn
     pub const InitialHotkeyEmissionTempo: u64 = 0; // Defaults to draining every block.
-<<<<<<< HEAD
     pub const InitialNetworkMaxStake: u64 = 500_000_000_000_000; // 500,000 TAO
+    pub const InitialColdkeySwapScheduleDuration: u64 =  5 * 24 * 60 * 60 / 12; // Default as 5 days
+    pub const InitialDissolveNetworkScheduleDuration: u64 =  5 * 24 * 60 * 60 / 12; // Default as 5 days    
     pub const InitialGlobalWeight: u64 = 0; // zero global weight.
 
-=======
-    pub const InitialNetworkMaxStake: u64 = u64::MAX; // Maximum possible value for u64
-    pub const InitialColdkeySwapScheduleDuration: u64 =  5 * 24 * 60 * 60 / 12; // Default as 5 days
-    pub const InitialDissolveNetworkScheduleDuration: u64 =  5 * 24 * 60 * 60 / 12; // Default as 5 days
->>>>>>> 76eee084
 }
 
 // Configure collective pallet for council
@@ -404,9 +400,6 @@
     type LiquidAlphaOn = InitialLiquidAlphaOn;
     type InitialHotkeyEmissionTempo = InitialHotkeyEmissionTempo;
     type InitialNetworkMaxStake = InitialNetworkMaxStake;
-<<<<<<< HEAD
-    type InitialGlobalWeight = InitialGlobalWeight;
-=======
     type Preimages = Preimage;
     type InitialColdkeySwapScheduleDuration = InitialColdkeySwapScheduleDuration;
     type InitialDissolveNetworkScheduleDuration = InitialDissolveNetworkScheduleDuration;
@@ -438,7 +431,6 @@
     type WeightInfo = pallet_scheduler::weights::SubstrateWeight<Test>;
     type OriginPrivilegeCmp = OriginPrivilegeCmp;
     type Preimages = Preimage;
->>>>>>> 76eee084
 }
 
 impl pallet_utility::Config for Test {
