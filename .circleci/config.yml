version: 2.1

orbs:
  python: circleci/python@0.2.1

jobs:
  build-and-test:
    executor: python/default
    docker:
<<<<<<< HEAD
      - image: circleci/python:3.6.4 
    steps:
      - checkout
      - restore_cache:
          # Read about caching dependencies: https://circleci.com/docs/2.0/caching/
          key: deps9-{{ .Branch }}-{{ checksum "Pipfile.lock" }}
      - python/install-packages:
          pkg-manager: pip
          pypi-cache: true
      - save_cache: # cache Python dependencies using checksum of Pipfile as the cache-key
          key: deps9-{{ .Branch }}-{{ checksum "Pipfile.lock" }}
          paths:
            - "venv"
      - run:
          command: sudo pip install --upgrade pip
          name: pipup 
      - run:
          command: sudo python setup.py install
          name: setup
      - run:
          name: test
          command: |
            coverage run -m pytest
            coverage report
            coverage html
      - store_artifacts:
          path: htmlcov
orbs:
  python: circleci/python@1.2.0
version: 2.1
=======
      - image: circleci/python:3.8.1
    steps:
      - checkout
      - python/load-cache
      - run: pip uninstall -y pytest codecov  # temporary override for broken cache
      - run: pip install codecov pytest
      - python/install-deps
      - python/save-cache
      - run:
          command: pip install -e .
          name: setup
      - run:
          command: pytest ./tests
          name: tests
      - run:
          command: codecov
          name: codecov

>>>>>>> e6728600
workflows:
  main:
    jobs:
      - build-and-test<|MERGE_RESOLUTION|>--- conflicted
+++ resolved
@@ -7,38 +7,7 @@
   build-and-test:
     executor: python/default
     docker:
-<<<<<<< HEAD
-      - image: circleci/python:3.6.4 
-    steps:
-      - checkout
-      - restore_cache:
-          # Read about caching dependencies: https://circleci.com/docs/2.0/caching/
-          key: deps9-{{ .Branch }}-{{ checksum "Pipfile.lock" }}
-      - python/install-packages:
-          pkg-manager: pip
-          pypi-cache: true
-      - save_cache: # cache Python dependencies using checksum of Pipfile as the cache-key
-          key: deps9-{{ .Branch }}-{{ checksum "Pipfile.lock" }}
-          paths:
-            - "venv"
-      - run:
-          command: sudo pip install --upgrade pip
-          name: pipup 
-      - run:
-          command: sudo python setup.py install
-          name: setup
-      - run:
-          name: test
-          command: |
-            coverage run -m pytest
-            coverage report
-            coverage html
-      - store_artifacts:
-          path: htmlcov
-orbs:
-  python: circleci/python@1.2.0
-version: 2.1
-=======
+
       - image: circleci/python:3.8.1
     steps:
       - checkout
@@ -57,7 +26,7 @@
           command: codecov
           name: codecov
 
->>>>>>> e6728600
+
 workflows:
   main:
     jobs:
