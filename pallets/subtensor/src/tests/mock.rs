#![allow(clippy::arithmetic_side_effects, clippy::unwrap_used)]
<<<<<<< HEAD
use crate::utils::rate_limiting::TransactionType;
=======

use core::num::NonZeroU64;

use frame_support::PalletId;
use frame_support::derive_impl;
>>>>>>> 5eae8738
use frame_support::dispatch::DispatchResultWithPostInfo;
use frame_support::traits::{Contains, Everything, InherentBuilder, InsideBoth};
use frame_support::weights::Weight;
use frame_support::weights::constants::RocksDbWeight;
use frame_support::{PalletId, derive_impl};
use frame_support::{
    assert_ok, parameter_types,
    traits::{Hooks, PrivilegeCmp},
};
use frame_system as system;
use frame_system::{EnsureNever, EnsureRoot, RawOrigin, limits, offchain::CreateTransactionBase};
use pallet_collective::MemberCount;
use sp_core::{ConstU64, Get, H256, U256, offchain::KeyTypeId};
use sp_runtime::Perbill;
use sp_runtime::{
    BuildStorage,
    traits::{BlakeTwo256, IdentityLookup},
};
use sp_std::{cell::RefCell, cmp::Ordering};
use subtensor_runtime_common::NetUid;
use subtensor_swap_interface::{OrderType, SwapHandler};

use crate::utils::rate_limiting::TransactionType;
use crate::*;

type Block = frame_system::mocking::MockBlock<Test>;

// Configure a mock runtime to test the pallet.
frame_support::construct_runtime!(
    pub enum Test
    {
        System: frame_system::{Pallet, Call, Config<T>, Storage, Event<T>} = 1,
        Balances: pallet_balances::{Pallet, Call, Config<T>, Storage, Event<T>} = 2,
        Triumvirate: pallet_collective::<Instance1>::{Pallet, Call, Storage, Origin<T>, Event<T>, Config<T>} = 3,
        TriumvirateMembers: pallet_membership::<Instance1>::{Pallet, Call, Storage, Event<T>, Config<T>} = 4,
        Senate: pallet_collective::<Instance2>::{Pallet, Call, Storage, Origin<T>, Event<T>, Config<T>} = 5,
        SenateMembers: pallet_membership::<Instance2>::{Pallet, Call, Storage, Event<T>, Config<T>} = 6,
        SubtensorModule: crate::{Pallet, Call, Storage, Event<T>} = 7,
        Utility: pallet_utility::{Pallet, Call, Storage, Event} = 8,
        Scheduler: pallet_scheduler::{Pallet, Call, Storage, Event<T>} = 9,
        Preimage: pallet_preimage::{Pallet, Call, Storage, Event<T>} = 10,
        Drand: pallet_drand::{Pallet, Call, Storage, Event<T>} = 11,
<<<<<<< HEAD
        Crowdloan: pallet_crowdloan::{Pallet, Call, Storage, Event<T>} = 12,
=======
        Swap: pallet_subtensor_swap::{Pallet, Call, Storage, Event<T>} = 12,
>>>>>>> 5eae8738
    }
);

#[allow(dead_code)]
pub type SubtensorCall = crate::Call<Test>;

#[allow(dead_code)]
pub type SubtensorEvent = crate::Event<Test>;

#[allow(dead_code)]
pub type BalanceCall = pallet_balances::Call<Test>;

#[allow(dead_code)]
pub type TestRuntimeCall = frame_system::Call<Test>;

pub const KEY_TYPE: KeyTypeId = KeyTypeId(*b"test");

#[allow(dead_code)]
pub type AccountId = U256;

// The address format for describing accounts.
#[allow(dead_code)]
pub type Address = AccountId;

// Balance of an account.
#[allow(dead_code)]
pub type Balance = u64;

// An index to a block.
#[allow(dead_code)]
pub type BlockNumber = u64;

#[derive_impl(pallet_balances::config_preludes::TestDefaultConfig)]
impl pallet_balances::Config for Test {
    type Balance = Balance;
    type RuntimeEvent = RuntimeEvent;
    type DustRemoval = ();
    type ExistentialDeposit = ExistentialDeposit;
    type AccountStore = System;
    type MaxLocks = ();
    type WeightInfo = ();
    type MaxReserves = ();
    type ReserveIdentifier = ();
    type RuntimeHoldReason = ();
    type FreezeIdentifier = ();
    type MaxFreezes = ();
}

pub struct NoNestingCallFilter;

impl Contains<RuntimeCall> for NoNestingCallFilter {
    fn contains(call: &RuntimeCall) -> bool {
        match call {
            RuntimeCall::Utility(inner) => {
                let calls = match inner {
                    pallet_utility::Call::force_batch { calls } => calls,
                    pallet_utility::Call::batch { calls } => calls,
                    pallet_utility::Call::batch_all { calls } => calls,
                    _ => &Vec::new(),
                };

                !calls.iter().any(|call| {
					matches!(call, RuntimeCall::Utility(inner) if matches!(inner, pallet_utility::Call::force_batch { .. } | pallet_utility::Call::batch_all { .. } | pallet_utility::Call::batch { .. }))
				})
            }
            _ => true,
        }
    }
}

#[derive_impl(frame_system::config_preludes::TestDefaultConfig)]
impl system::Config for Test {
    type BaseCallFilter = InsideBoth<Everything, NoNestingCallFilter>;
    type BlockWeights = BlockWeights;
    type BlockLength = ();
    type DbWeight = RocksDbWeight;
    type RuntimeOrigin = RuntimeOrigin;
    type RuntimeCall = RuntimeCall;
    type Hash = H256;
    type Hashing = BlakeTwo256;
    type AccountId = U256;
    type Lookup = IdentityLookup<Self::AccountId>;
    type RuntimeEvent = RuntimeEvent;
    type BlockHashCount = BlockHashCount;
    type Version = ();
    type PalletInfo = PalletInfo;
    type AccountData = pallet_balances::AccountData<u64>;
    type OnNewAccount = ();
    type OnKilledAccount = ();
    type SystemWeightInfo = ();
    type SS58Prefix = SS58Prefix;
    type OnSetCode = ();
    type MaxConsumers = frame_support::traits::ConstU32<16>;
    type Nonce = u64;
    type Block = Block;
}

parameter_types! {
    pub const BlockHashCount: u64 = 250;
    pub const SS58Prefix: u8 = 42;
}

parameter_types! {
    pub const InitialMinAllowedWeights: u16 = 0;
    pub const InitialEmissionValue: u16 = 0;
    pub const InitialMaxWeightsLimit: u16 = u16::MAX;
    pub BlockWeights: limits::BlockWeights = limits::BlockWeights::with_sensible_defaults(
        Weight::from_parts(2_000_000_000_000, u64::MAX),
        Perbill::from_percent(75),
    );
    pub const ExistentialDeposit: Balance = 1;
    pub const TransactionByteFee: Balance = 100;
    pub const SDebug:u64 = 1;
    pub const InitialRho: u16 = 30;
    pub const InitialAlphaSigmoidSteepness: i16 = 1000;
    pub const InitialKappa: u16 = 32_767;
    pub const InitialTempo: u16 = 360;
    pub const SelfOwnership: u64 = 2;
    pub const InitialImmunityPeriod: u16 = 2;
    pub const InitialMaxAllowedUids: u16 = 2;
    pub const InitialBondsMovingAverage: u64 = 900_000;
    pub const InitialBondsPenalty:u16 = u16::MAX;
    pub const InitialBondsResetOn: bool = false;
    pub const InitialStakePruningMin: u16 = 0;
    pub const InitialFoundationDistribution: u64 = 0;
    pub const InitialDefaultDelegateTake: u16 = 11_796; // 18%, same as in production
    pub const InitialMinDelegateTake: u16 = 5_898; // 9%;
    pub const InitialDefaultChildKeyTake: u16 = 0 ;// 0 %
    pub const InitialMinChildKeyTake: u16 = 0; // 0 %;
    pub const InitialMaxChildKeyTake: u16 = 11_796; // 18 %;
    pub const InitialWeightsVersionKey: u16 = 0;
    pub const InitialServingRateLimit: u64 = 0; // No limit.
    pub const InitialTxRateLimit: u64 = 0; // Disable rate limit for testing
    pub const InitialTxDelegateTakeRateLimit: u64 = 1; // 1 block take rate limit for testing
    pub const InitialTxChildKeyTakeRateLimit: u64 = 1; // 1 block take rate limit for testing
    pub const InitialBurn: u64 = 0;
    pub const InitialMinBurn: u64 = 500_000;
    pub const InitialMaxBurn: u64 = 1_000_000_000;
    pub const InitialValidatorPruneLen: u64 = 0;
    pub const InitialScalingLawPower: u16 = 50;
    pub const InitialMaxAllowedValidators: u16 = 100;
    pub const InitialIssuance: u64 = 0;
    pub const InitialDifficulty: u64 = 10000;
    pub const InitialActivityCutoff: u16 = 5000;
    pub const InitialAdjustmentInterval: u16 = 100;
    pub const InitialAdjustmentAlpha: u64 = 0; // no weight to previous value.
    pub const InitialMaxRegistrationsPerBlock: u16 = 3;
    pub const InitialTargetRegistrationsPerInterval: u16 = 2;
    pub const InitialPruningScore : u16 = u16::MAX;
    pub const InitialRegistrationRequirement: u16 = u16::MAX; // Top 100%
    pub const InitialMinDifficulty: u64 = 1;
    pub const InitialMaxDifficulty: u64 = u64::MAX;
    pub const InitialRAORecycledForRegistration: u64 = 0;
    pub const InitialSenateRequiredStakePercentage: u64 = 2; // 2 percent of total stake
    pub const InitialNetworkImmunityPeriod: u64 = 7200 * 7;
    pub const InitialNetworkMinAllowedUids: u16 = 128;
    pub const InitialNetworkMinLockCost: u64 = 100_000_000_000;
    pub const InitialSubnetOwnerCut: u16 = 0; // 0%. 100% of rewards go to validators + miners.
    pub const InitialNetworkLockReductionInterval: u64 = 2; // 2 blocks.
    pub const InitialNetworkRateLimit: u64 = 0;
    pub const InitialKeySwapCost: u64 = 1_000_000_000;
    pub const InitialAlphaHigh: u16 = 58982; // Represents 0.9 as per the production default
    pub const InitialAlphaLow: u16 = 45875; // Represents 0.7 as per the production default
    pub const InitialLiquidAlphaOn: bool = false; // Default value for LiquidAlphaOn
    pub const InitialYuma3On: bool = false; // Default value for Yuma3On
    // pub const InitialNetworkMaxStake: u64 = u64::MAX; // (DEPRECATED)
    pub const InitialColdkeySwapScheduleDuration: u64 =  5 * 24 * 60 * 60 / 12; // Default as 5 days
    pub const InitialColdkeySwapRescheduleDuration: u64 = 24 * 60 * 60 / 12; // Default as 1 day
    pub const InitialDissolveNetworkScheduleDuration: u64 =  5 * 24 * 60 * 60 / 12; // Default as 5 days
    pub const InitialTaoWeight: u64 = 0; // 100% global weight.
    pub const InitialEmaPriceHalvingPeriod: u64 = 201_600_u64; // 4 weeks
    pub const DurationOfStartCall: u64 =  7 * 24 * 60 * 60 / 12; // Default as 7 days
    pub const InitialKeySwapOnSubnetCost: u64 = 10_000_000;
    pub const HotkeySwapOnSubnetInterval: u64 = 15; // 15 block, should be bigger than subnet number, then trigger clean up for all subnets
    pub const MaxContributorsPerLeaseToRemove: u32 = 3;
    pub const LeaseDividendsDistributionInterval: u32 = 100;
}

// Configure collective pallet for council
parameter_types! {
    pub const CouncilMotionDuration: BlockNumber = 100;
    pub const CouncilMaxProposals: u32 = 10;
    pub const CouncilMaxMembers: u32 = 3;
}

// Configure collective pallet for Senate
parameter_types! {
    pub const SenateMaxMembers: u32 = 12;
}

use pallet_collective::{CanPropose, CanVote, GetVotingMembers};
pub struct CanProposeToTriumvirate;
impl CanPropose<AccountId> for CanProposeToTriumvirate {
    fn can_propose(account: &AccountId) -> bool {
        Triumvirate::is_member(account)
    }
}

pub struct CanVoteToTriumvirate;
impl CanVote<AccountId> for CanVoteToTriumvirate {
    fn can_vote(_: &AccountId) -> bool {
        //Senate::is_member(account)
        false // Disable voting from pallet_collective::vote
    }
}

use crate::{CollectiveInterface, MemberManagement, StakeThreshold};
pub struct ManageSenateMembers;
impl MemberManagement<AccountId> for ManageSenateMembers {
    fn add_member(account: &AccountId) -> DispatchResultWithPostInfo {
        let who = *account;
        SenateMembers::add_member(RawOrigin::Root.into(), who)
    }

    fn remove_member(account: &AccountId) -> DispatchResultWithPostInfo {
        let who = *account;
        SenateMembers::remove_member(RawOrigin::Root.into(), who)
    }

    fn swap_member(rm: &AccountId, add: &AccountId) -> DispatchResultWithPostInfo {
        let remove = *rm;
        let add = *add;

        Triumvirate::remove_votes(rm)?;
        SenateMembers::swap_member(RawOrigin::Root.into(), remove, add)
    }

    fn is_member(account: &AccountId) -> bool {
        SenateMembers::members().contains(account)
    }

    fn members() -> Vec<AccountId> {
        SenateMembers::members().into()
    }

    fn max_members() -> u32 {
        SenateMaxMembers::get()
    }
}

pub struct GetSenateMemberCount;
impl GetVotingMembers<MemberCount> for GetSenateMemberCount {
    fn get_count() -> MemberCount {
        Senate::members().len() as u32
    }
}
impl Get<MemberCount> for GetSenateMemberCount {
    fn get() -> MemberCount {
        SenateMaxMembers::get()
    }
}

pub struct TriumvirateVotes;
impl CollectiveInterface<AccountId, H256, u32> for TriumvirateVotes {
    fn remove_votes(hotkey: &AccountId) -> Result<bool, sp_runtime::DispatchError> {
        Triumvirate::remove_votes(hotkey)
    }

    fn add_vote(
        hotkey: &AccountId,
        proposal: H256,
        index: u32,
        approve: bool,
    ) -> Result<bool, sp_runtime::DispatchError> {
        Triumvirate::do_vote(*hotkey, proposal, index, approve)
    }
}

// We call pallet_collective TriumvirateCollective
#[allow(dead_code)]
type TriumvirateCollective = pallet_collective::Instance1;
impl pallet_collective::Config<TriumvirateCollective> for Test {
    type RuntimeOrigin = RuntimeOrigin;
    type Proposal = RuntimeCall;
    type RuntimeEvent = RuntimeEvent;
    type MotionDuration = CouncilMotionDuration;
    type MaxProposals = CouncilMaxProposals;
    type MaxMembers = GetSenateMemberCount;
    type DefaultVote = pallet_collective::PrimeDefaultVote;
    type WeightInfo = pallet_collective::weights::SubstrateWeight<Test>;
    type SetMembersOrigin = EnsureNever<AccountId>;
    type CanPropose = CanProposeToTriumvirate;
    type CanVote = CanVoteToTriumvirate;
    type GetVotingMembers = GetSenateMemberCount;
}

// We call council members Triumvirate
#[allow(dead_code)]
type TriumvirateMembership = pallet_membership::Instance1;
impl pallet_membership::Config<TriumvirateMembership> for Test {
    type RuntimeEvent = RuntimeEvent;
    type AddOrigin = EnsureRoot<AccountId>;
    type RemoveOrigin = EnsureRoot<AccountId>;
    type SwapOrigin = EnsureRoot<AccountId>;
    type ResetOrigin = EnsureRoot<AccountId>;
    type PrimeOrigin = EnsureRoot<AccountId>;
    type MembershipInitialized = Triumvirate;
    type MembershipChanged = Triumvirate;
    type MaxMembers = CouncilMaxMembers;
    type WeightInfo = pallet_membership::weights::SubstrateWeight<Test>;
}

// This is a dummy collective instance for managing senate members
// Probably not the best solution, but fastest implementation
#[allow(dead_code)]
type SenateCollective = pallet_collective::Instance2;
impl pallet_collective::Config<SenateCollective> for Test {
    type RuntimeOrigin = RuntimeOrigin;
    type Proposal = RuntimeCall;
    type RuntimeEvent = RuntimeEvent;
    type MotionDuration = CouncilMotionDuration;
    type MaxProposals = CouncilMaxProposals;
    type MaxMembers = SenateMaxMembers;
    type DefaultVote = pallet_collective::PrimeDefaultVote;
    type WeightInfo = pallet_collective::weights::SubstrateWeight<Test>;
    type SetMembersOrigin = EnsureNever<AccountId>;
    type CanPropose = ();
    type CanVote = ();
    type GetVotingMembers = ();
}

// We call our top K delegates membership Senate
#[allow(dead_code)]
type SenateMembership = pallet_membership::Instance2;
impl pallet_membership::Config<SenateMembership> for Test {
    type RuntimeEvent = RuntimeEvent;
    type AddOrigin = EnsureRoot<AccountId>;
    type RemoveOrigin = EnsureRoot<AccountId>;
    type SwapOrigin = EnsureRoot<AccountId>;
    type ResetOrigin = EnsureRoot<AccountId>;
    type PrimeOrigin = EnsureRoot<AccountId>;
    type MembershipInitialized = Senate;
    type MembershipChanged = Senate;
    type MaxMembers = SenateMaxMembers;
    type WeightInfo = pallet_membership::weights::SubstrateWeight<Test>;
}

impl crate::Config for Test {
    type RuntimeEvent = RuntimeEvent;
    type RuntimeCall = RuntimeCall;
    type Currency = Balances;
    type InitialIssuance = InitialIssuance;
    type SudoRuntimeCall = TestRuntimeCall;
    type CouncilOrigin = frame_system::EnsureSigned<AccountId>;
    type SenateMembers = ManageSenateMembers;
    type TriumvirateInterface = TriumvirateVotes;
    type Scheduler = Scheduler;
    type InitialMinAllowedWeights = InitialMinAllowedWeights;
    type InitialEmissionValue = InitialEmissionValue;
    type InitialMaxWeightsLimit = InitialMaxWeightsLimit;
    type InitialTempo = InitialTempo;
    type InitialDifficulty = InitialDifficulty;
    type InitialAdjustmentInterval = InitialAdjustmentInterval;
    type InitialAdjustmentAlpha = InitialAdjustmentAlpha;
    type InitialTargetRegistrationsPerInterval = InitialTargetRegistrationsPerInterval;
    type InitialRho = InitialRho;
    type InitialAlphaSigmoidSteepness = InitialAlphaSigmoidSteepness;
    type InitialKappa = InitialKappa;
    type InitialMaxAllowedUids = InitialMaxAllowedUids;
    type InitialValidatorPruneLen = InitialValidatorPruneLen;
    type InitialScalingLawPower = InitialScalingLawPower;
    type InitialImmunityPeriod = InitialImmunityPeriod;
    type InitialActivityCutoff = InitialActivityCutoff;
    type InitialMaxRegistrationsPerBlock = InitialMaxRegistrationsPerBlock;
    type InitialPruningScore = InitialPruningScore;
    type InitialBondsMovingAverage = InitialBondsMovingAverage;
    type InitialBondsPenalty = InitialBondsPenalty;
    type InitialBondsResetOn = InitialBondsResetOn;
    type InitialMaxAllowedValidators = InitialMaxAllowedValidators;
    type InitialDefaultDelegateTake = InitialDefaultDelegateTake;
    type InitialMinDelegateTake = InitialMinDelegateTake;
    type InitialDefaultChildKeyTake = InitialDefaultChildKeyTake;
    type InitialMinChildKeyTake = InitialMinChildKeyTake;
    type InitialMaxChildKeyTake = InitialMaxChildKeyTake;
    type InitialTxChildKeyTakeRateLimit = InitialTxChildKeyTakeRateLimit;
    type InitialWeightsVersionKey = InitialWeightsVersionKey;
    type InitialMaxDifficulty = InitialMaxDifficulty;
    type InitialMinDifficulty = InitialMinDifficulty;
    type InitialServingRateLimit = InitialServingRateLimit;
    type InitialTxRateLimit = InitialTxRateLimit;
    type InitialTxDelegateTakeRateLimit = InitialTxDelegateTakeRateLimit;
    type InitialBurn = InitialBurn;
    type InitialMaxBurn = InitialMaxBurn;
    type InitialMinBurn = InitialMinBurn;
    type InitialRAORecycledForRegistration = InitialRAORecycledForRegistration;
    type InitialSenateRequiredStakePercentage = InitialSenateRequiredStakePercentage;
    type InitialNetworkImmunityPeriod = InitialNetworkImmunityPeriod;
    type InitialNetworkMinAllowedUids = InitialNetworkMinAllowedUids;
    type InitialNetworkMinLockCost = InitialNetworkMinLockCost;
    type InitialSubnetOwnerCut = InitialSubnetOwnerCut;
    type InitialNetworkLockReductionInterval = InitialNetworkLockReductionInterval;
    type InitialNetworkRateLimit = InitialNetworkRateLimit;
    type KeySwapCost = InitialKeySwapCost;
    type AlphaHigh = InitialAlphaHigh;
    type AlphaLow = InitialAlphaLow;
    type LiquidAlphaOn = InitialLiquidAlphaOn;
    type Yuma3On = InitialYuma3On;
    type Preimages = Preimage;
    type InitialColdkeySwapScheduleDuration = InitialColdkeySwapScheduleDuration;
    type InitialColdkeySwapRescheduleDuration = InitialColdkeySwapRescheduleDuration;
    type InitialDissolveNetworkScheduleDuration = InitialDissolveNetworkScheduleDuration;
    type InitialTaoWeight = InitialTaoWeight;
    type InitialEmaPriceHalvingPeriod = InitialEmaPriceHalvingPeriod;
    type DurationOfStartCall = DurationOfStartCall;
    type SwapInterface = Swap;
    type KeySwapOnSubnetCost = InitialKeySwapOnSubnetCost;
    type HotkeySwapOnSubnetInterval = HotkeySwapOnSubnetInterval;
    type ProxyInterface = FakeProxier;
    type LeaseDividendsDistributionInterval = LeaseDividendsDistributionInterval;
}

// Swap-related parameter types
parameter_types! {
    pub const SwapProtocolId: PalletId = PalletId(*b"ten/swap");
    pub const SwapMaxFeeRate: u16 = 10000; // 15.26%
    pub const SwapMaxPositions: u32 = 100;
    pub const SwapMinimumLiquidity: u64 = 1_000;
    pub const SwapMinimumReserve: NonZeroU64 = NonZeroU64::new(100).unwrap();
}

impl pallet_subtensor_swap::Config for Test {
    type RuntimeEvent = RuntimeEvent;
    type SubnetInfo = SubtensorModule;
    type BalanceOps = SubtensorModule;
    type ProtocolId = SwapProtocolId;
    type MaxFeeRate = SwapMaxFeeRate;
    type MaxPositions = SwapMaxPositions;
    type MinimumLiquidity = SwapMinimumLiquidity;
    type MinimumReserve = SwapMinimumReserve;
    type WeightInfo = ();
}

pub struct OriginPrivilegeCmp;

impl PrivilegeCmp<OriginCaller> for OriginPrivilegeCmp {
    fn cmp_privilege(_left: &OriginCaller, _right: &OriginCaller) -> Option<Ordering> {
        Some(Ordering::Less)
    }
}

parameter_types! {
    pub MaximumSchedulerWeight: Weight = Perbill::from_percent(80) *
        BlockWeights::get().max_block;
    pub const MaxScheduledPerBlock: u32 = 50;
    pub const NoPreimagePostponement: Option<u32> = Some(10);
}

impl pallet_scheduler::Config for Test {
    type RuntimeOrigin = RuntimeOrigin;
    type RuntimeEvent = RuntimeEvent;
    type PalletsOrigin = OriginCaller;
    type RuntimeCall = RuntimeCall;
    type MaximumWeight = MaximumSchedulerWeight;
    type ScheduleOrigin = EnsureRoot<AccountId>;
    type MaxScheduledPerBlock = MaxScheduledPerBlock;
    type WeightInfo = pallet_scheduler::weights::SubstrateWeight<Test>;
    type OriginPrivilegeCmp = OriginPrivilegeCmp;
    type Preimages = Preimage;
}

impl pallet_utility::Config for Test {
    type RuntimeEvent = RuntimeEvent;
    type RuntimeCall = RuntimeCall;
    type PalletsOrigin = OriginCaller;
    type WeightInfo = pallet_utility::weights::SubstrateWeight<Test>;
}

parameter_types! {
    pub const PreimageMaxSize: u32 = 4096 * 1024;
    pub const PreimageBaseDeposit: Balance = 1;
    pub const PreimageByteDeposit: Balance = 1;
}

impl pallet_preimage::Config for Test {
    type WeightInfo = pallet_preimage::weights::SubstrateWeight<Test>;
    type RuntimeEvent = RuntimeEvent;
    type Currency = Balances;
    type ManagerOrigin = EnsureRoot<AccountId>;
    type Consideration = ();
}

thread_local! {
    pub static PROXIES: RefCell<FakeProxier> = const { RefCell::new(FakeProxier(vec![])) };
}

pub struct FakeProxier(pub Vec<(U256, U256)>);

impl ProxyInterface<U256> for FakeProxier {
    fn add_lease_beneficiary_proxy(beneficiary: &AccountId, lease: &AccountId) -> DispatchResult {
        PROXIES.with_borrow_mut(|proxies| {
            proxies.0.push((*beneficiary, *lease));
        });
        Ok(())
    }

    fn remove_lease_beneficiary_proxy(
        beneficiary: &AccountId,
        lease: &AccountId,
    ) -> DispatchResult {
        PROXIES.with_borrow_mut(|proxies| {
            proxies.0.retain(|(b, l)| b != beneficiary && l != lease);
        });
        Ok(())
    }
}

parameter_types! {
    pub const CrowdloanPalletId: PalletId = PalletId(*b"bt/cloan");
    pub const MinimumDeposit: u64 = 50;
    pub const AbsoluteMinimumContribution: u64 = 10;
    pub const MinimumBlockDuration: u64 = 20;
    pub const MaximumBlockDuration: u64 = 100;
    pub const RefundContributorsLimit: u32 = 5;
    pub const MaxContributors: u32 = 10;
}

impl pallet_crowdloan::Config for Test {
    type PalletId = CrowdloanPalletId;
    type Currency = Balances;
    type RuntimeCall = RuntimeCall;
    type RuntimeEvent = RuntimeEvent;
    type WeightInfo = pallet_crowdloan::weights::SubstrateWeight<Test>;
    type Preimages = Preimage;
    type MinimumDeposit = MinimumDeposit;
    type AbsoluteMinimumContribution = AbsoluteMinimumContribution;
    type MinimumBlockDuration = MinimumBlockDuration;
    type MaximumBlockDuration = MaximumBlockDuration;
    type RefundContributorsLimit = RefundContributorsLimit;
    type MaxContributors = MaxContributors;
}

mod test_crypto {
    use super::KEY_TYPE;
    use sp_core::{
        U256,
        sr25519::{Public as Sr25519Public, Signature as Sr25519Signature},
    };
    use sp_runtime::{
        app_crypto::{app_crypto, sr25519},
        traits::IdentifyAccount,
    };

    app_crypto!(sr25519, KEY_TYPE);

    pub struct TestAuthId;

    impl frame_system::offchain::AppCrypto<Public, Signature> for TestAuthId {
        type RuntimeAppPublic = Public;
        type GenericSignature = Sr25519Signature;
        type GenericPublic = Sr25519Public;
    }

    impl IdentifyAccount for Public {
        type AccountId = U256;

        fn into_account(self) -> U256 {
            let mut bytes = [0u8; 32];
            bytes.copy_from_slice(self.as_ref());
            U256::from_big_endian(&bytes)
        }
    }
}

pub type TestAuthId = test_crypto::TestAuthId;

impl pallet_drand::Config for Test {
    type RuntimeEvent = RuntimeEvent;
    type AuthorityId = TestAuthId;
    type Verifier = pallet_drand::verifier::QuicknetVerifier;
    type UnsignedPriority = ConstU64<{ 1 << 20 }>;
    type HttpFetchTimeout = ConstU64<1_000>;
}

impl frame_system::offchain::SigningTypes for Test {
    type Public = test_crypto::Public;
    type Signature = test_crypto::Signature;
}

pub type UncheckedExtrinsic = sp_runtime::testing::TestXt<RuntimeCall, ()>;

impl<LocalCall> frame_system::offchain::CreateTransactionBase<LocalCall> for Test
where
    RuntimeCall: From<LocalCall>,
{
    type Extrinsic = UncheckedExtrinsic;
    type RuntimeCall = RuntimeCall;
}

impl<LocalCall> frame_system::offchain::CreateInherent<LocalCall> for Test
where
    RuntimeCall: From<LocalCall>,
{
    fn create_inherent(call: Self::RuntimeCall) -> Self::Extrinsic {
        UncheckedExtrinsic::new_inherent(call)
    }
}

impl<LocalCall> frame_system::offchain::CreateSignedTransaction<LocalCall> for Test
where
    RuntimeCall: From<LocalCall>,
{
    fn create_signed_transaction<
        C: frame_system::offchain::AppCrypto<Self::Public, Self::Signature>,
    >(
        call: <Self as CreateTransactionBase<LocalCall>>::RuntimeCall,
        _public: Self::Public,
        _account: Self::AccountId,
        nonce: Self::Nonce,
    ) -> Option<Self::Extrinsic> {
        Some(UncheckedExtrinsic::new_signed(call, nonce.into(), (), ()))
    }
}

#[allow(dead_code)]
// Build genesis storage according to the mock runtime.
pub fn new_test_ext(block_number: BlockNumber) -> sp_io::TestExternalities {
    sp_tracing::try_init_simple();
    let t = frame_system::GenesisConfig::<Test>::default()
        .build_storage()
        .unwrap();
    let mut ext = sp_io::TestExternalities::new(t);
    ext.execute_with(|| System::set_block_number(block_number));
    ext
}

#[allow(dead_code)]
pub fn test_ext_with_balances(balances: Vec<(U256, u128)>) -> sp_io::TestExternalities {
    sp_tracing::try_init_simple();
    let mut t = frame_system::GenesisConfig::<Test>::default()
        .build_storage()
        .unwrap();

    pallet_balances::GenesisConfig::<Test> {
        balances: balances
            .iter()
            .map(|(a, b)| (*a, *b as u64))
            .collect::<Vec<(U256, u64)>>(),
    }
    .assimilate_storage(&mut t)
    .unwrap();

    t.into()
}

#[allow(dead_code)]
pub(crate) fn step_block(n: u16) {
    for _ in 0..n {
        Scheduler::on_finalize(System::block_number());
        SubtensorModule::on_finalize(System::block_number());
        System::on_finalize(System::block_number());
        System::set_block_number(System::block_number() + 1);
        System::on_initialize(System::block_number());
        SubtensorModule::on_initialize(System::block_number());
        Scheduler::on_initialize(System::block_number());
    }
}

#[allow(dead_code)]
pub(crate) fn run_to_block(n: u64) {
    run_to_block_ext(n, false)
}

#[allow(dead_code)]
pub(crate) fn run_to_block_ext(n: u64, enable_events: bool) {
    while System::block_number() < n {
        Scheduler::on_finalize(System::block_number());
        SubtensorModule::on_finalize(System::block_number());
        System::on_finalize(System::block_number());
        System::set_block_number(System::block_number() + 1);
        System::on_initialize(System::block_number());
        if !enable_events {
            System::events().iter().for_each(|event| {
                log::info!("Event: {:?}", event.event);
            });
            System::reset_events();
        }
        SubtensorModule::on_initialize(System::block_number());
        Scheduler::on_initialize(System::block_number());
    }
}

#[allow(dead_code)]
pub(crate) fn next_block_no_epoch(netuid: NetUid) -> u64 {
    // high tempo to skip automatic epochs in on_initialize
    let high_tempo: u16 = u16::MAX - 1;
    let old_tempo: u16 = SubtensorModule::get_tempo(netuid);

    SubtensorModule::set_tempo(netuid, high_tempo);
    let new_block = next_block();
    SubtensorModule::set_tempo(netuid, old_tempo);

    new_block
}

#[allow(dead_code)]
pub(crate) fn run_to_block_no_epoch(netuid: NetUid, n: u64) {
    // high tempo to skip automatic epochs in on_initialize
    let high_tempo: u16 = u16::MAX - 1;
    let old_tempo: u16 = SubtensorModule::get_tempo(netuid);

    SubtensorModule::set_tempo(netuid, high_tempo);
    run_to_block(n);
    SubtensorModule::set_tempo(netuid, old_tempo);
}

#[allow(dead_code)]
pub(crate) fn step_epochs(count: u16, netuid: NetUid) {
    for _ in 0..count {
        let blocks_to_next_epoch = SubtensorModule::blocks_until_next_epoch(
            netuid,
            SubtensorModule::get_tempo(netuid),
            SubtensorModule::get_current_block_as_u64(),
        );
        log::info!("Blocks to next epoch: {:?}", blocks_to_next_epoch);
        step_block(blocks_to_next_epoch as u16);

        assert!(SubtensorModule::should_run_epoch(
            netuid,
            SubtensorModule::get_current_block_as_u64()
        ));
        step_block(1);
    }
}

/// Increments current block by 1, running all hooks associated with doing so, and asserts
/// that the block number was in fact incremented.
///
/// Returns the new block number.
#[allow(dead_code)]
#[cfg(test)]
pub(crate) fn next_block() -> u64 {
    let mut block = System::block_number();
    block += 1;
    run_to_block(block);
    assert_eq!(System::block_number(), block);
    block
}

#[allow(dead_code)]
pub fn register_ok_neuron(
    netuid: NetUid,
    hotkey_account_id: U256,
    coldkey_account_id: U256,
    start_nonce: u64,
) {
    let block_number: u64 = SubtensorModule::get_current_block_as_u64();
    let (nonce, work): (u64, Vec<u8>) = SubtensorModule::create_work_for_block_number(
        netuid,
        block_number,
        start_nonce,
        &hotkey_account_id,
    );
    let result = SubtensorModule::register(
        <<Test as frame_system::Config>::RuntimeOrigin>::signed(hotkey_account_id),
        netuid,
        block_number,
        nonce,
        work,
        hotkey_account_id,
        coldkey_account_id,
    );
    assert_ok!(result);
    log::info!(
        "Register ok neuron: netuid: {:?}, coldkey: {:?}, hotkey: {:?}",
        netuid,
        hotkey_account_id,
        coldkey_account_id
    );
}

#[allow(dead_code)]
pub fn add_network(netuid: NetUid, tempo: u16, _modality: u16) {
    SubtensorModule::init_new_network(netuid, tempo);
    SubtensorModule::set_network_registration_allowed(netuid, true);
    SubtensorModule::set_network_pow_registration_allowed(netuid, true);
    FirstEmissionBlockNumber::<Test>::insert(netuid, 1);
    SubtokenEnabled::<Test>::insert(netuid, true);
}

#[allow(dead_code)]
pub fn add_network_without_emission_block(netuid: NetUid, tempo: u16, _modality: u16) {
    SubtensorModule::init_new_network(netuid, tempo);
    SubtensorModule::set_network_registration_allowed(netuid, true);
    SubtensorModule::set_network_pow_registration_allowed(netuid, true);
}

#[allow(dead_code)]
pub fn add_network_disable_subtoken(netuid: NetUid, tempo: u16, _modality: u16) {
    SubtensorModule::init_new_network(netuid, tempo);
    SubtensorModule::set_network_registration_allowed(netuid, true);
    SubtensorModule::set_network_pow_registration_allowed(netuid, true);
    SubtokenEnabled::<Test>::insert(netuid, false);
}

#[allow(dead_code)]
pub fn add_dynamic_network(hotkey: &U256, coldkey: &U256) -> NetUid {
    let netuid = SubtensorModule::get_next_netuid();
    let lock_cost = SubtensorModule::get_network_lock_cost();
    SubtensorModule::add_balance_to_coldkey_account(coldkey, lock_cost);

    assert_ok!(SubtensorModule::register_network(
        RawOrigin::Signed(*coldkey).into(),
        *hotkey
    ));
    NetworkRegistrationAllowed::<Test>::insert(netuid, true);
    NetworkPowRegistrationAllowed::<Test>::insert(netuid, true);
    FirstEmissionBlockNumber::<Test>::insert(netuid, 0);
    SubtokenEnabled::<Test>::insert(netuid, true);
    netuid
}

#[allow(dead_code)]
pub fn add_dynamic_network_without_emission_block(hotkey: &U256, coldkey: &U256) -> NetUid {
    let netuid = SubtensorModule::get_next_netuid();
    let lock_cost = SubtensorModule::get_network_lock_cost();
    SubtensorModule::add_balance_to_coldkey_account(coldkey, lock_cost);

    assert_ok!(SubtensorModule::register_network(
        RawOrigin::Signed(*coldkey).into(),
        *hotkey
    ));
    NetworkRegistrationAllowed::<Test>::insert(netuid, true);
    NetworkPowRegistrationAllowed::<Test>::insert(netuid, true);
    netuid
}

// Helper function to set up a neuron with stake
#[allow(dead_code)]
pub fn setup_neuron_with_stake(netuid: NetUid, hotkey: U256, coldkey: U256, stake: u64) {
    register_ok_neuron(netuid, hotkey, coldkey, stake);
    increase_stake_on_coldkey_hotkey_account(&coldkey, &hotkey, stake, netuid);
}

#[allow(dead_code)]
pub fn wait_set_pending_children_cooldown(netuid: NetUid) {
    let cooldown = DefaultPendingCooldown::<Test>::get();
    step_block(cooldown as u16); // Wait for cooldown to pass
    step_epochs(1, netuid); // Run next epoch
}

#[allow(dead_code)]
pub fn wait_and_set_pending_children(netuid: NetUid) {
    let original_block = System::block_number();
    wait_set_pending_children_cooldown(netuid);
    SubtensorModule::do_set_pending_children(netuid);
    System::set_block_number(original_block);
}

#[allow(dead_code)]
pub fn mock_schedule_children(
    coldkey: &U256,
    parent: &U256,
    netuid: NetUid,
    child_vec: &[(u64, U256)],
) {
    // Set minimum stake for setting children
    StakeThreshold::<Test>::put(0);

    // Set initial parent-child relationship
    assert_ok!(SubtensorModule::do_schedule_children(
        RuntimeOrigin::signed(*coldkey),
        *parent,
        netuid,
        child_vec.to_vec()
    ));
}

#[allow(dead_code)]
pub fn mock_set_children(coldkey: &U256, parent: &U256, netuid: NetUid, child_vec: &[(u64, U256)]) {
    mock_schedule_children(coldkey, parent, netuid, child_vec);
    wait_and_set_pending_children(netuid);
}

#[allow(dead_code)]
pub fn mock_set_children_no_epochs(netuid: NetUid, parent: &U256, child_vec: &[(u64, U256)]) {
    let backup_block = SubtensorModule::get_current_block_as_u64();
    PendingChildKeys::<Test>::insert(netuid, parent, (child_vec, 0));
    System::set_block_number(1);
    SubtensorModule::do_set_pending_children(netuid);
    System::set_block_number(backup_block);
}

// Helper function to wait for the rate limit
#[allow(dead_code)]
pub fn step_rate_limit(transaction_type: &TransactionType, netuid: NetUid) {
    // Check rate limit
    let limit = SubtensorModule::get_rate_limit_on_subnet(transaction_type, netuid);

    // Step that many blocks
    step_block(limit as u16);
}

/// Helper function to mock now missing increase_stake_on_coldkey_hotkey_account with
/// minimal changes
#[allow(dead_code)]
pub fn increase_stake_on_coldkey_hotkey_account(
    coldkey: &U256,
    hotkey: &U256,
    tao_staked: u64,
    netuid: NetUid,
) {
    SubtensorModule::stake_into_subnet(
        hotkey,
        coldkey,
        netuid,
        tao_staked,
        <Test as Config>::SwapInterface::max_price(),
    )
    .unwrap();
}

/// Increases the stake on the hotkey account under its owning coldkey.
///
/// # Arguments
/// * `hotkey` - The hotkey account ID.
/// * `increment` - The amount to be incremented.
#[allow(dead_code)]
pub fn increase_stake_on_hotkey_account(hotkey: &U256, increment: u64, netuid: NetUid) {
    increase_stake_on_coldkey_hotkey_account(
        &SubtensorModule::get_owning_coldkey_for_hotkey(hotkey),
        hotkey,
        increment,
        netuid,
    );
}

<<<<<<< HEAD
#[allow(dead_code)]
pub(crate) fn last_event() -> RuntimeEvent {
    System::events().pop().expect("RuntimeEvent expected").event
=======
pub(crate) fn setup_reserves(netuid: NetUid, tao: u64, alpha: u64) {
    SubnetTAO::<Test>::set(netuid, tao);
    SubnetAlphaIn::<Test>::set(netuid, alpha);
}

pub(crate) fn swap_tao_to_alpha(netuid: NetUid, tao: u64) -> (u64, u64) {
    if netuid.is_root() {
        return (tao, 0);
    }

    let result = <Test as pallet::Config>::SwapInterface::swap(
        netuid.into(),
        OrderType::Buy,
        tao,
        <Test as pallet::Config>::SwapInterface::max_price(),
        true,
    );

    assert_ok!(&result);

    let result = result.unwrap();

    // we don't want to have silent 0 comparissons in tests
    assert!(result.amount_paid_out > 0);

    (result.amount_paid_out, result.fee_paid)
}

pub(crate) fn swap_alpha_to_tao(netuid: NetUid, alpha: u64) -> (u64, u64) {
    if netuid.is_root() {
        return (alpha, 0);
    }

    println!(
        "<Test as pallet::Config>::SwapInterface::min_price() = {:?}",
        <Test as pallet::Config>::SwapInterface::min_price()
    );

    let result = <Test as pallet::Config>::SwapInterface::swap(
        netuid.into(),
        OrderType::Sell,
        alpha,
        <Test as pallet::Config>::SwapInterface::min_price(),
        true,
    );

    assert_ok!(&result);

    let result = result.unwrap();

    // we don't want to have silent 0 comparissons in tests
    assert!(result.amount_paid_out > 0);

    (result.amount_paid_out, result.fee_paid)
>>>>>>> 5eae8738
}<|MERGE_RESOLUTION|>--- conflicted
+++ resolved
@@ -1,13 +1,10 @@
 #![allow(clippy::arithmetic_side_effects, clippy::unwrap_used)]
-<<<<<<< HEAD
 use crate::utils::rate_limiting::TransactionType;
-=======
 
 use core::num::NonZeroU64;
 
 use frame_support::PalletId;
 use frame_support::derive_impl;
->>>>>>> 5eae8738
 use frame_support::dispatch::DispatchResultWithPostInfo;
 use frame_support::traits::{Contains, Everything, InherentBuilder, InsideBoth};
 use frame_support::weights::Weight;
@@ -50,11 +47,8 @@
         Scheduler: pallet_scheduler::{Pallet, Call, Storage, Event<T>} = 9,
         Preimage: pallet_preimage::{Pallet, Call, Storage, Event<T>} = 10,
         Drand: pallet_drand::{Pallet, Call, Storage, Event<T>} = 11,
-<<<<<<< HEAD
-        Crowdloan: pallet_crowdloan::{Pallet, Call, Storage, Event<T>} = 12,
-=======
         Swap: pallet_subtensor_swap::{Pallet, Call, Storage, Event<T>} = 12,
->>>>>>> 5eae8738
+        Crowdloan: pallet_crowdloan::{Pallet, Call, Storage, Event<T>} = 13,
     }
 );
 
@@ -981,11 +975,6 @@
     );
 }
 
-<<<<<<< HEAD
-#[allow(dead_code)]
-pub(crate) fn last_event() -> RuntimeEvent {
-    System::events().pop().expect("RuntimeEvent expected").event
-=======
 pub(crate) fn setup_reserves(netuid: NetUid, tao: u64, alpha: u64) {
     SubnetTAO::<Test>::set(netuid, tao);
     SubnetAlphaIn::<Test>::set(netuid, alpha);
@@ -1040,5 +1029,9 @@
     assert!(result.amount_paid_out > 0);
 
     (result.amount_paid_out, result.fee_paid)
->>>>>>> 5eae8738
+}
+
+#[allow(dead_code)]
+pub(crate) fn last_event() -> RuntimeEvent {
+    System::events().pop().expect("RuntimeEvent expected").event
 }