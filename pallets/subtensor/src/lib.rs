#![cfg_attr(not(feature = "std"), no_std)]
#![recursion_limit = "512"]
// Edit this file to define custom logic or remove it if it is not needed.
// Learn more about FRAME and the core library of Substrate FRAME pallets:
// <https://docs.substrate.io/reference/frame-pallets/>
pub use pallet::*;

use frame_system::{
	self as system,
	ensure_signed
};

use frame_support::{
	dispatch,
	dispatch::{
		DispatchInfo,
		PostDispatchInfo
	}, ensure, 
	traits::{
		Currency, 
		ExistenceRequirement,
		tokens::{
			WithdrawReasons
		},
		IsSubType,
		}
};

use sp_std::marker::PhantomData;
use codec::{Decode, Encode};
use sp_runtime::{
	traits::{
		Dispatchable,
		DispatchInfoOf,
		SignedExtension,
		PostDispatchInfoOf
	},
	transaction_validity::{
		TransactionValidity,
		TransactionValidityError
	}
};
use scale_info::TypeInfo;
use frame_support::sp_runtime::transaction_validity::ValidTransaction;

// ============================
//	==== Benchmark Imports =====
// ============================
#[cfg(feature = "runtime-benchmarks")]
mod benchmarks;

// =========================
//	==== Pallet Imports =====
// =========================
mod block_step;

mod epoch;
mod math;
mod networks;
mod registration;
mod serving;
mod staking;
mod utils;
mod uids;
mod weights;

pub mod delegate_info;
pub mod neuron_info;
pub mod subnet_info;

#[frame_support::pallet]
pub mod pallet {
	use frame_support::pallet_prelude::*;
	use frame_system::pallet_prelude::*;
	use frame_support::traits::Currency;
	use frame_support::sp_std::vec;
	use serde::{Serialize, Deserialize};
	use serde_with::{serde_as, DisplayFromStr};
	use frame_support::inherent::Vec;
	use scale_info::prelude::string::String;


	#[pallet::pallet]
	#[pallet::generate_store(pub(super) trait Store)]
	#[pallet::without_storage_info]
	pub struct Pallet<T>(_);

	// Configure the pallet by specifying the parameters and types on which it depends.
	#[pallet::config]
	pub trait Config: frame_system::Config {
		// Because this pallet emits events, it depends on the runtime's definition of an event.
		type RuntimeEvent: From<Event<Self>> + IsType<<Self as frame_system::Config>::RuntimeEvent>;

		// --- Currency type that will be used to place deposits on neurons
		type Currency: Currency<Self::AccountId> + Send + Sync;

		// =================================
		// ==== Initial Value Constants ====
		// =================================
		#[pallet::constant] // Initial currency issuance.
		type InitialIssuance: Get<u64>;
		#[pallet::constant] // Initial min allowed weights setting.
		type InitialMinAllowedWeights: Get<u16>;
		#[pallet::constant] // Initial Emission Ratio
		type InitialEmissionValue: Get<u16>;
		#[pallet::constant] // Initial max weight limit.
		type InitialMaxWeightsLimit: Get<u16>;
		#[pallet::constant] // Tempo for each network
		type InitialTempo: Get<u16>;
		#[pallet::constant] // Initial Difficulty.
		type InitialDifficulty: Get<u64>;
		#[pallet::constant] // Initial Max Difficulty.
		type InitialMaxDifficulty: Get<u64>;
		#[pallet::constant] // Initial Min Difficulty.
		type InitialMinDifficulty: Get<u64>;
		#[pallet::constant] // Initial Burn.
		type InitialBurn: Get<u64>;
		#[pallet::constant] // Initial Max Burn.
		type InitialMaxBurn: Get<u64>;
		#[pallet::constant] // Initial Min Burn.
		type InitialMinBurn: Get<u64>;
		#[pallet::constant] // Initial adjustment interval.
		type InitialAdjustmentInterval: Get<u16>;
		#[pallet::constant] // Initial bonds moving average.
		type InitialBondsMovingAverage: Get<u64>;
		#[pallet::constant] // Initial target registrations per interval.
		type InitialTargetRegistrationsPerInterval: Get<u16>;
		#[pallet::constant] // Rho constant
		type InitialRho: Get<u16>;
		#[pallet::constant] // Kappa constant
		type InitialKappa: Get<u16>;		
		#[pallet::constant] // Max UID constant.
		type InitialMaxAllowedUids: Get<u16>;
		#[pallet::constant] // Default Batch size.
		type InitialValidatorBatchSize: Get<u16>;
		#[pallet::constant] // Default Batch size.
		type InitialValidatorSequenceLen: Get<u16>;
		#[pallet::constant] // Default Epoch length.
		type InitialValidatorEpochLen: Get<u16>;
		#[pallet::constant] // Default Reset length.
		type InitialValidatorEpochsPerReset: Get<u16>;
		#[pallet::constant] // Initial validator exclude quantile.
		type InitialValidatorExcludeQuantile: Get<u16>;
		#[pallet::constant] // Initial validator logits divergence penalty/threshold.
		type InitialValidatorLogitsDivergence: Get<u16>;
		#[pallet::constant] // Initial validator context pruning length.
		type InitialValidatorPruneLen: Get<u64>; 
		#[pallet::constant] // Initial scaling law power.
		type InitialScalingLawPower: Get<u16>;
		#[pallet::constant] // Initial synergy scaling law power.
		type InitialSynergyScalingLawPower: Get<u16>;
		#[pallet::constant] // Immunity Period Constant.
		type InitialImmunityPeriod: Get<u16>;
		#[pallet::constant] // Activity constant
		type InitialActivityCutoff: Get<u16>;
		#[pallet::constant] // Initial max registrations per block.
		type InitialMaxRegistrationsPerBlock: Get<u16>;
		#[pallet::constant] // Initial pruning score for each neuron
		type InitialPruningScore: Get<u16>;	
		#[pallet::constant] // Initial allowed validators per network.
		type InitialMaxAllowedValidators: Get<u16>;
		#[pallet::constant] // Initial default delegation take.
		type InitialDefaultTake: Get<u16>;
		#[pallet::constant] // Initial weights version key.
		type InitialWeightsVersionKey: Get<u64>;
		#[pallet::constant] // Initial serving rate limit.
		type InitialServingRateLimit: Get<u64>;
		#[pallet::constant] // Initial transaction rate limit.
		type InitialTxRateLimit: Get<u64>;
	}

	pub type AccountIdOf<T> = <T as frame_system::Config>::AccountId;

	// ============================
	// ==== Staking + Accounts ====
	// ============================
	#[pallet::type_value] 
	pub fn DefaultDefaultTake<T: Config>() -> u16 { T::InitialDefaultTake::get() }
	#[pallet::type_value] 
	pub fn DefaultAccountTake<T: Config>() -> u64 { 0 }
	#[pallet::type_value]
	pub fn DefaultBlockEmission<T: Config>() -> u64 {1_000_000_000}
	#[pallet::type_value] 
	pub fn DefaultAllowsDelegation<T: Config>() -> bool { false }
	#[pallet::type_value] 
	pub fn DefaultTotalIssuance<T: Config>() -> u64 { T::InitialIssuance::get() }
	#[pallet::type_value] 
	pub fn DefaultAccount<T: Config>() -> T::AccountId { T::AccountId::decode(&mut sp_runtime::traits::TrailingZeroInput::zeroes()).unwrap()}

	#[pallet::storage] // --- ITEM ( total_stake )
	pub type TotalStake<T> = StorageValue<_, u64, ValueQuery>;
	#[pallet::storage] // --- ITEM ( default_take )
	pub type DefaultTake<T> = StorageValue<_, u16, ValueQuery, DefaultDefaultTake<T>>;
	#[pallet::storage] // --- ITEM ( global_block_emission )
	pub type BlockEmission<T> = StorageValue<_, u64, ValueQuery, DefaultBlockEmission<T>>;
	#[pallet::storage] // --- ITEM ( total_issuance )
	pub type TotalIssuance<T> = StorageValue<_, u64, ValueQuery, DefaultTotalIssuance<T>>;
	#[pallet::storage] // --- MAP ( hot ) --> stake | Returns the total amount of stake under a hotkey.
    pub type TotalHotkeyStake<T:Config> = StorageMap<_, Identity, T::AccountId, u64, ValueQuery, DefaultAccountTake<T>>;
	#[pallet::storage] // --- MAP ( cold ) --> stake | Returns the total amount of stake under a coldkey.
    pub type TotalColdkeyStake<T:Config> = StorageMap<_, Identity, T::AccountId, u64, ValueQuery, DefaultAccountTake<T>>;
	#[pallet::storage] // --- MAP ( hot ) --> cold | Returns the controlling coldkey for a hotkey.
    pub type Owner<T:Config> = StorageMap<_, Blake2_128Concat, T::AccountId, T::AccountId, ValueQuery, DefaultAccount<T>>;
	#[pallet::storage] // --- MAP ( hot ) --> take | Returns the hotkey delegation take. And signals that this key is open for delegation.
    pub type Delegates<T:Config> = StorageMap<_, Blake2_128Concat, T::AccountId, u16, ValueQuery, DefaultDefaultTake<T>>;
	#[pallet::storage] // --- DMAP ( hot, cold ) --> stake | Returns the stake under a hotkey prefixed by hotkey.
    pub type Stake<T:Config> = StorageDoubleMap<_, Blake2_128Concat, T::AccountId, Identity, T::AccountId, u64, ValueQuery, DefaultAccountTake<T>>;

	// =====================================
	// ==== Difficulty / Registrations =====
	// =====================================
	#[pallet::type_value] 
	pub fn DefaultLastAdjustmentBlock<T: Config>() -> u64 { 0 }
	#[pallet::type_value]
	pub fn DefaultRegistrationsThisBlock<T: Config>() ->  u16 { 0}
	#[pallet::type_value]
	pub fn DefaultBurn<T: Config>() -> u64 { T::InitialBurn::get() }
	#[pallet::type_value]
	pub fn DefaultMinBurn<T: Config>() -> u64 { T::InitialMinBurn::get()  }
	#[pallet::type_value]
	pub fn DefaultMaxBurn<T: Config>() -> u64 { T::InitialMaxBurn::get() }
	#[pallet::type_value]
	pub fn DefaultDifficulty<T: Config>() -> u64 { T::InitialDifficulty::get() }
	#[pallet::type_value]
	pub fn DefaultMinDifficulty<T: Config>() -> u64 { T::InitialMinDifficulty::get()  }
	#[pallet::type_value]
	pub fn DefaultMaxDifficulty<T: Config>() -> u64 { T::InitialMaxDifficulty::get() }
	#[pallet::type_value] 
	pub fn DefaultMaxRegistrationsPerBlock<T: Config>() -> u16 { T::InitialMaxRegistrationsPerBlock::get() }

	#[pallet::storage] // ---- StorageItem Global Used Work.
    pub type UsedWork<T:Config> = StorageMap<_, Identity, Vec<u8>, u64, ValueQuery>;
	#[pallet::storage] // --- MAP ( netuid ) --> Difficulty
	pub type Burn<T> = StorageMap<_, Identity, u16, u64, ValueQuery, DefaultBurn<T> >;
	#[pallet::storage] // --- MAP ( netuid ) --> Difficulty
	pub type Difficulty<T> = StorageMap<_, Identity, u16, u64, ValueQuery, DefaultDifficulty<T> >;
	#[pallet::storage] // --- MAP ( netuid ) --> MinBurn
	pub type MinBurn<T> = StorageMap<_, Identity, u16, u64, ValueQuery, DefaultMinBurn<T> >;
	#[pallet::storage] // --- MAP ( netuid ) --> MaxBurn
	pub type MaxBurn<T> = StorageMap<_, Identity, u16, u64, ValueQuery, DefaultMaxBurn<T> >;
	#[pallet::storage] // --- MAP ( netuid ) --> MinDifficulty
	pub type MinDifficulty<T> = StorageMap<_, Identity, u16, u64, ValueQuery, DefaultMinDifficulty<T> >;
	#[pallet::storage] // --- MAP ( netuid ) --> MaxDifficulty
	pub type MaxDifficulty<T> = StorageMap<_, Identity, u16, u64, ValueQuery, DefaultMaxDifficulty<T> >;
	#[pallet::storage] // --- MAP ( netuid ) -->  Block at last adjustment.
	pub type LastAdjustmentBlock<T> = StorageMap<_, Identity, u16, u64, ValueQuery, DefaultLastAdjustmentBlock<T> >;
	#[pallet::storage] // --- MAP ( netuid ) --> Registration this Block.
	pub type RegistrationsThisBlock<T> = StorageMap<_, Identity, u16, u16, ValueQuery, DefaultRegistrationsThisBlock<T>>;
	#[pallet::storage] // --- ITEM( global_max_registrations_per_block ) 
	pub type MaxRegistrationsPerBlock<T> = StorageMap<_, Identity, u16, u16, ValueQuery, DefaultMaxRegistrationsPerBlock<T> >;

	// ==============================
	// ==== Subnetworks Storage =====
	// ==============================
	#[pallet::type_value] 
	pub fn DefaultN<T:Config>() -> u16 { 0 }
	#[pallet::type_value] 
	pub fn DefaultModality<T:Config>() -> u16 { 0 }
	#[pallet::type_value] 
	pub fn DefaultHotkeys<T:Config>() -> Vec<u16> { vec![ ] }
	#[pallet::type_value]
	pub fn DefaultNeworksAdded<T: Config>() ->  bool { false }
	#[pallet::type_value]
	pub fn DefaultIsNetworkMember<T: Config>() ->  bool { false }
	#[pallet::type_value]
	pub fn DefaultRegistrationAllowed<T: Config>() ->  bool { false }


	#[pallet::storage] // --- ITEM( tota_number_of_existing_networks )
	pub type TotalNetworks<T> = StorageValue<_, u16, ValueQuery>;
	#[pallet::storage] // --- MAP ( netuid ) --> subnetwork_n (Number of UIDs in the network).
	pub type SubnetworkN<T:Config> = StorageMap< _, Identity, u16, u16, ValueQuery, DefaultN<T> >;
	#[pallet::storage] // --- MAP ( netuid ) --> modality   TEXT: 0, IMAGE: 1, TENSOR: 2
	pub type NetworkModality<T> = StorageMap<_, Identity, u16, u16, ValueQuery, DefaultModality<T>> ;
	#[pallet::storage] // --- MAP ( netuid ) --> network_is_added
	pub type NetworksAdded<T:Config> = StorageMap<_, Identity, u16, bool, ValueQuery, DefaultNeworksAdded<T>>;	
	#[pallet::storage] // --- DMAP ( netuid, netuid ) -> registration_requirement
	pub type NetworkConnect<T:Config> = StorageDoubleMap<_, Identity, u16, Identity, u16, u16, OptionQuery>;
	#[pallet::storage] // --- DMAP ( hotkey, netuid ) --> bool
	pub type IsNetworkMember<T:Config> = StorageDoubleMap<_, Blake2_128Concat, T::AccountId, Identity, u16, bool, ValueQuery, DefaultIsNetworkMember<T>>;
	#[pallet::storage] // --- MAP ( netuid ) --> network_registration_allowed
	pub type NetworkRegistrationAllowed<T:Config> = StorageMap<_, Identity, u16, bool, ValueQuery, DefaultRegistrationAllowed<T>>;

	// ==============================
	// ==== Subnetwork Features =====
	// ==============================
	#[pallet::type_value]
	pub fn DefaultEmissionValues<T: Config>() ->  u64 { 0 }
	#[pallet::type_value]
	pub fn DefaultPendingEmission<T: Config>() ->  u64 { 0 }
	#[pallet::type_value] 
	pub fn DefaultBlocksSinceLastStep<T: Config>() -> u64 { 0 }
	#[pallet::type_value] 
	pub fn DefaultLastMechansimStepBlock<T: Config>() -> u64 { 0 }
	#[pallet::type_value]
	pub fn DefaultTempo<T: Config>() -> u16 { T::InitialTempo::get() }

	#[pallet::storage] // --- MAP ( netuid ) --> tempo
	pub type Tempo<T> = StorageMap<_, Identity, u16, u16, ValueQuery, DefaultTempo<T> >;
	#[pallet::storage] // --- MAP ( netuid ) --> emission_values
	pub type EmissionValues<T> = StorageMap<_, Identity, u16, u64, ValueQuery, DefaultEmissionValues<T>>;
	#[pallet::storage] // --- MAP ( netuid ) --> pending_emission
	pub type PendingEmission<T> = StorageMap<_, Identity, u16, u64, ValueQuery, DefaultPendingEmission<T>>;
	#[pallet::storage] // --- MAP ( netuid ) --> blocks_since_last_step.
	pub type BlocksSinceLastStep<T> = StorageMap<_, Identity, u16, u64, ValueQuery, DefaultBlocksSinceLastStep<T>>;
	#[pallet::storage] // --- MAP ( netuid ) --> last_mechanism_step_block
	pub type LastMechansimStepBlock<T> = StorageMap<_, Identity, u16, u64, ValueQuery, DefaultLastMechansimStepBlock<T> >;

	// =================================
	// ==== Axon / Promo Endpoints =====
	// =================================
	
	// --- Struct for Axon.
	pub type AxonInfoOf = AxonInfo;
	
	#[derive(Encode, Decode, Default, TypeInfo, Clone, PartialEq, Eq, Debug)]
    pub struct AxonInfo {
		pub block: u64, // --- Axon serving block.
        pub version: u32, // --- Axon version
        pub ip: u128, // --- Axon u128 encoded ip address of type v6 or v4.
        pub port: u16, // --- Axon u16 encoded port.
        pub ip_type: u8, // --- Axon ip type, 4 for ipv4 and 6 for ipv6.
		pub protocol: u8, // --- Axon protocol. TCP, UDP, other.
		pub placeholder1: u8, // --- Axon proto placeholder 1.
		pub placeholder2: u8, // --- Axon proto placeholder 1.
	}

	// --- Struct for Prometheus.
	pub type PrometheusInfoOf = PrometheusInfo;
	#[derive(Encode, Decode, Default, TypeInfo, Clone, PartialEq, Eq, Debug)]
	pub struct PrometheusInfo {
		pub block: u64, // --- Prometheus serving block.
        pub version: u32, // --- Prometheus version.
        pub ip: u128, // --- Prometheus u128 encoded ip address of type v6 or v4.
        pub port: u16, // --- Prometheus u16 encoded port.
        pub ip_type: u8, // --- Prometheus ip type, 4 for ipv4 and 6 for ipv6.
	}

	// Rate limiting
	#[pallet::type_value]
	pub fn DefaultTxRateLimit<T: Config>() -> u64 { T::InitialTxRateLimit::get() }
	#[pallet::type_value]
	pub fn DefaultLastTxBlock<T: Config>() -> u64 { 0 }

	#[pallet::storage] // --- ITEM ( tx_rate_limit )
	pub(super) type TxRateLimit<T> = StorageValue<_, u64, ValueQuery, DefaultTxRateLimit<T>>;
	#[pallet::storage] // --- MAP ( key ) --> last_block
	pub(super) type LastTxBlock<T:Config> = StorageMap<_, Identity, T::AccountId, u64, ValueQuery, DefaultLastTxBlock<T>>;


	#[pallet::type_value] 
	pub fn DefaultServingRateLimit<T: Config>() -> u64 { T::InitialServingRateLimit::get() }

	#[pallet::storage] // --- MAP ( netuid ) --> serving_rate_limit
	pub type ServingRateLimit<T> = StorageMap<_, Identity, u16, u64, ValueQuery, DefaultServingRateLimit<T>> ;
	#[pallet::storage] // --- MAP ( netuid, hotkey ) --> axon_info
	pub(super) type Axons<T:Config> = StorageDoubleMap<_, Identity, u16, Blake2_128Concat, T::AccountId, AxonInfoOf, OptionQuery>;
	#[pallet::storage] // --- MAP ( netuid, hotkey ) --> prometheus_info
	pub(super) type Prometheus<T:Config> = StorageDoubleMap<_, Identity, u16, Blake2_128Concat, T::AccountId, PrometheusInfoOf, OptionQuery>;

	// =======================================
	// ==== Subnetwork Hyperparam storage ====
	// =======================================	
	#[pallet::type_value] 
	pub fn DefaultWeightsSetRateLimit<T: Config>() -> u64 { 0 }
	#[pallet::type_value] 
	pub fn DefaultBlockAtRegistration<T: Config>() -> u64 { 0 }
	#[pallet::type_value]
	pub fn DefaultRho<T: Config>() -> u16 { T::InitialRho::get() }
	#[pallet::type_value]
	pub fn DefaultKappa<T: Config>() -> u16 { T::InitialKappa::get() }
	#[pallet::type_value] 
	pub fn DefaultMaxAllowedUids<T: Config>() -> u16 { T::InitialMaxAllowedUids::get() }
	#[pallet::type_value] 
	pub fn DefaultImmunityPeriod<T: Config>() -> u16 { T::InitialImmunityPeriod::get() }
	#[pallet::type_value] 
	pub fn DefaultActivityCutoff<T: Config>() -> u16 { T::InitialActivityCutoff::get() }
	#[pallet::type_value] 
	pub fn DefaultMaxWeightsLimit<T: Config>() -> u16 { T::InitialMaxWeightsLimit::get() }
	#[pallet::type_value] 
	pub fn DefaultWeightsVersionKey<T: Config>() -> u64 { T::InitialWeightsVersionKey::get() }
	#[pallet::type_value] 
	pub fn DefaultMinAllowedWeights<T: Config>() -> u16 { T::InitialMinAllowedWeights::get() }
	#[pallet::type_value] 
	pub fn DefaultValidatorEpochLen<T: Config>() -> u16 { T::InitialValidatorEpochLen::get() }
	#[pallet::type_value] 
	pub fn DefaultMaxAllowedValidators<T: Config>() -> u16 { T::InitialMaxAllowedValidators::get() }
	#[pallet::type_value]
	pub fn DefaultAdjustmentInterval<T: Config>() -> u16 { T::InitialAdjustmentInterval::get() }
	#[pallet::type_value]
	pub fn DefaultBondsMovingAverage<T: Config>() -> u64 { T::InitialBondsMovingAverage::get() }
	#[pallet::type_value] 
	pub fn DefaultValidatorPruneLen<T: Config>() -> u64 { T::InitialValidatorPruneLen::get() }
	#[pallet::type_value] 
	pub fn DefaultValidatorBatchSize<T: Config>() -> u16 { T::InitialValidatorBatchSize::get() }
	#[pallet::type_value] 
	pub fn DefaultValidatorSequenceLen<T: Config>() -> u16 { T::InitialValidatorSequenceLen::get() }
	#[pallet::type_value] 
	pub fn DefaultValidatorEpochsPerReset<T: Config>() -> u16 { T::InitialValidatorEpochsPerReset::get() }
	#[pallet::type_value]
	pub fn DefaultValidatorExcludeQuantile<T: Config>() -> u16 { T::InitialValidatorExcludeQuantile::get() }
	#[pallet::type_value] 
	pub fn DefaultValidatorLogitsDivergence<T: Config>() -> u16 { T::InitialValidatorLogitsDivergence::get() }
	#[pallet::type_value]
	pub fn DefaultScalingLawPower<T: Config>() -> u16 { T::InitialScalingLawPower::get() }
	#[pallet::type_value]
	pub fn DefaultSynergyScalingLawPower<T: Config>() -> u16 { T::InitialSynergyScalingLawPower::get() }
	#[pallet::type_value] 
	pub fn DefaultTargetRegistrationsPerInterval<T: Config>() -> u16 { T::InitialTargetRegistrationsPerInterval::get() }


	#[pallet::storage] // --- MAP ( netuid ) --> Rho
	pub type Rho<T> =  StorageMap<_, Identity, u16, u16, ValueQuery, DefaultRho<T> >;
	#[pallet::storage] // --- MAP ( netuid ) --> Kappa
	pub type Kappa<T> = StorageMap<_, Identity, u16, u16, ValueQuery, DefaultKappa<T> >;
	#[pallet::storage] // --- MAP ( netuid ) --> uid, we use to record uids to prune at next epoch.
    pub type NeuronsToPruneAtNextEpoch<T:Config> = StorageMap<_, Identity, u16, u16, ValueQuery>;
	#[pallet::storage] // --- MAP ( netuid ) --> registrations_this_interval
	pub type RegistrationsThisInterval<T:Config> = StorageMap<_, Identity, u16, u16, ValueQuery>;
	#[pallet::storage] // --- MAP ( netuid ) --> pow_registrations_this_interval
	pub type POWRegistrationsThisInterval<T:Config> = StorageMap<_, Identity, u16, u16, ValueQuery>;
	#[pallet::storage] // --- MAP ( netuid ) --> burn_registrations_this_interval
	pub type BurnRegistrationsThisInterval<T:Config> = StorageMap<_, Identity, u16, u16, ValueQuery>;
	#[pallet::storage] // --- MAP ( netuid ) --> max_allowed_uids
	pub type MaxAllowedUids<T> = StorageMap<_, Identity, u16, u16, ValueQuery, DefaultMaxAllowedUids<T> >;
	#[pallet::storage] // --- MAP ( netuid ) --> immunity_period
	pub type ImmunityPeriod<T> = StorageMap<_, Identity, u16, u16, ValueQuery, DefaultImmunityPeriod<T> >;
	#[pallet::storage] // --- MAP ( netuid ) --> activity_cutoff
	pub type ActivityCutoff<T> = StorageMap<_, Identity, u16, u16, ValueQuery, DefaultActivityCutoff<T> >;
	#[pallet::storage] // --- MAP ( netuid ) --> max_weight_limit
	pub type MaxWeightsLimit<T> = StorageMap< _, Identity, u16, u16, ValueQuery, DefaultMaxWeightsLimit<T> >;
	#[pallet::storage] // --- MAP ( netuid ) --> weights_version_key
	pub type WeightsVersionKey<T> = StorageMap<_, Identity, u16, u64, ValueQuery, DefaultWeightsVersionKey<T> >;
	#[pallet::storage] // --- MAP ( netuid ) --> validator_epoch_len
	pub type ValidatorEpochLen<T> = StorageMap<_, Identity, u16, u16, ValueQuery, DefaultValidatorEpochLen<T> >; 
	#[pallet::storage] // --- MAP ( netuid ) --> min_allowed_weights
	pub type MinAllowedWeights<T> = StorageMap< _, Identity, u16, u16, ValueQuery, DefaultMinAllowedWeights<T> >;
	#[pallet::storage] // --- MAP ( netuid ) --> max_allowed_validators
	pub type MaxAllowedValidators<T> = StorageMap<_, Identity, u16, u16, ValueQuery, DefaultMaxAllowedValidators<T> >;
	#[pallet::storage] // --- MAP ( netuid ) --> adjustment_interval
	pub type AdjustmentInterval<T> = StorageMap<_, Identity, u16, u16, ValueQuery, DefaultAdjustmentInterval<T> >;
	#[pallet::storage] // --- MAP ( netuid ) --> bonds_moving_average
	pub type BondsMovingAverage<T> = StorageMap<_, Identity, u16, u64, ValueQuery, DefaultBondsMovingAverage<T> >;
	#[pallet::storage] // --- MAP ( netuid ) --> validator_batch_size
	pub type ValidatorBatchSize<T> = StorageMap<_, Identity, u16, u16, ValueQuery, DefaultValidatorBatchSize<T> >;
	#[pallet::storage] // --- MAP ( netuid ) --> weights_set_rate_limit
	pub type WeightsSetRateLimit<T> = StorageMap<_, Identity, u16, u64, ValueQuery, DefaultWeightsSetRateLimit<T> >;
	#[pallet::storage] // --- MAP ( netuid ) --> validator_prune_len
	pub type ValidatorPruneLen<T> = StorageMap<_, Identity, u16, u64, ValueQuery, DefaultValidatorPruneLen<T> >;
	#[pallet::storage] // --- MAP ( netuid ) --> validator_sequence_length
	pub type ValidatorSequenceLength<T> = StorageMap<_, Identity, u16, u16, ValueQuery, DefaultValidatorSequenceLen<T> >;
	#[pallet::storage] // --- MAP ( netuid ) --> validator_epochs_per_reset
	pub type ValidatorEpochsPerReset<T> = StorageMap<_, Identity, u16, u16, ValueQuery, DefaultValidatorEpochsPerReset<T> >;
	#[pallet::storage] // --- MAP ( netuid ) --> validator_exclude_quantile
	pub type ValidatorExcludeQuantile<T> = StorageMap<_, Identity, u16, u16, ValueQuery, DefaultValidatorExcludeQuantile<T> >;
	#[pallet::storage] // --- MAP ( netuid ) --> validator_logits_divergence
	pub type ValidatorLogitsDivergence<T> = StorageMap<_, Identity, u16, u16, ValueQuery, DefaultValidatorLogitsDivergence<T> >;
	#[pallet::storage] // --- MAP ( netuid ) --> scaling_law_power
	pub type ScalingLawPower<T> = StorageMap<_, Identity, u16, u16, ValueQuery, DefaultScalingLawPower<T> >;
	#[pallet::storage] // --- MAP ( netuid ) --> synergy_scaling_law_power
	pub type SynergyScalingLawPower<T> = StorageMap<_, Identity, u16, u16, ValueQuery, DefaultSynergyScalingLawPower<T> >;
	#[pallet::storage] // --- MAP ( netuid ) --> target_registrations_this_interval
	pub type TargetRegistrationsPerInterval<T> = StorageMap<_, Identity, u16, u16, ValueQuery, DefaultTargetRegistrationsPerInterval<T> >;
	#[pallet::storage] // --- DMAP ( netuid, uid ) --> block_at_registration
	pub type BlockAtRegistration<T:Config> = StorageDoubleMap<_, Identity, u16, Identity, u16, u64, ValueQuery, DefaultBlockAtRegistration<T> >;

	// =======================================
	// ==== Subnetwork Consensus Storage  ====
	// =======================================
	#[pallet::type_value] 
	pub fn EmptyU16Vec<T:Config>() -> Vec<u16> { vec![] }
	#[pallet::type_value] 
	pub fn EmptyU64Vec<T:Config>() -> Vec<u64> { vec![] }
	#[pallet::type_value] 
	pub fn EmptyBoolVec<T:Config>() -> Vec<bool> { vec![] }
	#[pallet::type_value] 
	pub fn DefaultBonds<T:Config>() -> Vec<(u16, u16)> { vec![] }
	#[pallet::type_value] 
	pub fn DefaultWeights<T:Config>() -> Vec<(u16, u16)> { vec![] }
	#[pallet::type_value] 
	pub fn DefaultKey<T:Config>() -> T::AccountId { T::AccountId::decode(&mut sp_runtime::traits::TrailingZeroInput::zeroes()).unwrap() }

	#[pallet::storage] // --- DMAP ( netuid, hotkey ) --> uid
	pub(super) type Uids<T:Config> = StorageDoubleMap<_, Identity, u16, Blake2_128Concat, T::AccountId, u16, OptionQuery>;
	#[pallet::storage] // --- DMAP ( netuid, uid ) --> hotkey
	pub(super) type Keys<T:Config> = StorageDoubleMap<_, Identity, u16, Identity, u16, T::AccountId, ValueQuery, DefaultKey<T> >;
	#[pallet::storage] // --- DMAP ( netuid ) --> emission
	pub(super) type LoadedEmission<T:Config> = StorageMap< _, Identity, u16, Vec<(T::AccountId, u64)>, OptionQuery >;

	#[pallet::storage] // --- DMAP ( netuid ) --> active
	pub(super) type Active<T:Config> = StorageMap< _, Identity, u16, Vec<bool>, ValueQuery, EmptyBoolVec<T> >;
	#[pallet::storage] // --- DMAP ( netuid ) --> rank
	pub(super) type Rank<T:Config> = StorageMap< _, Identity, u16, Vec<u16>, ValueQuery, EmptyU16Vec<T>>;
	#[pallet::storage] // --- DMAP ( netuid ) --> trust
	pub(super) type Trust<T:Config> = StorageMap< _, Identity, u16, Vec<u16>, ValueQuery, EmptyU16Vec<T>>;
	#[pallet::storage] // --- DMAP ( netuid ) --> consensus
	pub(super) type Consensus<T:Config> = StorageMap< _, Identity, u16, Vec<u16>, ValueQuery, EmptyU16Vec<T>>;
	#[pallet::storage] // --- DMAP ( netuid ) --> incentive
	pub(super) type Incentive<T:Config> = StorageMap< _, Identity, u16, Vec<u16>, ValueQuery, EmptyU16Vec<T>>;
	#[pallet::storage] // --- DMAP ( netuid ) --> dividends
	pub(super) type Dividends<T:Config> = StorageMap< _, Identity, u16, Vec<u16>, ValueQuery, EmptyU16Vec<T>>;
	#[pallet::storage] // --- DMAP ( netuid ) --> dividends
	pub(super) type Emission<T:Config> = StorageMap< _, Identity, u16, Vec<u64>, ValueQuery, EmptyU64Vec<T>>;
	#[pallet::storage] // --- DMAP ( netuid ) --> last_update
	pub(super) type LastUpdate<T:Config> = StorageMap< _, Identity, u16, Vec<u64>, ValueQuery, EmptyU64Vec<T>>;
	#[pallet::storage] // --- DMAP ( netuid ) --> validator_trust
	pub(super) type ValidatorTrust<T:Config> = StorageMap< _, Identity, u16, Vec<u16>, ValueQuery, EmptyU16Vec<T>>;
	#[pallet::storage] // --- DMAP ( netuid ) --> pruning_scores
	pub(super) type PruningScores<T:Config> = StorageMap< _, Identity, u16, Vec<u16>, ValueQuery, EmptyU16Vec<T> >;
	#[pallet::storage] // --- DMAP ( netuid ) --> validator_permit
    pub(super) type ValidatorPermit<T:Config> = StorageMap<_, Identity, u16, Vec<bool>, ValueQuery, EmptyBoolVec<T> >;

	#[pallet::storage] // --- DMAP ( netuid, uid ) --> weights
    pub(super) type Weights<T:Config> = StorageDoubleMap<_, Identity, u16, Identity, u16, Vec<(u16, u16)>, ValueQuery, DefaultWeights<T> >;
	#[pallet::storage] // --- DMAP ( netuid, uid ) --> bonds
    pub(super) type Bonds<T:Config> = StorageDoubleMap<_, Identity, u16, Identity, u16, Vec<(u16, u16)>, ValueQuery, DefaultBonds<T> >;

	// Pallets use events to inform users when important changes are made.
	// https://docs.substrate.io/main-docs/build/events-errors/
	#[pallet::event]
	#[pallet::generate_deposit(pub(super) fn deposit_event)]
	pub enum Event<T: Config> {
		// Event documentation should end with an array that provides descriptive names for event
		// parameters. [something, who]
		NetworkAdded( u16, u16 ),	// --- Event created when a new network is added.
		NetworkRemoved( u16 ), // --- Event created when a network is removed.
		StakeAdded( T::AccountId, u64 ), // --- Event created when stake has been transfered from the a coldkey account onto the hotkey staking account.
		StakeRemoved( T::AccountId, u64 ), // --- Event created when stake has been removed from the hotkey staking account onto the coldkey account.
		WeightsSet( u16, u16 ), // ---- Event created when a caller successfully set's their weights on a subnetwork.
		NeuronRegistered( u16, u16, T::AccountId ), // --- Event created when a new neuron account has been registered to the chain.
		BulkNeuronsRegistered( u16, u16 ), // --- Event created when multiple uids have been concurrently registered.
		BulkBalancesSet(u16, u16),
		MaxAllowedUidsSet( u16, u16 ), // --- Event created when max allowed uids has been set for a subnetwor.
		MaxWeightLimitSet( u16, u16 ), // --- Event created when the max weight limit has been set.
		DifficultySet( u16, u64 ), // --- Event created when the difficulty has been set for a subnet.
		AdjustmentIntervalSet( u16, u16 ), // --- Event created when the adjustment interval is set for a subnet.
		RegistrationPerIntervalSet( u16, u16 ), // --- Event created when registeration per interval is set for a subnet.
		MaxRegistrationsPerBlockSet( u16, u16), // --- Event created when we set max registrations per block
		ActivityCutoffSet( u16, u16 ), // --- Event created when an activity cutoff is set for a subnet.
		RhoSet( u16, u16 ), // --- Event created when Rho value is set.
		KappaSet( u16, u16 ), // --- Event created when kappa is set for a subnet.
		MinAllowedWeightSet( u16, u16 ), // --- Event created when minimun allowed weight is set for a subnet.
		ValidatorBatchSizeSet( u16, u16 ), // --- Event created when validator batch size is set for a subnet.
		ValidatorSequenceLengthSet( u16, u16 ), // --- Event created when validator sequence length i set for a subnet.
		ValidatorEpochPerResetSet( u16, u16 ), // --- Event created when validator epoch per reset is set for a subnet.
		ValidatorExcludeQuantileSet( u16, u16 ), // --- Event created when the validator exclude quantile has been set for a subnet.
		ValidatorEpochLengthSet( u16, u16 ), // --- Event created when the validator epoch length has been set for a subnet.
		ValidatorLogitsDivergenceSet( u16, u16 ), // --- Event created when the validator logits divergence value has been set.
		ValidatorPruneLenSet( u16, u64 ), // --- Event created when the validator pruning length has been set.
		ScalingLawPowerSet( u16, u16 ), // --- Event created when the scaling law power has been set for a subnet.
		SynergyScalingLawPowerSet( u16, u16 ), // --- Event created when the synergy scaling law has been set for a subnet.
		WeightsSetRateLimitSet( u16, u64 ), // --- Event create when weights set rate limit has been set for a subnet.
		ImmunityPeriodSet( u16, u16), // --- Event created when immunity period is set for a subnet.
		BondsMovingAverageSet( u16, u64), // --- Event created when bonds moving average is set for a subnet.
		MaxAllowedValidatorsSet( u16, u16), // --- Event created when setting the max number of allowed validators on a subnet.
		AxonServed( u16, T::AccountId ), // --- Event created when the axon server information is added to the network.
		PrometheusServed( u16, T::AccountId ), // --- Event created when the axon server information is added to the network.
		EmissionValuesSet(), // --- Event created when emission ratios fr all networks is set.
		NetworkConnectionAdded( u16, u16, u16 ), // --- Event created when a network connection requirement is added.
		NetworkConnectionRemoved( u16, u16 ), // --- Event created when a network connection requirement is removed.
		DelegateAdded( T::AccountId, T::AccountId, u16 ), // --- Event created to signal a hotkey has become a delegate.
		DefaultTakeSet( u16 ), // --- Event created when the default take is set.
		WeightsVersionKeySet( u16, u64 ), // --- Event created when weights version key is set for a network.
		MinDifficultySet( u16, u64 ), // --- Event created when setting min difficutly on a network.
		MaxDifficultySet( u16, u64 ), // --- Event created when setting max difficutly on a network.
		ServingRateLimitSet( u16, u64 ), // --- Event created when setting the prometheus serving rate limit.
		BurnSet( u16, u64 ), // --- Event created when setting burn on a network.
		MaxBurnSet( u16, u64 ), // --- Event created when setting max burn on a network.
		MinBurnSet( u16, u64 ), // --- Event created when setting min burn on a network.
		TxRateLimitSet( u64 ), // --- Event created when setting the transaction rate limit.
		RegistrationAllowed( u16, bool ) // --- Event created when registration is allowed/disallowed for a subnet.
	}

	// Errors inform users that something went wrong.
	#[pallet::error]
	pub enum Error<T> {
		InvalidConnectionRequirement, // --- Thrown if we are attempting to create an invalid connection requirement.
		NetworkDoesNotExist, // --- Thrown when the network does not exist.
		NetworkExist, // --- Thrown when the network already exist.
		InvalidModality, // --- Thrown when an invalid modality attempted on serve.
		InvalidIpType, // ---- Thrown when the user tries to serve an axon which is not of type	4 (IPv4) or 6 (IPv6).
		InvalidIpAddress, // --- Thrown when an invalid IP address is passed to the serve function.
		NotRegistered, // ---- Thrown when the caller requests setting or removing data from a neuron which does not exist in the active set.
		NonAssociatedColdKey, // ---- Thrown when a stake, unstake or subscribe request is made by a coldkey which is not associated with the hotkey account. 
		NotEnoughStaketoWithdraw, // ---- Thrown when the caller requests removing more stake then there exists in the staking account. See: fn remove_stake.
		NotEnoughBalanceToStake, //  ---- Thrown when the caller requests adding more stake than there exists in the cold key account. See: fn add_stake
		BalanceWithdrawalError, // ---- Thrown when the caller tries to add stake, but for some reason the requested amount could not be withdrawn from the coldkey account
		NoValidatorPermit, // ---- Thrown when the caller attempts to set non-self weights without being a permitted validator.
		WeightVecNotEqualSize, // ---- Thrown when the caller attempts to set the weight keys and values but these vectors have different size.
		DuplicateUids, // ---- Thrown when the caller attempts to set weights with duplicate uids in the weight matrix.
		InvalidUid, // ---- Thrown when a caller attempts to set weight to at least one uid that does not exist in the metagraph.
		NotSettingEnoughWeights, // ---- Thrown when the dispatch attempts to set weights on chain with fewer elements than are allowed.
		TooManyRegistrationsThisBlock, // ---- Thrown when registrations this block exceeds allowed number.
		AlreadyRegistered, // ---- Thrown when the caller requests registering a neuron which already exists in the active set.
		InvalidWorkBlock, // ---- Thrown if the supplied pow hash block is in the future or negative
		WorkRepeated, // ---- Thrown when the caller attempts to use a repeated work.
		InvalidDifficulty, // ---- Thrown if the supplied pow hash block does not meet the network difficulty.
		InvalidSeal, // ---- Thrown if the supplied pow hash seal does not match the supplied work.
		MaxAllowedUIdsNotAllowed, // ---  Thrown if the vaule is invalid for MaxAllowedUids
		CouldNotConvertToBalance, // ---- Thrown when the dispatch attempts to convert between a u64 and T::balance but the call fails.
		StakeAlreadyAdded, // --- Thrown when the caller requests adding stake for a hotkey to the total stake which already added
		MaxWeightExceeded, // --- Thrown when the dispatch attempts to set weights on chain with where any normalized weight is more than MaxWeightLimit.
		StorageValueOutOfRange, // --- Thrown when the caller attempts to set a storage value outside of its allowed range.
		TempoHasNotSet, // --- Thrown when tempo has not set
		InvalidTempo, // --- Thrown when tempo is not valid
		EmissionValuesDoesNotMatchNetworks, // --- Thrown when number or recieved emission rates does not match number of networks
		InvalidEmissionValues, // --- Thrown when emission ratios are not valid (did not sum up to 10^9)
		DidNotPassConnectedNetworkRequirement, // --- Thrown when a hotkey attempts to register into a network without passing the  registration requirment from another network.
		AlreadyDelegate, // --- Thrown if the hotkey attempt to become delegate when they are already.
		SettingWeightsTooFast, // --- Thrown if the hotkey attempts to set weights twice withing net_tempo/2 blocks.
		IncorrectNetworkVersionKey, // --- Thrown of a validator attempts to set weights from a validator with incorrect code base key.
		ServingRateLimitExceeded, // --- Thrown when an axon or prometheus serving exceeds the rate limit for a registered neuron.
		BalanceSetError, // --- Thrown when an error occurs setting a balance
		MaxAllowedUidsExceeded, // --- Thrown when number of accounts going to be registered exceed MaxAllowedUids for the network.
		TooManyUids, // ---- Thrown when the caller attempts to set weights with more uids than allowed.
		TxRateLimitExceeded, // --- Thrown when a transactor exceeds the rate limit for transactions.
		RegistrationDisabled, // --- Thrown when registration is disabled
		TooManyRegistrationsThisInterval // --- Thrown when registration attempt exceeds allowed in interval
	}

	// ==================
	// ==== Genesis =====
	// ==================

	#[pallet::genesis_config]
	#[cfg(feature = "std")]
	pub struct GenesisConfig<T: Config> {
		pub stakes: Vec<(T::AccountId, Vec<(T::AccountId, (u64, u16))>)>,
		pub balances_issuance: u64
	}

	#[cfg(feature = "std")]
	impl<T: Config> Default for GenesisConfig<T> {
		fn default() -> Self {
			Self { 
				stakes: Default::default(),
				balances_issuance: 0
			}
		}
	}

	#[pallet::genesis_build]
	impl<T: Config> GenesisBuild<T> for GenesisConfig<T> {
		fn build(&self) {
			// Set initial total issuance from balances
			TotalIssuance::<T>::put(self.balances_issuance);

			// Subnet config values
			let netuid: u16 = 3;
			let tempo = 99;
			let max_uids = 4096;
			
			// The functions for initializing new networks/setting defaults cannot be run directly from genesis functions like extrinsics would
			// --- Set this network uid to alive.
			NetworksAdded::<T>::insert(netuid, true);
			
			// --- Fill tempo memory item.
			Tempo::<T>::insert(netuid, tempo);
	
			// --- Fill modality item.
			// Only modality 0 exists (text)
			NetworkModality::<T>::insert(netuid, 0);

			// Make network parameters explicit.
			if !Tempo::<T>::contains_key( netuid ) { Tempo::<T>::insert( netuid, Tempo::<T>::get( netuid ));}
			if !Kappa::<T>::contains_key( netuid ) { Kappa::<T>::insert( netuid, Kappa::<T>::get( netuid ));}
			if !Difficulty::<T>::contains_key( netuid ) { Difficulty::<T>::insert( netuid, Difficulty::<T>::get( netuid ));}
			if !MaxAllowedUids::<T>::contains_key( netuid ) { MaxAllowedUids::<T>::insert( netuid, MaxAllowedUids::<T>::get( netuid ));}
			if !ImmunityPeriod::<T>::contains_key( netuid ) { ImmunityPeriod::<T>::insert( netuid, ImmunityPeriod::<T>::get( netuid ));}
			if !ActivityCutoff::<T>::contains_key( netuid ) { ActivityCutoff::<T>::insert( netuid, ActivityCutoff::<T>::get( netuid ));}
			if !EmissionValues::<T>::contains_key( netuid ) { EmissionValues::<T>::insert( netuid, EmissionValues::<T>::get( netuid ));}   
			if !MaxWeightsLimit::<T>::contains_key( netuid ) { MaxWeightsLimit::<T>::insert( netuid, MaxWeightsLimit::<T>::get( netuid ));}
			if !ValidatorEpochLen::<T>::contains_key( netuid ) { ValidatorEpochLen::<T>::insert( netuid, ValidatorEpochLen::<T>::get( netuid ));}
			if !MinAllowedWeights::<T>::contains_key( netuid ) { MinAllowedWeights::<T>::insert( netuid, MinAllowedWeights::<T>::get( netuid )); }
			if !ValidatorBatchSize::<T>::contains_key( netuid ) { ValidatorBatchSize::<T>::insert( netuid, ValidatorBatchSize::<T>::get( netuid ));}
			if !ValidatorEpochsPerReset::<T>::contains_key( netuid ) { ValidatorEpochsPerReset::<T>::insert( netuid, ValidatorEpochsPerReset::<T>::get( netuid ));}
			if !ValidatorSequenceLength::<T>::contains_key( netuid ) { ValidatorSequenceLength::<T>::insert( netuid, ValidatorSequenceLength::<T>::get( netuid ));}
			if !RegistrationsThisInterval::<T>::contains_key( netuid ) { RegistrationsThisInterval::<T>::insert( netuid, RegistrationsThisInterval::<T>::get( netuid ));}
			if !POWRegistrationsThisInterval::<T>::contains_key( netuid ) { POWRegistrationsThisInterval::<T>::insert( netuid, POWRegistrationsThisInterval::<T>::get( netuid ));}
			if !BurnRegistrationsThisInterval::<T>::contains_key( netuid ) { BurnRegistrationsThisInterval::<T>::insert( netuid, BurnRegistrationsThisInterval::<T>::get( netuid ));}

			// Set max allowed uids
			MaxAllowedUids::<T>::insert(netuid, max_uids);

			let mut next_uid = 0;

			for (coldkey, hotkeys) in self.stakes.iter() {
				for (hotkey, stake_uid) in hotkeys.iter() {
					let (stake, uid) = stake_uid;

					// Expand Yuma Consensus with new position.
					Rank::<T>::mutate(netuid, |v| v.push(0));
					Trust::<T>::mutate(netuid, |v| v.push(0));
					Active::<T>::mutate(netuid, |v| v.push(true));
					Emission::<T>::mutate(netuid, |v| v.push(0));
					Consensus::<T>::mutate(netuid, |v| v.push(0));
					Incentive::<T>::mutate(netuid, |v| v.push(0));
					Dividends::<T>::mutate(netuid, |v| v.push(0));
					LastUpdate::<T>::mutate(netuid, |v| v.push(0));
					PruningScores::<T>::mutate(netuid, |v| v.push(0));
					ValidatorTrust::<T>::mutate(netuid, |v| v.push(0));
					ValidatorPermit::<T>::mutate(netuid, |v| v.push(false));
			
					// Insert account information.
					Keys::<T>::insert(netuid, uid, hotkey.clone()); // Make hotkey - uid association.
					Uids::<T>::insert(netuid, hotkey.clone(), uid); // Make uid - hotkey association.
					BlockAtRegistration::<T>::insert(netuid, uid, 0); // Fill block at registration.
					IsNetworkMember::<T>::insert(hotkey.clone(), netuid, true); // Fill network is member.
	
					// Fill stake information.
					Owner::<T>::insert(hotkey.clone(), coldkey.clone());
	
					TotalHotkeyStake::<T>::insert(hotkey.clone(), stake);
					TotalColdkeyStake::<T>::insert(coldkey.clone(), TotalColdkeyStake::<T>::get(coldkey).saturating_add(*stake));

					// Update total issuance value
					TotalIssuance::<T>::put(TotalIssuance::<T>::get().saturating_add(*stake));
	
					Stake::<T>::insert(hotkey.clone(), coldkey.clone(), stake);
	
					next_uid += 1;
				}
			}

	 	 	// Set correct length for Subnet neurons
			SubnetworkN::<T>::insert(netuid, next_uid);

			// --- Increase total network count.
			TotalNetworks::<T>::mutate(|n| *n += 1);
		}
	}

	// ================
	// ==== Hooks =====
	// ================
  
	#[pallet::hooks] 
	impl<T: Config> Hooks<BlockNumberFor<T>> for Pallet<T> { 
		// ---- Called on the initialization of this pallet. (the order of on_finalize calls is determined in the runtime)
		//
		// # Args:
		// 	* 'n': (T::BlockNumber):
		// 		- The number of the block we are initializing.
		fn on_initialize( _block_number: BlockNumberFor<T> ) -> Weight {
			Self::block_step();
			
			return Weight::from_ref_time(110_634_229_000 as u64)
						.saturating_add(T::DbWeight::get().reads(8304 as u64))
						.saturating_add(T::DbWeight::get().writes(110 as u64));
		}
	}

	// Dispatchable functions allows users to interact with the pallet and invoke state changes.
	// These functions materialize as "extrinsics", which are often compared to transactions.
	// Dispatchable functions must be annotated with a weight and must return a DispatchResult.
	#[pallet::call]
	impl<T: Config> Pallet<T> {

		// --- Sets the caller weights for the incentive mechanism. The call can be
		// made from the hotkey account so is potentially insecure, however, the damage
		// of changing weights is minimal if caught early. This function includes all the
		// checks that the passed weights meet the requirements. Stored as u16s they represent
		// rational values in the range [0,1] which sum to 1 and can be interpreted as
		// probabilities. The specific weights determine how inflation propagates outward
		// from this peer. 
		// 
		// Note: The 16 bit integers weights should represent 1.0 as the max u16.
		// However, the function normalizes all integers to u16_max anyway. This means that if the sum of all
		// elements is larger or smaller than the amount of elements * u16_max, all elements
		// will be corrected for this deviation. 
		// 
		// # Args:
		// 	* `origin`: (<T as frame_system::Config>Origin):
		// 		- The caller, a hotkey who wishes to set their weights.
		//
		// 	* `netuid` (u16):
		// 		- The network uid we are setting these weights on.
		// 
		// 	* `dests` (Vec<u16>):
		// 		- The edge endpoint for the weight, i.e. j for w_ij.
		//
		// 	* 'weights' (Vec<u16>):
		// 		- The u16 integer encoded weights. Interpreted as rational
		// 		values in the range [0,1]. They must sum to in32::MAX.
		//
		// 	* 'version_key' ( u64 ):
    	// 		- The network version key to check if the validator is up to date.
		//
		// # Event:
		// 	* WeightsSet;
		// 		- On successfully setting the weights on chain.
		//
		// # Raises:
		// 	* 'NetworkDoesNotExist':
		// 		- Attempting to set weights on a non-existent network.
		//
		// 	* 'NotRegistered':
		// 		- Attempting to set weights from a non registered account.
		//
		// 	* 'WeightVecNotEqualSize':
		// 		- Attempting to set weights with uids not of same length.
		//
		// 	* 'DuplicateUids':
		// 		- Attempting to set weights with duplicate uids.
		//		
		//     * 'TooManyUids':
		// 		- Attempting to set weights above the max allowed uids.
		//
		// 	* 'InvalidUid':
		// 		- Attempting to set weights with invalid uids.
		//
		// 	* 'NotSettingEnoughWeights':
		// 		- Attempting to set weights with fewer weights than min.
		//
		// 	* 'MaxWeightExceeded':
		// 		- Attempting to set weights with max value exceeding limit.
		#[pallet::call_index(0)]
        #[pallet::weight((Weight::from_ref_time(10_151_000_000)
		.saturating_add(T::DbWeight::get().reads(4104))
		.saturating_add(T::DbWeight::get().writes(2)), DispatchClass::Normal, Pays::No))]
		pub fn set_weights(
			origin:OriginFor<T>, 
			netuid: u16,
			dests: Vec<u16>, 
			weights: Vec<u16>,
			version_key: u64 
		) -> DispatchResult {
			Self::do_set_weights( origin, netuid, dests, weights, version_key )
		}

		// --- Sets the key as a delegate.
		//
		// # Args:
		// 	* 'origin': (<T as frame_system::Config>Origin):
		// 		- The signature of the caller's coldkey.
		//
		// 	* 'hotkey' (T::AccountId):
		// 		- The hotkey we are delegating (must be owned by the coldkey.)
		//
		// 	* 'take' (u64):
		// 		- The stake proportion that this hotkey takes from delegations.
		//
		// # Event:
		// 	* DelegateAdded;
		// 		- On successfully setting a hotkey as a delegate.
		//
		// # Raises:
		// 	* 'NotRegistered':
		// 		- The hotkey we are delegating is not registered on the network.
		//
		// 	* 'NonAssociatedColdKey':
		// 		- The hotkey we are delegating is not owned by the calling coldket.
		//
		//
		#[pallet::call_index(1)]
		#[pallet::weight((0, DispatchClass::Normal, Pays::No))]
		pub fn become_delegate(
			origin: OriginFor<T>, 
			hotkey: T::AccountId
		) -> DispatchResult {
			Self::do_become_delegate(origin, hotkey, Self::get_default_take() )
		}

		// --- Adds stake to a hotkey. The call is made from the
		// coldkey account linked in the hotkey.
		// Only the associated coldkey is allowed to make staking and
		// unstaking requests. This protects the neuron against
		// attacks on its hotkey running in production code.
		//
		// # Args:
		// 	* 'origin': (<T as frame_system::Config>Origin):
		// 		- The signature of the caller's coldkey.
		//
		// 	* 'hotkey' (T::AccountId):
		// 		- The associated hotkey account.
		//
		// 	* 'amount_staked' (u64):
		// 		- The amount of stake to be added to the hotkey staking account.
		//
		// # Event:
		// 	* StakeAdded;
		// 		- On the successfully adding stake to a global account.
		//
		// # Raises:
		// 	* 'CouldNotConvertToBalance':
		// 		- Unable to convert the passed stake value to a balance.
		//
		// 	* 'NotEnoughBalanceToStake':
		// 		- Not enough balance on the coldkey to add onto the global account.
		//
		// 	* 'NonAssociatedColdKey':
		// 		- The calling coldkey is not associated with this hotkey.
		//
		// 	* 'BalanceWithdrawalError':
		// 		- Errors stemming from transaction pallet.
		//
		//
		#[pallet::call_index(2)]
		#[pallet::weight((Weight::from_ref_time(65_000_000)
		.saturating_add(T::DbWeight::get().reads(8))
		.saturating_add(T::DbWeight::get().writes(6)), DispatchClass::Normal, Pays::No))]
		pub fn add_stake(
			origin: OriginFor<T>, 
			hotkey: T::AccountId, 
			amount_staked: u64
		) -> DispatchResult {
			Self::do_add_stake(origin, hotkey, amount_staked)
		}

		// ---- Remove stake from the staking account. The call must be made
		// from the coldkey account attached to the neuron metadata. Only this key
		// has permission to make staking and unstaking requests.
		//
		// # Args:
		// 	* 'origin': (<T as frame_system::Config>Origin):
		// 		- The signature of the caller's coldkey.
		//
		// 	* 'hotkey' (T::AccountId):
		// 		- The associated hotkey account.
		//
		// 	* 'amount_unstaked' (u64):
		// 		- The amount of stake to be added to the hotkey staking account.
		//
		// # Event:
		// 	* StakeRemoved;
		// 		- On the successfully removing stake from the hotkey account.
		//
		// # Raises:
		// 	* 'NotRegistered':
		// 		- Thrown if the account we are attempting to unstake from is non existent.
		//
		// 	* 'NonAssociatedColdKey':
		// 		- Thrown if the coldkey does not own the hotkey we are unstaking from.
		//
		// 	* 'NotEnoughStaketoWithdraw':
		// 		- Thrown if there is not enough stake on the hotkey to withdwraw this amount. 
		//
		// 	* 'CouldNotConvertToBalance':
		// 		- Thrown if we could not convert this amount to a balance.
		//
		//
		#[pallet::call_index(3)]
		#[pallet::weight((Weight::from_ref_time(66_000_000)
		.saturating_add(T::DbWeight::get().reads(8))
		.saturating_add(T::DbWeight::get().writes(6)), DispatchClass::Normal, Pays::No))]
		pub fn remove_stake(
			origin: OriginFor<T>, 
			hotkey: T::AccountId, 
			amount_unstaked: u64
		) -> DispatchResult {
			Self::do_remove_stake(origin, hotkey, amount_unstaked)
		}

		// ---- Serves or updates axon /promethteus information for the neuron associated with the caller. If the caller is
		// already registered the metadata is updated. If the caller is not registered this call throws NotRegistered.
		//
		// # Args:
		// 	* 'origin': (<T as frame_system::Config>Origin):
		// 		- The signature of the caller.
		//
		// 	* 'netuid' (u16):
		// 		- The u16 network identifier.
		//
		// 	* 'version' (u64):
		// 		- The bittensor version identifier.
		//
		// 	* 'ip' (u64):
		// 		- The endpoint ip information as a u128 encoded integer.
		//
		// 	* 'port' (u16):
		// 		- The endpoint port information as a u16 encoded integer.
		// 
		// 	* 'ip_type' (u8):
		// 		- The endpoint ip version as a u8, 4 or 6.
		//
		// 	* 'protocol' (u8):
		// 		- UDP:1 or TCP:0 
		//
		// 	* 'placeholder1' (u8):
		// 		- Placeholder for further extra params.
		//
		// 	* 'placeholder2' (u8):
		// 		- Placeholder for further extra params.
		//
		// # Event:
		// 	* AxonServed;
		// 		- On successfully serving the axon info.
		//
		// # Raises:
		// 	* 'NetworkDoesNotExist':
		// 		- Attempting to set weights on a non-existent network.
		//
		// 	* 'NotRegistered':
		// 		- Attempting to set weights from a non registered account.
		//
		// 	* 'InvalidIpType':
		// 		- The ip type is not 4 or 6.
		//
		// 	* 'InvalidIpAddress':
		// 		- The numerically encoded ip address does not resolve to a proper ip.
		//
		// 	* 'ServingRateLimitExceeded':
		// 		- Attempting to set prometheus information withing the rate limit min.
		//
		#[pallet::call_index(4)]
		#[pallet::weight((Weight::from_ref_time(19_000_000)
		.saturating_add(T::DbWeight::get().reads(2))
		.saturating_add(T::DbWeight::get().writes(1)), DispatchClass::Normal, Pays::No))]
		pub fn serve_axon(
			origin:OriginFor<T>, 
			netuid: u16,
			version: u32, 
			ip: u128, 
			port: u16, 
			ip_type: u8,
			protocol: u8, 
			placeholder1: u8, 
			placeholder2: u8,
		) -> DispatchResult {
			Self::do_serve_axon( origin, netuid, version, ip, port, ip_type, protocol, placeholder1, placeholder2 ) 
		}

		#[pallet::call_index(5)]
		#[pallet::weight((Weight::from_ref_time(17_000_000)
		.saturating_add(T::DbWeight::get().reads(2))
		.saturating_add(T::DbWeight::get().writes(1)), DispatchClass::Normal, Pays::No))]
		pub fn serve_prometheus(
			origin:OriginFor<T>, 
			netuid: u16,
			version: u32, 
			ip: u128, 
			port: u16, 
			ip_type: u8,
		) -> DispatchResult {
			Self::do_serve_prometheus( origin, netuid, version, ip, port, ip_type ) 
		}


		// ---- Registers a new neuron to the subnetwork. 
		//
		// # Args:
		// 	* 'origin': (<T as frame_system::Config>Origin):
		// 		- The signature of the calling hotkey.
		//
		// 	* 'netuid' (u16):
		// 		- The u16 network identifier.
		//
		// 	* 'block_number' ( u64 ):
		// 		- Block hash used to prove work done.
		//
		// 	* 'nonce' ( u64 ):
		// 		- Positive integer nonce used in POW.
		//
		// 	* 'work' ( Vec<u8> ):
		// 		- Vector encoded bytes representing work done.
		//
		// 	* 'hotkey' ( T::AccountId ):
		// 		- Hotkey to be registered to the network.
		//
		// 	* 'coldkey' ( T::AccountId ):
		// 		- Associated coldkey account.
		//
		// # Event:
		// 	* NeuronRegistered;
		// 		- On successfully registereing a uid to a neuron slot on a subnetwork.
		//
		// # Raises:
		// 	* 'NetworkDoesNotExist':
		// 		- Attempting to registed to a non existent network.
		//
		// 	* 'TooManyRegistrationsThisBlock':
		// 		- This registration exceeds the total allowed on this network this block.
		//
		// 	* 'AlreadyRegistered':
		// 		- The hotkey is already registered on this network.
		//
		// 	* 'InvalidWorkBlock':
		// 		- The work has been performed on a stale, future, or non existent block.
		//
		// 	* 'WorkRepeated':
		// 		- This work for block has already been used.
		//
		// 	* 'InvalidDifficulty':
		// 		- The work does not match the difficutly.
		//
		// 	* 'InvalidSeal':
		// 		- The seal is incorrect.
		//
		#[pallet::call_index(6)]
		#[pallet::weight((Weight::from_ref_time(91_000_000)
		.saturating_add(T::DbWeight::get().reads(27))
		.saturating_add(T::DbWeight::get().writes(22)), DispatchClass::Normal, Pays::No))]
		pub fn register( 
				origin:OriginFor<T>, 
				netuid: u16,
				block_number: u64, 
				nonce: u64, 
				work: Vec<u8>,
				hotkey: T::AccountId, 
				coldkey: T::AccountId,
		) -> DispatchResult { 
			Self::do_registration(origin, netuid, block_number, nonce, work, hotkey, coldkey)
		}

		#[pallet::call_index(7)]
		#[pallet::weight((Weight::from_ref_time(89_000_000)
		.saturating_add(T::DbWeight::get().reads(27))
		.saturating_add(T::DbWeight::get().writes(22)), DispatchClass::Normal, Pays::No))]
		pub fn burned_register( 
				origin:OriginFor<T>, 
				netuid: u16,
				hotkey: T::AccountId, 
		) -> DispatchResult { 
			Self::do_burned_registration(origin, netuid, hotkey)
		}

		#[pallet::call_index(8)]
		#[pallet::weight((Weight::from_ref_time(81_000_000)
		.saturating_add(T::DbWeight::get().reads(21))
		.saturating_add(T::DbWeight::get().writes(23)), DispatchClass::Operational, Pays::No))]
		pub fn sudo_register( 
				origin:OriginFor<T>, 
				netuid: u16,
				hotkey: T::AccountId, 
				coldkey: T::AccountId,
				stake: u64,
				balance: u64,
			) -> DispatchResult { 
			Self::do_sudo_registration(origin, netuid, hotkey, coldkey, stake, balance)
		}

		// ---- SUDO ONLY FUNCTIONS ------------------------------------------------------------

		// ---- Sudo add a network to the network set.
		// # Args:
		// 	* 'origin': (<T as frame_system::Config>Origin):
		// 		- Must be sudo.
		//
		// 	* 'netuid' (u16):
		// 		- The u16 network identifier.
		//
		// 	* 'tempo' ( u16 ):
		// 		- Number of blocks between epoch step.
		//
		// 	* 'modality' ( u16 ):
		// 		- Network modality specifier.
		//
		// # Event:
		// 	* NetworkAdded;
		// 		- On successfully creation of a network.
		//
		// # Raises:
		// 	* 'NetworkExist':
		// 		- Attempting to register an already existing.
		//
		// 	* 'InvalidModality':
		// 		- Attempting to register a network with an invalid modality.
		//
		// 	* 'InvalidTempo':
		// 		- Attempting to register a network with an invalid tempo.
		//
		#[pallet::call_index(9)]
		#[pallet::weight((Weight::from_ref_time(50_000_000)
		.saturating_add(T::DbWeight::get().reads(17))
		.saturating_add(T::DbWeight::get().writes(20)), DispatchClass::Operational, Pays::No))]
		pub fn sudo_add_network(
			origin: OriginFor<T>,
			netuid: u16,
			tempo: u16,
			modality: u16
		) -> DispatchResultWithPostInfo {
			Self::do_add_network(origin, netuid, tempo, modality)
		}

		// ---- Sudo remove a network from the network set.
		// # Args:
		// 	* 'origin': (<T as frame_system::Config>Origin):
		// 		- Must be sudo.
		//
		// 	* 'netuid' (u16):
		// 		- The u16 network identifier.
		//
		// # Event:
		// 	* NetworkRemoved;
		// 		- On the successfull removing of this network.
		//
		// # Raises:
		// 	* 'NetworkDoesNotExist':
		// 		- Attempting to remove a non existent network.
		//
		#[pallet::call_index(10)]
		#[pallet::weight((Weight::from_ref_time(42_000_000)
		.saturating_add(T::DbWeight::get().reads(2))
		.saturating_add(T::DbWeight::get().writes(31)), DispatchClass::Operational, Pays::No))]
		pub fn sudo_remove_network(
			origin: OriginFor<T>,
			netuid: u16
		) -> DispatchResult {
			Self::do_remove_network(origin, netuid)
		} 

		// ---- Sudo set emission values for all networks.
		// Args:
		// 	* 'origin': (<T as frame_system::Config>Origin):
		// 		- The caller, must be sudo.
		//
		// 	* `netuids` (Vec<u16>):
		// 		- A vector of network uids values. This must include all netuids.
		//
		// 	* `emission` (Vec<u64>):
		// 		- The emission values associated with passed netuids in order.
		// 
		#[pallet::call_index(11)]
		#[pallet::weight((Weight::from_ref_time(28_000_000)
		.saturating_add(T::DbWeight::get().reads(12))
		.saturating_add(T::DbWeight::get().writes(10)), DispatchClass::Operational, Pays::No))]
		pub fn sudo_set_emission_values(
			origin: OriginFor<T>,
			netuids: Vec<u16>,
			emission: Vec<u64>,
		) -> DispatchResult {
			Self::do_set_emission_values( 
				origin,
				netuids,
				emission
			)
		}

		// ---- Sudo add a network connect requirement.
		// Args:
		// 	* 'origin': (<T as frame_system::Config>Origin):
		// 		- The caller, must be sudo.
		//
		// 	* `netuid_a` (u16):
		// 		- The network we are adding the requirment to (parent network)
		//
		// 	* `netuid_b` (u16):
		// 		- The network we the requirement refers to (child network)
		//
		// 	* `requirement` (u16):
		// 		- The topk percentile prunning score requirement (u16:MAX normalized.)
		//
		#[pallet::call_index(12)]
		#[pallet::weight((Weight::from_ref_time(17_000_000)
		.saturating_add(T::DbWeight::get().reads(2))
		.saturating_add(T::DbWeight::get().writes(1)), DispatchClass::Operational, Pays::No))]
		pub fn sudo_add_network_connection_requirement( origin:OriginFor<T>, netuid_a: u16, netuid_b: u16, requirement: u16 ) -> DispatchResult { 
			Self::do_sudo_add_network_connection_requirement( origin, netuid_a, netuid_b, requirement )
		}

		// ---- Sudo remove a network connection requirement.
		// Args:
		// 	* 'origin': (<T as frame_system::Config>Origin):
		// 		- The caller, must be sudo.
		//
		// 	* `netuid_a` (u16):
		// 		- The network we are removing the requirment from.
		//
		// 	* `netuid_b` (u16):
		// 		- The required network connection to remove.
		//
		#[pallet::call_index(13)]   
		#[pallet::weight((Weight::from_ref_time(15_000_000)
		.saturating_add(T::DbWeight::get().reads(3)), DispatchClass::Operational, Pays::No))]
		pub fn sudo_remove_network_connection_requirement( origin:OriginFor<T>, netuid_a: u16, netuid_b: u16 ) -> DispatchResult { 
			Self::do_sudo_remove_network_connection_requirement( origin, netuid_a, netuid_b )
		}

		// ==================================
		// ==== Parameter Sudo calls ========
		// ==================================
		// Each function sets the corresponding hyper paramter on the specified network
		// Args:
		// 	* 'origin': (<T as frame_system::Config>Origin):
		// 		- The caller, must be sudo.
		//
		// 	* `netuid` (u16):
		// 		- The network identifier.
		//
		// 	* `hyperparameter value` (u16):
		// 		- The value of the hyper parameter.
		//
		#[pallet::call_index(14)]   
		#[pallet::weight((Weight::from_ref_time(11_000_000)
		.saturating_add(T::DbWeight::get().writes(1)), DispatchClass::Operational, Pays::No))]
		pub fn sudo_set_default_take( origin:OriginFor<T>, default_take: u16 ) -> DispatchResult {  
			Self::do_sudo_set_default_take( origin, default_take )
		}

		#[pallet::call_index(15)]
		#[pallet::weight((Weight::from_ref_time(10_000_000)
		.saturating_add(T::DbWeight::get().writes(1)), DispatchClass::Operational, Pays::No))]
		pub fn sudo_set_serving_rate_limit( origin:OriginFor<T>, netuid: u16, serving_rate_limit: u64 ) -> DispatchResult {  
			Self::do_sudo_set_serving_rate_limit( origin, netuid, serving_rate_limit )
		}

		// Sudo call for setting tx rate limit
		#[pallet::call_index(16)]
		#[pallet::weight((0, DispatchClass::Operational, Pays::No))]
		pub fn sudo_set_tx_rate_limit( origin:OriginFor<T>, tx_rate_limit: u64 ) -> DispatchResult {  
			Self::do_sudo_set_tx_rate_limit( origin, tx_rate_limit )
		}

<<<<<<< HEAD
		// Sudo call for setting registration allowed
		#[pallet::weight((0, DispatchClass::Operational, Pays::No))]
		pub fn sudo_set_registration_allowed( origin:OriginFor<T>, netuid: u16, registration_allowed: bool ) -> DispatchResult {  
			Self::do_sudo_set_network_registration_allowed( origin, netuid, registration_allowed )
		}

=======
		#[pallet::call_index(17)]
>>>>>>> 5ddd0be8
		#[pallet::weight((0, DispatchClass::Operational, Pays::No))]
		pub fn sudo_set_max_burn( origin:OriginFor<T>, netuid: u16, max_burn: u64 ) -> DispatchResult {  
			Self::do_sudo_set_max_burn( origin, netuid, max_burn )
		}

		#[pallet::call_index(18)]
		#[pallet::weight((Weight::from_ref_time(13_000_000)
		.saturating_add(T::DbWeight::get().reads(1))
		.saturating_add(T::DbWeight::get().writes(1)), DispatchClass::Operational, Pays::No))]
		pub fn sudo_set_min_burn( origin:OriginFor<T>, netuid: u16, min_burn: u64 ) -> DispatchResult {  
			Self::do_sudo_set_min_burn( origin, netuid, min_burn )
		}

		#[pallet::call_index(19)]
		#[pallet::weight((Weight::from_ref_time(14_000_000)
		.saturating_add(T::DbWeight::get().reads(1))
		.saturating_add(T::DbWeight::get().writes(1)), DispatchClass::Operational, Pays::No))]
		pub fn sudo_set_burn( origin:OriginFor<T>, netuid: u16, burn: u64 ) -> DispatchResult {  
			Self::do_sudo_set_burn( origin, netuid, burn )
		}

		#[pallet::call_index(20)]
		#[pallet::weight((Weight::from_ref_time(14_000_000)
		.saturating_add(T::DbWeight::get().reads(1))
		.saturating_add(T::DbWeight::get().writes(1)), DispatchClass::Operational, Pays::No))]
		pub fn sudo_set_max_difficulty( origin:OriginFor<T>, netuid: u16, max_difficulty: u64 ) -> DispatchResult {  
			Self::do_sudo_set_max_difficulty( origin, netuid, max_difficulty )
		}

		#[pallet::call_index(21)]
		#[pallet::weight((Weight::from_ref_time(14_000_000)
		.saturating_add(T::DbWeight::get().reads(1))
		.saturating_add(T::DbWeight::get().writes(1)), DispatchClass::Operational, Pays::No))]
		pub fn sudo_set_min_difficulty( origin:OriginFor<T>, netuid: u16, min_difficulty: u64 ) -> DispatchResult {  
			Self::do_sudo_set_min_difficulty( origin, netuid, min_difficulty )
		}

		#[pallet::call_index(22)]
		#[pallet::weight((Weight::from_ref_time(15_000_000)
		.saturating_add(T::DbWeight::get().reads(1))
		.saturating_add(T::DbWeight::get().writes(1)), DispatchClass::Operational, Pays::No))]
		pub fn sudo_set_weights_set_rate_limit( origin:OriginFor<T>, netuid: u16, weights_set_rate_limit: u64 ) -> DispatchResult {  
			Self::do_sudo_set_weights_set_rate_limit( origin, netuid, weights_set_rate_limit )
		}

		#[pallet::call_index(23)]
		#[pallet::weight((Weight::from_ref_time(14_000_000)
		.saturating_add(T::DbWeight::get().reads(1))
		.saturating_add(T::DbWeight::get().writes(1)), DispatchClass::Operational, Pays::No))]
		pub fn sudo_set_weights_version_key( origin:OriginFor<T>, netuid: u16, weights_version_key: u64 ) -> DispatchResult {  
			Self::do_sudo_set_weights_version_key( origin, netuid, weights_version_key )
		}

		#[pallet::call_index(24)]
		#[pallet::weight((Weight::from_ref_time(14_000_000)
		.saturating_add(T::DbWeight::get().reads(1))
		.saturating_add(T::DbWeight::get().writes(1)), DispatchClass::Operational, Pays::No))]
		pub fn sudo_set_bonds_moving_average( origin:OriginFor<T>, netuid: u16, bonds_moving_average: u64 ) -> DispatchResult {  
			Self::do_sudo_set_bonds_moving_average( origin, netuid, bonds_moving_average )
		}

		#[pallet::call_index(25)]
		#[pallet::weight((Weight::from_ref_time(14_000_000)
		.saturating_add(T::DbWeight::get().reads(1))
		.saturating_add(T::DbWeight::get().writes(1)), DispatchClass::Operational, Pays::No))]
		pub fn sudo_set_max_allowed_validators( origin:OriginFor<T>, netuid: u16, max_allowed_validators: u16 ) -> DispatchResult {  
			Self::do_sudo_set_max_allowed_validators( origin, netuid, max_allowed_validators )
		}

		#[pallet::call_index(26)]
		#[pallet::weight((Weight::from_ref_time(13_000_000)
		.saturating_add(T::DbWeight::get().reads(1))
		.saturating_add(T::DbWeight::get().writes(1)), DispatchClass::Operational, Pays::No))]
		pub fn sudo_set_difficulty( origin:OriginFor<T>, netuid: u16, difficulty: u64 ) -> DispatchResult {
			Self::do_sudo_set_difficulty( origin, netuid, difficulty )
		}

		#[pallet::call_index(27)]
		#[pallet::weight((Weight::from_ref_time(14_000_000)
		.saturating_add(T::DbWeight::get().reads(1))
		.saturating_add(T::DbWeight::get().writes(1)), DispatchClass::Operational, Pays::No))]
		pub fn sudo_set_adjustment_interval( origin:OriginFor<T>, netuid: u16, adjustment_interval: u16 ) -> DispatchResult { 
			Self::do_sudo_set_adjustment_interval( origin, netuid, adjustment_interval )
		}

		#[pallet::call_index(28)]
		#[pallet::weight((Weight::from_ref_time(14_000_000)
		.saturating_add(T::DbWeight::get().reads(1))
		.saturating_add(T::DbWeight::get().writes(1)), DispatchClass::Operational, Pays::No))]
		pub fn sudo_set_target_registrations_per_interval( origin:OriginFor<T>, netuid: u16, target_registrations_per_interval: u16 ) -> DispatchResult {
			Self::do_sudo_set_target_registrations_per_interval( origin, netuid, target_registrations_per_interval )
		}

		#[pallet::call_index(29)]
		#[pallet::weight((Weight::from_ref_time(13_000_000)
		.saturating_add(T::DbWeight::get().reads(1))
		.saturating_add(T::DbWeight::get().writes(1)), DispatchClass::Operational, Pays::No))]
		pub fn sudo_set_activity_cutoff( origin:OriginFor<T>, netuid: u16, activity_cutoff: u16 ) -> DispatchResult {
			Self::do_sudo_set_activity_cutoff( origin, netuid, activity_cutoff )
		}

		#[pallet::call_index(30)]
		#[pallet::weight((Weight::from_ref_time(14_000_000)
		.saturating_add(T::DbWeight::get().reads(1))
		.saturating_add(T::DbWeight::get().writes(1)), DispatchClass::Operational, Pays::No))]
		pub fn sudo_set_rho( origin:OriginFor<T>, netuid: u16, rho: u16 ) -> DispatchResult {
			Self::do_sudo_set_rho( origin, netuid, rho )
		}

		#[pallet::call_index(31)]
		#[pallet::weight((	Weight::from_ref_time(14_000_000)
		.saturating_add(T::DbWeight::get().reads(1))
		.saturating_add(T::DbWeight::get().writes(1)), DispatchClass::Operational, Pays::No))]
		pub fn sudo_set_kappa( origin:OriginFor<T>, netuid: u16, kappa: u16 ) -> DispatchResult {
			Self::do_sudo_set_kappa( origin, netuid, kappa )
		}

		#[pallet::call_index(32)]
		#[pallet::weight((Weight::from_ref_time(18_000_000)
		.saturating_add(T::DbWeight::get().reads(2))
		.saturating_add(T::DbWeight::get().writes(1)), DispatchClass::Operational, Pays::No))]
		pub fn sudo_set_max_allowed_uids( origin:OriginFor<T>, netuid: u16, max_allowed_uids: u16 ) -> DispatchResult {
			Self::do_sudo_set_max_allowed_uids(origin, netuid, max_allowed_uids )
		}

		#[pallet::call_index(33)]
		#[pallet::weight((Weight::from_ref_time(13_000_000)
		.saturating_add(T::DbWeight::get().reads(1))
		.saturating_add(T::DbWeight::get().writes(1)), DispatchClass::Operational, Pays::No))]
		pub fn sudo_set_min_allowed_weights( origin:OriginFor<T>, netuid: u16, min_allowed_weights: u16 ) -> DispatchResult {
			Self::do_sudo_set_min_allowed_weights( origin, netuid, min_allowed_weights )
		}

		#[pallet::call_index(34)]
		#[pallet::weight((Weight::from_ref_time(14_000_000)
		.saturating_add(T::DbWeight::get().reads(1))
		.saturating_add(T::DbWeight::get().writes(1)), DispatchClass::Operational, Pays::No))]
		pub fn sudo_set_validator_batch_size( origin:OriginFor<T>, netuid: u16, validator_batch_size: u16 ) -> DispatchResult {
			Self::do_sudo_set_validator_batch_size( origin, netuid, validator_batch_size )
		}

		#[pallet::call_index(35)]
		#[pallet::weight((Weight::from_ref_time(14_000_000)
		.saturating_add(T::DbWeight::get().reads(1))
		.saturating_add(T::DbWeight::get().writes(1)), DispatchClass::Operational, Pays::No))]
		pub fn sudo_set_validator_sequence_length( origin:OriginFor<T>, netuid: u16, validator_sequence_length: u16 ) -> DispatchResult {
			Self::do_sudo_set_validator_sequence_length(origin, netuid, validator_sequence_length )
		}

		#[pallet::call_index(36)]
		#[pallet::weight((Weight::from_ref_time(13_000_000)
		.saturating_add(T::DbWeight::get().reads(1))
		.saturating_add(T::DbWeight::get().writes(1)), DispatchClass::Operational, Pays::No))]
		pub fn sudo_set_validator_epochs_per_reset( origin:OriginFor<T>, netuid: u16, validator_epochs_per_reset: u16 ) -> DispatchResult {
			Self::do_sudo_set_validator_epochs_per_reset( origin, netuid, validator_epochs_per_reset )
		}

		#[pallet::call_index(37)]
		#[pallet::weight((Weight::from_ref_time(13_000_000)
		.saturating_add(T::DbWeight::get().reads(1))
		.saturating_add(T::DbWeight::get().writes(1)), DispatchClass::Operational, Pays::No))]
		pub fn sudo_set_validator_exclude_quantile( origin:OriginFor<T>, netuid: u16, validator_exclude_quantile: u16 ) -> DispatchResult {
			Self::do_sudo_set_validator_exclude_quantile( origin, netuid, validator_exclude_quantile )
		}

		#[pallet::call_index(38)]
		#[pallet::weight((Weight::from_ref_time(14_000_000)
		.saturating_add(T::DbWeight::get().reads(1))
		.saturating_add(T::DbWeight::get().writes(1)), DispatchClass::Operational, Pays::No))]
		pub fn sudo_set_validator_prune_len( origin:OriginFor<T>, netuid: u16, validator_prune_len: u64 ) -> DispatchResult {
			Self::do_sudo_set_validator_prune_len( origin, netuid, validator_prune_len )
		}

		#[pallet::call_index(39)]
		#[pallet::weight((Weight::from_ref_time(14_000_000)
		.saturating_add(T::DbWeight::get().reads(1))
		.saturating_add(T::DbWeight::get().writes(1)), DispatchClass::Operational, Pays::No))]
		pub fn sudo_set_validator_logits_divergence( origin:OriginFor<T>, netuid: u16,validator_logits_divergence: u16 ) -> DispatchResult {
			Self::do_sudo_set_validator_logits_divergence( origin, netuid, validator_logits_divergence )
		}

		#[pallet::call_index(40)]
		#[pallet::weight((Weight::from_ref_time(14_000_000)
		.saturating_add(T::DbWeight::get().reads(1))
		.saturating_add(T::DbWeight::get().writes(1)), DispatchClass::Operational, Pays::No))]
		pub fn sudo_set_validator_epoch_len( origin:OriginFor<T>, netuid: u16,validator_epoch_length: u16 ) -> DispatchResult {
			Self::do_sudo_set_validator_epoch_length( origin, netuid, validator_epoch_length )
		}

		#[pallet::call_index(41)]
		#[pallet::weight((Weight::from_ref_time(13_000_000)
		.saturating_add(T::DbWeight::get().reads(1))
		.saturating_add(T::DbWeight::get().writes(1)), DispatchClass::Operational, Pays::No))]
		pub fn sudo_set_scaling_law_power( origin:OriginFor<T>, netuid: u16, scaling_law_power: u16 ) -> DispatchResult {
			Self::do_sudo_set_scaling_law_power( origin, netuid, scaling_law_power )
		}

		#[pallet::call_index(42)]
		#[pallet::weight((Weight::from_ref_time(13_000_000)
		.saturating_add(T::DbWeight::get().reads(1))
		.saturating_add(T::DbWeight::get().writes(1)), DispatchClass::Operational, Pays::No))]
		pub fn sudo_set_synergy_scaling_law_power( origin:OriginFor<T>, netuid: u16, synergy_scaling_law_power: u16 ) -> DispatchResult {
			Self::do_sudo_set_synergy_scaling_law_power( origin, netuid, synergy_scaling_law_power )
		}

		#[pallet::call_index(43)]
		#[pallet::weight((Weight::from_ref_time(13_000_000)
		.saturating_add(T::DbWeight::get().reads(1))
		.saturating_add(T::DbWeight::get().writes(1)), DispatchClass::Operational, Pays::No))]
		pub fn sudo_set_immunity_period( origin:OriginFor<T>, netuid: u16, immunity_period: u16 ) -> DispatchResult {
			Self::do_sudo_set_immunity_period( origin, netuid, immunity_period )
		}

		#[pallet::call_index(44)]
		#[pallet::weight((Weight::from_ref_time(13_000_000)
		.saturating_add(T::DbWeight::get().reads(1))
		.saturating_add(T::DbWeight::get().writes(1)), DispatchClass::Operational, Pays::No))]
		pub fn sudo_set_max_weight_limit( origin:OriginFor<T>, netuid: u16, max_weight_limit: u16 ) -> DispatchResult {
			Self::do_sudo_set_max_weight_limit( origin, netuid, max_weight_limit )
		}

		#[pallet::call_index(45)]
		#[pallet::weight((Weight::from_ref_time(15_000_000)
		.saturating_add(T::DbWeight::get().reads(1))
		.saturating_add(T::DbWeight::get().writes(1)), DispatchClass::Operational, Pays::No))]
		pub fn sudo_set_max_registrations_per_block(origin: OriginFor<T>, netuid: u16, max_registrations_per_block: u16 ) -> DispatchResult {
			Self::do_sudo_set_max_registrations_per_block(origin, netuid, max_registrations_per_block )
		}

		#[pallet::call_index(46)]
		#[pallet::weight((0, DispatchClass::Operational, Pays::No))]
		pub fn sudo_set_total_issuance(origin: OriginFor<T>, total_issuance: u64 ) -> DispatchResult {
			Self::do_set_total_issuance(origin, total_issuance)
		}
		
		#[pallet::call_index(47)]
		#[pallet::weight((Weight::from_ref_time(49_882_000_000)
		.saturating_add(T::DbWeight::get().reads(8303))
		.saturating_add(T::DbWeight::get().writes(110)), DispatchClass::Normal, Pays::No))]
		pub fn benchmark_epoch_with_weights( _:OriginFor<T> ) -> DispatchResult {
			Self::epoch( 11, 1_000_000_000 );
			Ok(())
		} 

		#[pallet::call_index(48)]
		#[pallet::weight((Weight::from_ref_time(117_586_465_000 as u64)
		.saturating_add(T::DbWeight::get().reads(12299 as u64))
		.saturating_add(T::DbWeight::get().writes(110 as u64)), DispatchClass::Normal, Pays::No))]
		pub fn benchmark_epoch_without_weights( _:OriginFor<T> ) -> DispatchResult {
			let _: Vec<(T::AccountId, u64)> = Self::epoch( 11, 1_000_000_000 );
			Ok(())
		} 

		#[pallet::call_index(49)]
		#[pallet::weight((0, DispatchClass::Normal, Pays::No))]
		pub fn benchmark_drain_emission( _:OriginFor<T> ) -> DispatchResult {
			Self::drain_emission( 11 );
			Ok(())
		} 
	}	

	// ---- Subtensor helper functions.
	impl<T: Config> Pallet<T> {
		// --- Returns the transaction priority for setting weights.
		pub fn get_priority_set_weights( hotkey: &T::AccountId, netuid: u16 ) -> u64 {
			if Uids::<T>::contains_key( netuid, &hotkey ) {
				let uid = Self::get_uid_for_net_and_hotkey(netuid, &hotkey.clone()).unwrap();
				let current_block_number: u64 = Self::get_current_block_as_u64();
				return current_block_number - Self::get_last_update_for_uid(netuid, uid as u16);
			}
			return 0;
		}

		// Benchmarking functions.
		pub fn create_network( _: OriginFor<T>, netuid: u16, n: u16, tempo: u16 ) -> DispatchResult {
			Self::init_new_network( netuid, tempo, 1 );
			Self::set_max_allowed_uids( netuid, n );
			let mut seed : u32 = 1;
			for _ in 0..n {
				let block_number: u64 = Self::get_current_block_as_u64();
				let hotkey: T::AccountId = T::AccountId::decode(&mut sp_runtime::traits::TrailingZeroInput::zeroes()).unwrap();
				Self::append_neuron( netuid, &hotkey, block_number );
				seed = seed + 1;
			}
			Ok(())
		}

		pub fn create_network_with_weights( _: OriginFor<T>, netuid: u16, n: u16, tempo: u16, n_vals: u16, n_weights: u16 ) -> DispatchResult {
			Self::init_new_network( netuid, tempo, 1 );
			Self::set_max_allowed_uids( netuid, n );
			Self::set_max_allowed_validators( netuid, n_vals );
			Self::set_min_allowed_weights( netuid, n_weights );
			Self::set_emission_for_network( netuid, 1_000_000_000 );
			let mut seed : u32 = 1;
			for _ in 0..n {
				let block_number: u64 = Self::get_current_block_as_u64();
				let hotkey: T::AccountId = T::AccountId::decode(&mut sp_runtime::traits::TrailingZeroInput::zeroes()).unwrap();
				Self::increase_stake_on_coldkey_hotkey_account( &hotkey, &hotkey, 1_000_000_000 );
				Self::append_neuron( netuid, &hotkey, block_number );
				seed = seed + 1;
			}
			for uid in 0..n {
				let uids: Vec<u16> = (0..n_weights).collect();
				let values: Vec<u16> = vec![1; n_weights as usize];
				let normalized_values = Self::normalize_weights( values );
				let mut zipped_weights: Vec<( u16, u16 )> = vec![];
				for ( uid, val ) in uids.iter().zip(normalized_values.iter()) { zipped_weights.push((*uid, *val)) }
				if uid < n_vals {
					Weights::<T>::insert( netuid, uid, zipped_weights );
				} else {
					break;
				}
			}
			Ok(())
		}
	}
}


/************************************************************
	CallType definition
************************************************************/
#[derive(Debug, PartialEq)]
pub enum CallType {
    SetWeights,
    AddStake,
    RemoveStake,
	AddDelegate,
    Register,
    Serve,
	Other,
}
impl Default for CallType {
    fn default() -> Self {
        CallType::Other
    }
}

#[derive(Encode, Decode, Clone, Eq, PartialEq, TypeInfo)]
pub struct SubtensorSignedExtension<T: Config + Send + Sync + TypeInfo>(pub PhantomData<T>);

impl<T: Config + Send + Sync + TypeInfo> SubtensorSignedExtension<T> where
	T::RuntimeCall: Dispatchable<Info=DispatchInfo, PostInfo=PostDispatchInfo>,
	<T as frame_system::Config>::RuntimeCall: IsSubType<Call<T>>,
{
	pub fn new() -> Self {
		Self(Default::default())
	}

	pub fn get_priority_vanilla() -> u64 {
		// Return high priority so that every extrinsic except set_weights function will 
		// have a higher priority than the set_weights call
		return u64::max_value();
	}

	pub fn get_priority_set_weights( who: &T::AccountId, netuid: u16 ) -> u64 {
		// Return the non vanilla priority for a set weights call.

		return Pallet::<T>::get_priority_set_weights( who, netuid );
	}

	pub fn u64_to_balance( input: u64 ) -> Option<<<T as Config>::Currency as Currency<<T as frame_system::Config>::AccountId>>::Balance> { input.try_into().ok() }

}

impl <T:Config + Send + Sync + TypeInfo> sp_std::fmt::Debug for SubtensorSignedExtension<T> {
	fn fmt(&self, f: &mut sp_std::fmt::Formatter) -> sp_std::fmt::Result {
		write!(f, "SubtensorSignedExtension")
	}
}

impl<T: Config + Send + Sync + TypeInfo> SignedExtension for SubtensorSignedExtension<T>
    where
        T::RuntimeCall: Dispatchable<Info=DispatchInfo, PostInfo=PostDispatchInfo>,
        <T as frame_system::Config>::RuntimeCall: IsSubType<Call<T>>,
{
	const IDENTIFIER: &'static str = "SubtensorSignedExtension";

	type AccountId = T::AccountId;
	type Call = T::RuntimeCall;
	type AdditionalSigned = ();
	type Pre = (CallType, u64, Self::AccountId);
	
	fn additional_signed( &self ) -> Result<Self::AdditionalSigned, TransactionValidityError> { 
		Ok(())
	}


	fn validate(
		&self,
		who: &Self::AccountId,
		call: &Self::Call,
		_info: &DispatchInfoOf<Self::Call>,
		_len: usize,
	) -> TransactionValidity {
		match call.is_sub_type() {
			Some(Call::set_weights{netuid, ..}) => {
				let priority: u64 = Self::get_priority_set_weights(who, *netuid);
                Ok(ValidTransaction {
                    priority: priority,
                    longevity: 1,
                    ..Default::default()
                })
            }
			Some(Call::add_stake{..}) => {
                Ok(ValidTransaction {
                    priority: Self::get_priority_vanilla(),
                    ..Default::default()
                })
            }
            Some(Call::remove_stake{..}) => {
                Ok(ValidTransaction {
                    priority: Self::get_priority_vanilla(),
                    ..Default::default()
                })
            }
            Some(Call::register{..}) => {
                Ok(ValidTransaction {
                    priority: Self::get_priority_vanilla(),
                    ..Default::default()
                })
            }
			_ => {
                Ok(ValidTransaction {
                    priority: Self::get_priority_vanilla(),
                    ..Default::default()
                })
            }
		}
	}

	// NOTE: Add later when we put in a pre and post dispatch step.
    fn pre_dispatch(
        self,
        who: &Self::AccountId,
        call: &Self::Call,
        _info: &DispatchInfoOf<Self::Call>,
        _len: usize,
    ) -> Result<Self::Pre, TransactionValidityError> {

        match call.is_sub_type() {
            Some(Call::add_stake{..}) => {
				let transaction_fee = 100000;
                Ok((CallType::AddStake, transaction_fee, who.clone()))
            }
            Some(Call::remove_stake{..}) => {
				let transaction_fee = 0;
                Ok((CallType::RemoveStake, transaction_fee, who.clone()))
            }
			Some(Call::set_weights{..}) => {
				let transaction_fee = 0;
                Ok((CallType::SetWeights, transaction_fee, who.clone())) 
            }
			Some(Call::register{..}) => {
                let transaction_fee = 0;
                Ok((CallType::Register, transaction_fee, who.clone()))
            }
            Some(Call::serve_axon{..}) => {
                let transaction_fee = 0;
                Ok((CallType::Serve, transaction_fee, who.clone()))
            }
            _ => {
				let transaction_fee = 0;
                Ok((CallType::Other, transaction_fee, who.clone()))
            }
        }
    }

	fn post_dispatch(
        maybe_pre: Option<Self::Pre>,
        _info: &DispatchInfoOf<Self::Call>,
        _post_info: &PostDispatchInfoOf<Self::Call>,
        _len: usize,
        _result: &dispatch::DispatchResult,
    ) -> Result<(), TransactionValidityError> {

		if let Some((call_type, _transaction_fee, _who)) = maybe_pre {
			match call_type {
				CallType::SetWeights => {
					log::debug!("Not Implemented!");
				}
				CallType::AddStake => {
					log::debug!("Not Implemented! Need to add potential transaction fees here.");
				}
				CallType::RemoveStake => {
					log::debug!("Not Implemented! Need to add potential transaction fees here.");
				}
				CallType::Register => {
					log::debug!("Not Implemented!");
				}
				_ => {
					log::debug!("Not Implemented!");
				}
			}
		} 
		Ok(())
    }

}<|MERGE_RESOLUTION|>--- conflicted
+++ resolved
@@ -1301,16 +1301,13 @@
 			Self::do_sudo_set_tx_rate_limit( origin, tx_rate_limit )
 		}
 
-<<<<<<< HEAD
 		// Sudo call for setting registration allowed
 		#[pallet::weight((0, DispatchClass::Operational, Pays::No))]
 		pub fn sudo_set_registration_allowed( origin:OriginFor<T>, netuid: u16, registration_allowed: bool ) -> DispatchResult {  
 			Self::do_sudo_set_network_registration_allowed( origin, netuid, registration_allowed )
 		}
-
-=======
+    
 		#[pallet::call_index(17)]
->>>>>>> 5ddd0be8
 		#[pallet::weight((0, DispatchClass::Operational, Pays::No))]
 		pub fn sudo_set_max_burn( origin:OriginFor<T>, netuid: u16, max_burn: u64 ) -> DispatchResult {  
 			Self::do_sudo_set_max_burn( origin, netuid, max_burn )
