#![cfg_attr(not(feature = "std"), no_std)]
// `construct_runtime!` does a lot of recursion and requires us to increase the limit to 256.
#![recursion_limit = "256"]
// Some arithmetic operations can't use the saturating equivalent, such as the PerThing types
#![allow(clippy::arithmetic_side_effects)]

// Make the WASM binary available.
#[cfg(feature = "std")]
include!(concat!(env!("OUT_DIR"), "/wasm_binary.rs"));

pub mod check_nonce;
mod migrations;

extern crate alloc;

use codec::{Compact, Decode, Encode};
use frame_support::traits::{Imbalance, InsideBoth};
use frame_support::{
    PalletId,
    dispatch::DispatchResultWithPostInfo,
    genesis_builder_helper::{build_state, get_preset},
    pallet_prelude::Get,
    traits::{
        Contains, LinearStoragePrice, OnUnbalanced,
        fungible::{
            DecreaseIssuance, HoldConsideration, Imbalance as FungibleImbalance, IncreaseIssuance,
        },
    },
};
use frame_system::{EnsureNever, EnsureRoot, EnsureRootWithSuccess, RawOrigin};
use pallet_commitments::{CanCommit, OnMetadataCommitment};
use pallet_grandpa::{
    AuthorityId as GrandpaId, AuthorityList as GrandpaAuthorityList, fg_primitives,
};
use pallet_registry::CanRegisterIdentity;
use pallet_subtensor::rpc_info::{
    delegate_info::DelegateInfo,
    dynamic_info::DynamicInfo,
    metagraph::{Metagraph, SelectiveMetagraph},
    neuron_info::{NeuronInfo, NeuronInfoLite},
    show_subnet::SubnetState,
    stake_info::StakeInfo,
    subnet_info::{SubnetHyperparams, SubnetInfo, SubnetInfov2},
};
use smallvec::smallvec;
use sp_api::impl_runtime_apis;
use sp_consensus_aura::sr25519::AuthorityId as AuraId;
use sp_core::{
    H160, H256, OpaqueMetadata, U256,
    crypto::{ByteArray, KeyTypeId},
};
use sp_runtime::Cow;
use sp_runtime::generic::Era;
use sp_runtime::{
    AccountId32, ApplyExtrinsicResult, ConsensusEngineId, generic, impl_opaque_keys,
    traits::{
        AccountIdLookup, BlakeTwo256, Block as BlockT, DispatchInfoOf, Dispatchable, NumberFor,
        One, PostDispatchInfoOf, UniqueSaturatedInto, Verify,
    },
    transaction_validity::{TransactionSource, TransactionValidity, TransactionValidityError},
};
use sp_std::cmp::Ordering;
use sp_std::prelude::*;
#[cfg(feature = "std")]
use sp_version::NativeVersion;
use sp_version::RuntimeVersion;
use subtensor_precompiles::Precompiles;
use subtensor_runtime_common::{time::*, *};

// A few exports that help ease life for downstream crates.
pub use frame_support::{
    StorageValue, construct_runtime, parameter_types,
    traits::{
        ConstBool, ConstU8, ConstU32, ConstU64, ConstU128, FindAuthor, InstanceFilter,
        KeyOwnerProofSystem, OnFinalize, OnTimestampSet, PrivilegeCmp, Randomness, StorageInfo,
    },
    weights::{
        IdentityFee, Weight, WeightToFeeCoefficient, WeightToFeeCoefficients,
        WeightToFeePolynomial,
        constants::{
            BlockExecutionWeight, ExtrinsicBaseWeight, RocksDbWeight, WEIGHT_REF_TIME_PER_SECOND,
        },
    },
};
pub use frame_system::Call as SystemCall;
pub use pallet_balances::Call as BalancesCall;
pub use pallet_timestamp::Call as TimestampCall;
use pallet_transaction_payment::{ConstFeeMultiplier, FungibleAdapter, Multiplier};
#[cfg(any(feature = "std", test))]
pub use sp_runtime::BuildStorage;
pub use sp_runtime::{Perbill, Permill};

use core::marker::PhantomData;

use scale_info::TypeInfo;

// Frontier
use fp_rpc::TransactionStatus;
use pallet_ethereum::{Call::transact, PostLogContent, Transaction as EthereumTransaction};
use pallet_evm::{
    Account as EVMAccount, BalanceConverter, EvmBalance, FeeCalculator, Runner, SubstrateBalance,
};

// Drand
impl pallet_drand::Config for Runtime {
    type RuntimeEvent = RuntimeEvent;
    type AuthorityId = pallet_drand::crypto::TestAuthId;
    type Verifier = pallet_drand::verifier::QuicknetVerifier;
    type UnsignedPriority = ConstU64<{ 1 << 20 }>;
    type HttpFetchTimeout = ConstU64<1_000>;
}

impl frame_system::offchain::SigningTypes for Runtime {
    type Public = <Signature as Verify>::Signer;
    type Signature = Signature;
}

impl<C> frame_system::offchain::CreateTransactionBase<C> for Runtime
where
    RuntimeCall: From<C>,
{
    type Extrinsic = UncheckedExtrinsic;
    type RuntimeCall = RuntimeCall;
}

impl frame_system::offchain::CreateInherent<pallet_drand::Call<Runtime>> for Runtime {
    fn create_inherent(call: Self::RuntimeCall) -> Self::Extrinsic {
        UncheckedExtrinsic::new_bare(call)
    }
}

impl frame_system::offchain::CreateSignedTransaction<pallet_drand::Call<Runtime>> for Runtime {
    fn create_signed_transaction<
        S: frame_system::offchain::AppCrypto<Self::Public, Self::Signature>,
    >(
        call: RuntimeCall,
        public: Self::Public,
        account: Self::AccountId,
        nonce: Self::Nonce,
    ) -> Option<Self::Extrinsic> {
        use sp_runtime::traits::StaticLookup;

        let address = <Runtime as frame_system::Config>::Lookup::unlookup(account.clone());
        let extra: TransactionExtensions = (
            frame_system::CheckNonZeroSender::<Runtime>::new(),
            frame_system::CheckSpecVersion::<Runtime>::new(),
            frame_system::CheckTxVersion::<Runtime>::new(),
            frame_system::CheckGenesis::<Runtime>::new(),
            frame_system::CheckEra::<Runtime>::from(Era::Immortal),
            check_nonce::CheckNonce::<Runtime>::from(nonce).into(),
            frame_system::CheckWeight::<Runtime>::new(),
            pallet_transaction_payment::ChargeTransactionPayment::<Runtime>::from(0),
            pallet_subtensor::SubtensorTransactionExtension::<Runtime>::new(),
            frame_metadata_hash_extension::CheckMetadataHash::<Runtime>::new(true),
        );

        let raw_payload = SignedPayload::new(call.clone(), extra.clone()).ok()?;
        let signature = raw_payload.using_encoded(|payload| S::sign(payload, public))?;

        Some(UncheckedExtrinsic::new_signed(
            call, address, signature, extra,
        ))
    }
}

// Subtensor module
pub use pallet_scheduler;
pub use pallet_subtensor;

// Member type for membership
type MemberCount = u32;

// Method used to calculate the fee of an extrinsic
pub const fn deposit(items: u32, bytes: u32) -> Balance {
    pub const ITEMS_FEE: Balance = 2_000 * 10_000;
    pub const BYTES_FEE: Balance = 100 * 10_000;
    (items as Balance)
        .saturating_mul(ITEMS_FEE)
        .saturating_add((bytes as Balance).saturating_mul(BYTES_FEE))
}

// Opaque types. These are used by the CLI to instantiate machinery that don't need to know
// the specifics of the runtime. They can then be made to be agnostic over specific formats
// of data like extrinsics, allowing for them to continue syncing the network through upgrades
// to even the core data structures.
pub mod opaque {
    use super::*;

    pub use sp_runtime::OpaqueExtrinsic as UncheckedExtrinsic;

    // Opaque block header type.
    pub type Header = generic::Header<BlockNumber, BlakeTwo256>;
    // Opaque block type.
    pub type Block = generic::Block<Header, UncheckedExtrinsic>;
    // Opaque block identifier type.
    pub type BlockId = generic::BlockId<Block>;

    impl_opaque_keys! {
        pub struct SessionKeys {
            pub aura: Aura,
            pub grandpa: Grandpa,
        }
    }
}

// To learn more about runtime versioning, see:
// https://docs.substrate.io/main-docs/build/upgrade#runtime-versioning
#[sp_version::runtime_version]
pub const VERSION: RuntimeVersion = RuntimeVersion {
    spec_name: Cow::Borrowed("node-subtensor"),
    impl_name: Cow::Borrowed("node-subtensor"),
    authoring_version: 1,
    // The version of the runtime specification. A full node will not attempt to use its native
    //   runtime in substitute for the on-chain Wasm runtime unless all of `spec_name`,
    //   `spec_version`, and `authoring_version` are the same between Wasm and native.
    // This value is set to 100 to notify Polkadot-JS App (https://polkadot.js.org/apps) to use
    //   the compatible custom types.
<<<<<<< HEAD
    spec_version: 277,
=======
    spec_version: 278,
>>>>>>> 3db0cb78
    impl_version: 1,
    apis: RUNTIME_API_VERSIONS,
    transaction_version: 1,
    system_version: 1,
};

pub const MAXIMUM_BLOCK_WEIGHT: Weight =
    Weight::from_parts(4u64 * WEIGHT_REF_TIME_PER_SECOND, u64::MAX);

// The version information used to identify this runtime when compiled natively.
#[cfg(feature = "std")]
pub fn native_version() -> NativeVersion {
    NativeVersion {
        runtime_version: VERSION,
        can_author_with: Default::default(),
    }
}

const NORMAL_DISPATCH_RATIO: Perbill = Perbill::from_percent(75);

parameter_types! {
    pub const BlockHashCount: BlockNumber = 2400;
    pub const Version: RuntimeVersion = VERSION;
    // We allow for 2 seconds of compute with a 6 second average block time.
    pub BlockWeights: frame_system::limits::BlockWeights =
        frame_system::limits::BlockWeights::with_sensible_defaults(
            MAXIMUM_BLOCK_WEIGHT,
            NORMAL_DISPATCH_RATIO,
        );
    pub BlockLength: frame_system::limits::BlockLength = frame_system::limits::BlockLength
        ::max_with_normal_ratio(10 * 1024 * 1024, NORMAL_DISPATCH_RATIO);
    pub const SS58Prefix: u8 = 42;
}

pub struct NoNestingCallFilter;

impl Contains<RuntimeCall> for NoNestingCallFilter {
    fn contains(call: &RuntimeCall) -> bool {
        match call {
            RuntimeCall::Utility(inner) => {
                let calls = match inner {
                    pallet_utility::Call::force_batch { calls } => calls,
                    pallet_utility::Call::batch { calls } => calls,
                    pallet_utility::Call::batch_all { calls } => calls,
                    _ => &Vec::new(),
                };

                !calls.iter().any(|call| {
					matches!(call, RuntimeCall::Utility(inner) if matches!(inner, pallet_utility::Call::force_batch { .. } | pallet_utility::Call::batch_all { .. } | pallet_utility::Call::batch { .. }))
				})
            }
            _ => true,
        }
    }
}

// Configure FRAME pallets to include in runtime.

impl frame_system::Config for Runtime {
    // The basic call filter to use in dispatchable.
    type BaseCallFilter = InsideBoth<SafeMode, NoNestingCallFilter>;
    // Block & extrinsics weights: base values and limits.
    type BlockWeights = BlockWeights;
    // The maximum length of a block (in bytes).
    type BlockLength = BlockLength;
    // The identifier used to distinguish between accounts.
    type AccountId = AccountId;
    // The aggregated dispatch type that is available for extrinsics.
    type RuntimeCall = RuntimeCall;
    // The aggregated runtime tasks.
    type RuntimeTask = RuntimeTask;
    // The lookup mechanism to get account ID from whatever is passed in dispatchers.
    type Lookup = AccountIdLookup<AccountId, ()>;
    // The type for hashing blocks and tries.
    type Hash = Hash;
    // The hashing algorithm used.
    type Hashing = BlakeTwo256;
    // The ubiquitous event type.
    type RuntimeEvent = RuntimeEvent;
    // The ubiquitous origin type.
    type RuntimeOrigin = RuntimeOrigin;
    // Maximum number of block number to block hash mappings to keep (oldest pruned first).
    type BlockHashCount = BlockHashCount;
    // The weight of database operations that the runtime can invoke.
    type DbWeight = RocksDbWeight;
    // Version of the runtime.
    type Version = Version;
    // Converts a module to the index of the module in `construct_runtime!`.
    //
    // This type is being generated by `construct_runtime!`.
    type PalletInfo = PalletInfo;
    // What to do if a new account is created.
    type OnNewAccount = ();
    // What to do if an account is fully reaped from the system.
    type OnKilledAccount = ();
    // The data to be stored in an account.
    type AccountData = pallet_balances::AccountData<Balance>;
    // Weight information for the extrinsics of this pallet.
    type SystemWeightInfo = ();
    // This is used as an identifier of the chain. 42 is the generic substrate prefix.
    type SS58Prefix = SS58Prefix;
    // The set code logic, just the default since we're not a parachain.
    type OnSetCode = ();
    type MaxConsumers = frame_support::traits::ConstU32<16>;
    type Nonce = Nonce;
    type Block = Block;
    type SingleBlockMigrations = Migrations;
    type MultiBlockMigrator = ();
    type PreInherents = ();
    type PostInherents = ();
    type PostTransactions = ();
    type ExtensionsWeightInfo = ();
}

impl pallet_insecure_randomness_collective_flip::Config for Runtime {}

impl pallet_aura::Config for Runtime {
    type AuthorityId = AuraId;
    type DisabledValidators = ();
    type MaxAuthorities = ConstU32<32>;
    type AllowMultipleBlocksPerSlot = ConstBool<false>;
    type SlotDuration = pallet_aura::MinimumPeriodTimesTwo<Runtime>;
}

impl pallet_grandpa::Config for Runtime {
    type RuntimeEvent = RuntimeEvent;

    type KeyOwnerProof = sp_core::Void;

    type WeightInfo = ();
    type MaxAuthorities = ConstU32<32>;
    type MaxSetIdSessionEntries = ConstU64<0>;
    type MaxNominators = ConstU32<20>;

    type EquivocationReportSystem = ();
}

impl pallet_timestamp::Config for Runtime {
    // A timestamp: milliseconds since the unix epoch.
    type Moment = u64;
    type OnTimestampSet = Aura;
    type MinimumPeriod = ConstU64<{ SLOT_DURATION / 2 }>;
    type WeightInfo = ();
}

impl pallet_utility::Config for Runtime {
    type RuntimeEvent = RuntimeEvent;
    type RuntimeCall = RuntimeCall;
    type PalletsOrigin = OriginCaller;
    type WeightInfo = pallet_utility::weights::SubstrateWeight<Runtime>;
}

parameter_types! {
    pub const DisallowPermissionlessEnterDuration: BlockNumber = 0;
    pub const DisallowPermissionlessExtendDuration: BlockNumber = 0;

    pub const RootEnterDuration: BlockNumber = 5 * 60 * 24; // 24 hours

    pub const RootExtendDuration: BlockNumber = 5 * 60 * 12; // 12 hours

    pub const DisallowPermissionlessEntering: Option<Balance> = None;
    pub const DisallowPermissionlessExtending: Option<Balance> = None;
    pub const DisallowPermissionlessRelease: Option<BlockNumber> = None;
}

pub struct SafeModeWhitelistedCalls;
impl Contains<RuntimeCall> for SafeModeWhitelistedCalls {
    fn contains(call: &RuntimeCall) -> bool {
        matches!(
            call,
            RuntimeCall::Sudo(_)
                | RuntimeCall::Multisig(_)
                | RuntimeCall::System(_)
                | RuntimeCall::SafeMode(_)
                | RuntimeCall::Timestamp(_)
                | RuntimeCall::SubtensorModule(
                    pallet_subtensor::Call::set_weights { .. }
                        | pallet_subtensor::Call::set_tao_weights { .. }
                        | pallet_subtensor::Call::serve_axon { .. }
                )
                | RuntimeCall::Commitments(pallet_commitments::Call::set_commitment { .. })
        )
    }
}

impl pallet_safe_mode::Config for Runtime {
    type RuntimeEvent = RuntimeEvent;
    type Currency = Balances;
    type RuntimeHoldReason = RuntimeHoldReason;
    type WhitelistedCalls = SafeModeWhitelistedCalls;
    type EnterDuration = DisallowPermissionlessEnterDuration;
    type ExtendDuration = DisallowPermissionlessExtendDuration;
    type EnterDepositAmount = DisallowPermissionlessEntering;
    type ExtendDepositAmount = DisallowPermissionlessExtending;
    type ForceEnterOrigin = EnsureRootWithSuccess<AccountId, RootEnterDuration>;
    type ForceExtendOrigin = EnsureRootWithSuccess<AccountId, RootExtendDuration>;
    type ForceExitOrigin = EnsureRoot<AccountId>;
    type ForceDepositOrigin = EnsureRoot<AccountId>;
    type Notify = ();
    type ReleaseDelay = DisallowPermissionlessRelease;
    type WeightInfo = pallet_safe_mode::weights::SubstrateWeight<Runtime>;
}

// Existential deposit.
pub const EXISTENTIAL_DEPOSIT: u64 = 500;

impl pallet_balances::Config for Runtime {
    type MaxLocks = ConstU32<50>;
    type MaxReserves = ConstU32<50>;
    type ReserveIdentifier = [u8; 8];
    // The type for recording an account's balance.
    type Balance = Balance;
    // The ubiquitous event type.
    type RuntimeEvent = RuntimeEvent;
    type DustRemoval = ();
    type ExistentialDeposit = ConstU64<EXISTENTIAL_DEPOSIT>;
    type AccountStore = System;
    type WeightInfo = pallet_balances::weights::SubstrateWeight<Runtime>;

    type RuntimeHoldReason = RuntimeHoldReason;
    type RuntimeFreezeReason = RuntimeFreezeReason;
    type FreezeIdentifier = RuntimeFreezeReason;
    type MaxFreezes = ConstU32<50>;
    type DoneSlashHandler = ();
}

pub struct LinearWeightToFee;

impl WeightToFeePolynomial for LinearWeightToFee {
    type Balance = Balance;

    fn polynomial() -> WeightToFeeCoefficients<Self::Balance> {
        let coefficient = WeightToFeeCoefficient {
            coeff_integer: 0,
            coeff_frac: Perbill::from_parts(500_000),
            negative: false,
            degree: 1,
        };

        smallvec!(coefficient)
    }
}

parameter_types! {
    pub const OperationalFeeMultiplier: u8 = 5;
    pub FeeMultiplier: Multiplier = Multiplier::one();
}

/// Deduct the transaction fee from the Subtensor Pallet TotalIssuance when dropping the transaction
/// fee.
pub struct TransactionFeeHandler;
impl
    OnUnbalanced<
        FungibleImbalance<
            u64,
            DecreaseIssuance<AccountId32, pallet_balances::Pallet<Runtime>>,
            IncreaseIssuance<AccountId32, pallet_balances::Pallet<Runtime>>,
        >,
    > for TransactionFeeHandler
{
    fn on_nonzero_unbalanced(
        credit: FungibleImbalance<
            u64,
            DecreaseIssuance<AccountId32, pallet_balances::Pallet<Runtime>>,
            IncreaseIssuance<AccountId32, pallet_balances::Pallet<Runtime>>,
        >,
    ) {
        let ti_before = pallet_subtensor::TotalIssuance::<Runtime>::get();
        pallet_subtensor::TotalIssuance::<Runtime>::put(ti_before.saturating_sub(credit.peek()));
        drop(credit);
    }
}

impl pallet_transaction_payment::Config for Runtime {
    type RuntimeEvent = RuntimeEvent;
    type OnChargeTransaction = FungibleAdapter<Balances, TransactionFeeHandler>;
    // Convert dispatch weight to a chargeable fee.
    type WeightToFee = LinearWeightToFee;
    type OperationalFeeMultiplier = OperationalFeeMultiplier;
    type LengthToFee = IdentityFee<Balance>;
    type FeeMultiplierUpdate = ConstFeeMultiplier<FeeMultiplier>;
    type WeightInfo = pallet_transaction_payment::weights::SubstrateWeight<Runtime>;
}

// Configure collective pallet for council
parameter_types! {
    pub const CouncilMotionDuration: BlockNumber = 12 * HOURS;
    pub const CouncilMaxProposals: u32 = 10;
    pub const CouncilMaxMembers: u32 = 3;
}

// Configure collective pallet for Senate
parameter_types! {
    pub const SenateMaxMembers: u32 = 12;
}

use pallet_collective::{CanPropose, CanVote, GetVotingMembers};
pub struct CanProposeToTriumvirate;
impl CanPropose<AccountId> for CanProposeToTriumvirate {
    fn can_propose(account: &AccountId) -> bool {
        Triumvirate::is_member(account)
    }
}

pub struct CanVoteToTriumvirate;
impl CanVote<AccountId> for CanVoteToTriumvirate {
    fn can_vote(_: &AccountId) -> bool {
        //Senate::is_member(account)
        false // Disable voting from pallet_collective::vote
    }
}

use pallet_subtensor::{CollectiveInterface, MemberManagement};
pub struct ManageSenateMembers;
impl MemberManagement<AccountId> for ManageSenateMembers {
    fn add_member(account: &AccountId) -> DispatchResultWithPostInfo {
        let who = Address::Id(account.clone());
        SenateMembers::add_member(RawOrigin::Root.into(), who)
    }

    fn remove_member(account: &AccountId) -> DispatchResultWithPostInfo {
        let who = Address::Id(account.clone());
        SenateMembers::remove_member(RawOrigin::Root.into(), who)
    }

    fn swap_member(rm: &AccountId, add: &AccountId) -> DispatchResultWithPostInfo {
        let remove = Address::Id(rm.clone());
        let add = Address::Id(add.clone());

        Triumvirate::remove_votes(rm)?;
        SenateMembers::swap_member(RawOrigin::Root.into(), remove, add)
    }

    fn is_member(account: &AccountId) -> bool {
        SenateMembers::members().contains(account)
    }

    fn members() -> Vec<AccountId> {
        SenateMembers::members().into()
    }

    fn max_members() -> u32 {
        SenateMaxMembers::get()
    }
}

pub struct GetSenateMemberCount;
impl GetVotingMembers<MemberCount> for GetSenateMemberCount {
    fn get_count() -> MemberCount {
        SenateMembers::members().len() as u32
    }
}
impl Get<MemberCount> for GetSenateMemberCount {
    fn get() -> MemberCount {
        SenateMaxMembers::get()
    }
}

pub struct TriumvirateVotes;
impl CollectiveInterface<AccountId, Hash, u32> for TriumvirateVotes {
    fn remove_votes(hotkey: &AccountId) -> Result<bool, sp_runtime::DispatchError> {
        Triumvirate::remove_votes(hotkey)
    }

    fn add_vote(
        hotkey: &AccountId,
        proposal: Hash,
        index: u32,
        approve: bool,
    ) -> Result<bool, sp_runtime::DispatchError> {
        Triumvirate::do_vote(hotkey.clone(), proposal, index, approve)
    }
}

type EnsureMajoritySenate =
    pallet_collective::EnsureProportionMoreThan<AccountId, TriumvirateCollective, 1, 2>;

// We call pallet_collective TriumvirateCollective
type TriumvirateCollective = pallet_collective::Instance1;
impl pallet_collective::Config<TriumvirateCollective> for Runtime {
    type RuntimeOrigin = RuntimeOrigin;
    type Proposal = RuntimeCall;
    type RuntimeEvent = RuntimeEvent;
    type MotionDuration = CouncilMotionDuration;
    type MaxProposals = CouncilMaxProposals;
    type MaxMembers = GetSenateMemberCount;
    type DefaultVote = pallet_collective::PrimeDefaultVote;
    type WeightInfo = pallet_collective::weights::SubstrateWeight<Runtime>;
    type SetMembersOrigin = EnsureNever<AccountId>;
    type CanPropose = CanProposeToTriumvirate;
    type CanVote = CanVoteToTriumvirate;
    type GetVotingMembers = GetSenateMemberCount;
}

// We call council members Triumvirate
#[allow(dead_code)]
type TriumvirateMembership = pallet_membership::Instance1;
impl pallet_membership::Config<TriumvirateMembership> for Runtime {
    type RuntimeEvent = RuntimeEvent;
    type AddOrigin = EnsureRoot<AccountId>;
    type RemoveOrigin = EnsureRoot<AccountId>;
    type SwapOrigin = EnsureRoot<AccountId>;
    type ResetOrigin = EnsureRoot<AccountId>;
    type PrimeOrigin = EnsureRoot<AccountId>;
    type MembershipInitialized = Triumvirate;
    type MembershipChanged = Triumvirate;
    type MaxMembers = CouncilMaxMembers;
    type WeightInfo = pallet_membership::weights::SubstrateWeight<Runtime>;
}

// We call our top K delegates membership Senate
#[allow(dead_code)]
type SenateMembership = pallet_membership::Instance2;
impl pallet_membership::Config<SenateMembership> for Runtime {
    type RuntimeEvent = RuntimeEvent;
    type AddOrigin = EnsureRoot<AccountId>;
    type RemoveOrigin = EnsureRoot<AccountId>;
    type SwapOrigin = EnsureRoot<AccountId>;
    type ResetOrigin = EnsureRoot<AccountId>;
    type PrimeOrigin = EnsureRoot<AccountId>;
    type MembershipInitialized = ();
    type MembershipChanged = ();
    type MaxMembers = SenateMaxMembers;
    type WeightInfo = pallet_membership::weights::SubstrateWeight<Runtime>;
}

impl pallet_sudo::Config for Runtime {
    type RuntimeEvent = RuntimeEvent;
    type RuntimeCall = RuntimeCall;

    type WeightInfo = pallet_sudo::weights::SubstrateWeight<Runtime>;
}

parameter_types! {
    // According to multisig pallet, key and value size be computed as follows:
    // value size is `4 + sizeof((BlockNumber, Balance, AccountId))` bytes
    // key size is `32 + sizeof(AccountId)` bytes.
    // For our case, One storage item; key size is 32+32=64 bytes; value is size 4+4+8+32 bytes = 48 bytes.
    pub const DepositBase: Balance = deposit(1, 112);
    // Additional storage item size of 32 bytes.
    pub const DepositFactor: Balance = deposit(0, 32);
    pub const MaxSignatories: u32 = 100;
}

impl pallet_multisig::Config for Runtime {
    type RuntimeEvent = RuntimeEvent;
    type RuntimeCall = RuntimeCall;
    type Currency = Balances;
    type DepositBase = DepositBase;
    type DepositFactor = DepositFactor;
    type MaxSignatories = MaxSignatories;
    type WeightInfo = pallet_multisig::weights::SubstrateWeight<Runtime>;
}

// Proxy Pallet config
parameter_types! {
    // One storage item; key size sizeof(AccountId) = 32, value sizeof(Balance) = 8; 40 total
    pub const ProxyDepositBase: Balance = deposit(1, 40);
    // Adding 32 bytes + sizeof(ProxyType) = 32 + 1
    pub const ProxyDepositFactor: Balance = deposit(0, 33);
    pub const MaxProxies: u32 = 20; // max num proxies per acct
    pub const MaxPending: u32 = 15 * 5; // max blocks pending ~15min
    // 16 bytes
    pub const AnnouncementDepositBase: Balance =  deposit(1, 16);
    // 68 bytes per announcement
    pub const AnnouncementDepositFactor: Balance = deposit(0, 68);
}

impl InstanceFilter<RuntimeCall> for ProxyType {
    fn filter(&self, c: &RuntimeCall) -> bool {
        match self {
            ProxyType::Any => true,
            ProxyType::NonTransfer => !matches!(
                c,
                RuntimeCall::Balances(..)
                    | RuntimeCall::SubtensorModule(pallet_subtensor::Call::transfer_stake { .. })
                    | RuntimeCall::SubtensorModule(
                        pallet_subtensor::Call::schedule_swap_coldkey { .. }
                    )
                    | RuntimeCall::SubtensorModule(pallet_subtensor::Call::swap_coldkey { .. })
            ),
            ProxyType::NonFungibile => !matches!(
                c,
                RuntimeCall::Balances(..)
                    | RuntimeCall::SubtensorModule(pallet_subtensor::Call::add_stake { .. })
                    | RuntimeCall::SubtensorModule(pallet_subtensor::Call::add_stake_limit { .. })
                    | RuntimeCall::SubtensorModule(pallet_subtensor::Call::remove_stake { .. })
                    | RuntimeCall::SubtensorModule(
                        pallet_subtensor::Call::remove_stake_limit { .. }
                    )
                    // | RuntimeCall::SubtensorModule(
                    //     pallet_subtensor::Call::add_stake_aggregate { .. }
                    // )
                    // | RuntimeCall::SubtensorModule(
                    //     pallet_subtensor::Call::add_stake_limit_aggregate { .. }
                    // )
                    // | RuntimeCall::SubtensorModule(
                    //     pallet_subtensor::Call::remove_stake_aggregate { .. }
                    // )
                    // | RuntimeCall::SubtensorModule(
                    //     pallet_subtensor::Call::remove_stake_limit_aggregate { .. }
                    // )
                    | RuntimeCall::SubtensorModule(pallet_subtensor::Call::unstake_all { .. })
                    | RuntimeCall::SubtensorModule(
                        pallet_subtensor::Call::unstake_all_alpha { .. }
                    )
                    | RuntimeCall::SubtensorModule(pallet_subtensor::Call::swap_stake { .. })
                    | RuntimeCall::SubtensorModule(pallet_subtensor::Call::swap_stake_limit { .. })
                    | RuntimeCall::SubtensorModule(pallet_subtensor::Call::move_stake { .. })
                    | RuntimeCall::SubtensorModule(pallet_subtensor::Call::transfer_stake { .. })
                    | RuntimeCall::SubtensorModule(pallet_subtensor::Call::burned_register { .. })
                    | RuntimeCall::SubtensorModule(pallet_subtensor::Call::root_register { .. })
                    | RuntimeCall::SubtensorModule(
                        pallet_subtensor::Call::schedule_swap_coldkey { .. }
                    )
                    | RuntimeCall::SubtensorModule(pallet_subtensor::Call::swap_coldkey { .. })
                    | RuntimeCall::SubtensorModule(pallet_subtensor::Call::swap_hotkey { .. })
            ),
            ProxyType::Transfer => matches!(
                c,
                RuntimeCall::Balances(pallet_balances::Call::transfer_keep_alive { .. })
                    | RuntimeCall::Balances(pallet_balances::Call::transfer_allow_death { .. })
                    | RuntimeCall::Balances(pallet_balances::Call::transfer_all { .. })
                    | RuntimeCall::SubtensorModule(pallet_subtensor::Call::transfer_stake { .. })
            ),
            ProxyType::SmallTransfer => match c {
                RuntimeCall::Balances(pallet_balances::Call::transfer_keep_alive {
                    value, ..
                }) => *value < SMALL_TRANSFER_LIMIT,
                RuntimeCall::Balances(pallet_balances::Call::transfer_allow_death {
                    value,
                    ..
                }) => *value < SMALL_TRANSFER_LIMIT,
                RuntimeCall::SubtensorModule(pallet_subtensor::Call::transfer_stake {
                    alpha_amount,
                    ..
                }) => *alpha_amount < SMALL_TRANSFER_LIMIT,
                _ => false,
            },
            ProxyType::Owner => {
                matches!(c, RuntimeCall::AdminUtils(..))
                    && !matches!(
                        c,
                        RuntimeCall::AdminUtils(
                            pallet_admin_utils::Call::sudo_set_sn_owner_hotkey { .. }
                        )
                    )
            }
            ProxyType::NonCritical => !matches!(
                c,
                RuntimeCall::SubtensorModule(pallet_subtensor::Call::dissolve_network { .. })
                    | RuntimeCall::SubtensorModule(pallet_subtensor::Call::root_register { .. })
                    | RuntimeCall::SubtensorModule(pallet_subtensor::Call::burned_register { .. })
                    | RuntimeCall::Triumvirate(..)
                    | RuntimeCall::SubtensorModule(pallet_subtensor::Call::set_tao_weights { .. })
                    | RuntimeCall::Sudo(..)
            ),
            ProxyType::Triumvirate => matches!(
                c,
                RuntimeCall::Triumvirate(..) | RuntimeCall::TriumvirateMembers(..)
            ),
            ProxyType::Senate => matches!(c, RuntimeCall::SenateMembers(..)),
            ProxyType::Governance => matches!(
                c,
                RuntimeCall::SenateMembers(..)
                    | RuntimeCall::Triumvirate(..)
                    | RuntimeCall::TriumvirateMembers(..)
            ),
            ProxyType::Staking => matches!(
                c,
                RuntimeCall::SubtensorModule(pallet_subtensor::Call::add_stake { .. })
                    | RuntimeCall::SubtensorModule(pallet_subtensor::Call::remove_stake { .. })
                    | RuntimeCall::SubtensorModule(pallet_subtensor::Call::unstake_all { .. })
                    | RuntimeCall::SubtensorModule(
                        pallet_subtensor::Call::unstake_all_alpha { .. }
                    )
                    | RuntimeCall::SubtensorModule(pallet_subtensor::Call::swap_stake { .. })
                    | RuntimeCall::SubtensorModule(pallet_subtensor::Call::swap_stake_limit { .. })
                    | RuntimeCall::SubtensorModule(pallet_subtensor::Call::move_stake { .. })
                    | RuntimeCall::SubtensorModule(pallet_subtensor::Call::add_stake_limit { .. })
                    | RuntimeCall::SubtensorModule(
                        pallet_subtensor::Call::remove_stake_limit { .. }
                    ) // | RuntimeCall::SubtensorModule(
                      //     pallet_subtensor::Call::add_stake_aggregate { .. }
                      // )
                      // | RuntimeCall::SubtensorModule(
                      //     pallet_subtensor::Call::add_stake_limit_aggregate { .. }
                      // )
                      // | RuntimeCall::SubtensorModule(
                      //     pallet_subtensor::Call::remove_stake_aggregate { .. }
                      // )
                      // | RuntimeCall::SubtensorModule(
                      //     pallet_subtensor::Call::remove_stake_limit_aggregate { .. }
                      // )
            ),
            ProxyType::Registration => matches!(
                c,
                RuntimeCall::SubtensorModule(pallet_subtensor::Call::burned_register { .. })
                    | RuntimeCall::SubtensorModule(pallet_subtensor::Call::register { .. })
            ),
            ProxyType::RootWeights => matches!(
                c,
                RuntimeCall::SubtensorModule(pallet_subtensor::Call::set_tao_weights { .. })
            ),
            ProxyType::ChildKeys => matches!(
                c,
                RuntimeCall::SubtensorModule(pallet_subtensor::Call::set_children { .. })
                    | RuntimeCall::SubtensorModule(
                        pallet_subtensor::Call::set_childkey_take { .. }
                    )
            ),
            ProxyType::SudoUncheckedSetCode => match c {
                RuntimeCall::Sudo(pallet_sudo::Call::sudo_unchecked_weight { call, weight: _ }) => {
                    let inner_call: RuntimeCall = *call.clone();

                    matches!(
                        inner_call,
                        RuntimeCall::System(frame_system::Call::set_code { .. })
                    )
                }
                _ => false,
            },
            ProxyType::SwapHotkey => matches!(
                c,
                RuntimeCall::SubtensorModule(pallet_subtensor::Call::swap_hotkey { .. })
            ),
        }
    }
    fn is_superset(&self, o: &Self) -> bool {
        match (self, o) {
            (x, y) if x == y => true,
            (ProxyType::Any, _) => true,
            (_, ProxyType::Any) => false,
            (ProxyType::NonTransfer, _) => {
                // NonTransfer is NOT a superset of Transfer or SmallTransfer
                !matches!(o, ProxyType::Transfer | ProxyType::SmallTransfer)
            }
            (ProxyType::Governance, ProxyType::Triumvirate | ProxyType::Senate) => true,
            (ProxyType::Transfer, ProxyType::SmallTransfer) => true,
            _ => false,
        }
    }
}

impl pallet_proxy::Config for Runtime {
    type RuntimeEvent = RuntimeEvent;
    type RuntimeCall = RuntimeCall;
    type Currency = Balances;
    type ProxyType = ProxyType;
    type ProxyDepositBase = ProxyDepositBase;
    type ProxyDepositFactor = ProxyDepositFactor;
    type MaxProxies = MaxProxies;
    type WeightInfo = pallet_proxy::weights::SubstrateWeight<Runtime>;
    type MaxPending = MaxPending;
    type CallHasher = BlakeTwo256;
    type AnnouncementDepositBase = AnnouncementDepositBase;
    type AnnouncementDepositFactor = AnnouncementDepositFactor;
}

parameter_types! {
    pub MaximumSchedulerWeight: Weight = Perbill::from_percent(80) *
        BlockWeights::get().max_block;
    pub const MaxScheduledPerBlock: u32 = 50;
    pub const NoPreimagePostponement: Option<u32> = Some(10);
}

/// Used the compare the privilege of an origin inside the scheduler.
pub struct OriginPrivilegeCmp;

impl PrivilegeCmp<OriginCaller> for OriginPrivilegeCmp {
    fn cmp_privilege(left: &OriginCaller, right: &OriginCaller) -> Option<Ordering> {
        if left == right {
            return Some(Ordering::Equal);
        }

        match (left, right) {
            // Root is greater than anything.
            (OriginCaller::system(frame_system::RawOrigin::Root), _) => Some(Ordering::Greater),
            // Check which one has more yes votes.
            (
                OriginCaller::Triumvirate(pallet_collective::RawOrigin::Members(
                    l_yes_votes,
                    l_count,
                )),
                OriginCaller::Triumvirate(pallet_collective::RawOrigin::Members(
                    r_yes_votes,
                    r_count,
                )), // Equivalent to (l_yes_votes / l_count).cmp(&(r_yes_votes / r_count))
            ) => Some(
                l_yes_votes
                    .saturating_mul(*r_count)
                    .cmp(&r_yes_votes.saturating_mul(*l_count)),
            ),
            // For every other origin we don't care, as they are not used for `ScheduleOrigin`.
            _ => None,
        }
    }
}

impl pallet_scheduler::Config for Runtime {
    type RuntimeOrigin = RuntimeOrigin;
    type RuntimeEvent = RuntimeEvent;
    type PalletsOrigin = OriginCaller;
    type RuntimeCall = RuntimeCall;
    type MaximumWeight = MaximumSchedulerWeight;
    type ScheduleOrigin = EnsureRoot<AccountId>;
    type MaxScheduledPerBlock = MaxScheduledPerBlock;
    type WeightInfo = pallet_scheduler::weights::SubstrateWeight<Runtime>;
    type OriginPrivilegeCmp = OriginPrivilegeCmp;
    type Preimages = Preimage;
}

parameter_types! {
    pub const PreimageMaxSize: u32 = 4096 * 1024;
    pub const PreimageBaseDeposit: Balance = deposit(2, 64);
    pub const PreimageByteDeposit: Balance = deposit(0, 1);
    pub const PreimageHoldReason: RuntimeHoldReason =
        RuntimeHoldReason::Preimage(pallet_preimage::HoldReason::Preimage);
}

impl pallet_preimage::Config for Runtime {
    type WeightInfo = pallet_preimage::weights::SubstrateWeight<Runtime>;
    type RuntimeEvent = RuntimeEvent;
    type Currency = Balances;
    type ManagerOrigin = EnsureRoot<AccountId>;
    type Consideration = HoldConsideration<
        AccountId,
        Balances,
        PreimageHoldReason,
        LinearStoragePrice<PreimageBaseDeposit, PreimageByteDeposit, Balance>,
    >;
}

pub struct AllowIdentityReg;

impl CanRegisterIdentity<AccountId> for AllowIdentityReg {
    #[cfg(not(feature = "runtime-benchmarks"))]
    fn can_register(address: &AccountId, identified: &AccountId) -> bool {
        if address != identified {
            SubtensorModule::coldkey_owns_hotkey(address, identified)
                && SubtensorModule::is_hotkey_registered_on_network(NetUid::ROOT, identified)
        } else {
            SubtensorModule::is_subnet_owner(address)
        }
    }

    #[cfg(feature = "runtime-benchmarks")]
    fn can_register(_: &AccountId, _: &AccountId) -> bool {
        true
    }
}

// Configure registry pallet.
parameter_types! {
    pub const MaxAdditionalFields: u32 = 1;
    pub const InitialDeposit: Balance = 100_000_000; // 0.1 TAO
    pub const FieldDeposit: Balance = 100_000_000; // 0.1 TAO
}

impl pallet_registry::Config for Runtime {
    type RuntimeEvent = RuntimeEvent;
    type RuntimeHoldReason = RuntimeHoldReason;
    type Currency = Balances;
    type CanRegister = AllowIdentityReg;
    type WeightInfo = pallet_registry::weights::SubstrateWeight<Runtime>;

    type MaxAdditionalFields = MaxAdditionalFields;
    type InitialDeposit = InitialDeposit;
    type FieldDeposit = FieldDeposit;
}

parameter_types! {
    pub const MaxCommitFieldsInner: u32 = 3;
    pub const CommitmentInitialDeposit: Balance = 0; // Free
    pub const CommitmentFieldDeposit: Balance = 0; // Free
}

#[subtensor_macros::freeze_struct("7c76bd954afbb54e")]
#[derive(Clone, Eq, PartialEq, Encode, Decode, TypeInfo)]
pub struct MaxCommitFields;
impl Get<u32> for MaxCommitFields {
    fn get() -> u32 {
        MaxCommitFieldsInner::get()
    }
}

#[subtensor_macros::freeze_struct("c39297f5eb97ee82")]
pub struct AllowCommitments;
impl CanCommit<AccountId> for AllowCommitments {
    #[cfg(not(feature = "runtime-benchmarks"))]
    fn can_commit(netuid: NetUid, address: &AccountId) -> bool {
        SubtensorModule::is_hotkey_registered_on_network(netuid, address)
    }

    #[cfg(feature = "runtime-benchmarks")]
    fn can_commit(_: NetUid, _: &AccountId) -> bool {
        true
    }
}

pub struct ResetBondsOnCommit;
impl OnMetadataCommitment<AccountId> for ResetBondsOnCommit {
    #[cfg(not(feature = "runtime-benchmarks"))]
    fn on_metadata_commitment(netuid: NetUid, address: &AccountId) {
        let _ = SubtensorModule::do_reset_bonds(netuid, address);
    }

    #[cfg(feature = "runtime-benchmarks")]
    fn on_metadata_commitment(_: NetUid, _: &AccountId) {}
}

impl pallet_commitments::Config for Runtime {
    type RuntimeEvent = RuntimeEvent;
    type Currency = Balances;
    type WeightInfo = pallet_commitments::weights::SubstrateWeight<Runtime>;

    type CanCommit = AllowCommitments;
    type OnMetadataCommitment = ResetBondsOnCommit;

    type MaxFields = MaxCommitFields;
    type InitialDeposit = CommitmentInitialDeposit;
    type FieldDeposit = CommitmentFieldDeposit;
    type TempoInterface = TempoInterface;
}

pub struct TempoInterface;
impl pallet_commitments::GetTempoInterface for TempoInterface {
    fn get_epoch_index(netuid: NetUid, cur_block: u64) -> u64 {
        SubtensorModule::get_epoch_index(netuid, cur_block)
    }
}

impl pallet_commitments::GetTempoInterface for Runtime {
    fn get_epoch_index(netuid: NetUid, cur_block: u64) -> u64 {
        SubtensorModule::get_epoch_index(netuid, cur_block)
    }
}

#[cfg(not(feature = "fast-blocks"))]
pub const INITIAL_SUBNET_TEMPO: u16 = 360;

#[cfg(feature = "fast-blocks")]
pub const INITIAL_SUBNET_TEMPO: u16 = 10;

#[cfg(not(feature = "fast-blocks"))]
pub const INITIAL_CHILDKEY_TAKE_RATELIMIT: u64 = 216000; // 30 days at 12 seconds per block

#[cfg(feature = "fast-blocks")]
pub const INITIAL_CHILDKEY_TAKE_RATELIMIT: u64 = 5;

// Configure the pallet subtensor.
parameter_types! {
    pub const SubtensorInitialRho: u16 = 10;
    pub const SubtensorInitialAlphaSigmoidSteepness: u16 = 1000;
    pub const SubtensorInitialKappa: u16 = 32_767; // 0.5 = 65535/2
    pub const SubtensorInitialMaxAllowedUids: u16 = 4096;
    pub const SubtensorInitialIssuance: u64 = 0;
    pub const SubtensorInitialMinAllowedWeights: u16 = 1024;
    pub const SubtensorInitialEmissionValue: u16 = 0;
    pub const SubtensorInitialMaxWeightsLimit: u16 = 1000; // 1000/2^16 = 0.015
    pub const SubtensorInitialValidatorPruneLen: u64 = 1;
    pub const SubtensorInitialScalingLawPower: u16 = 50; // 0.5
    pub const SubtensorInitialMaxAllowedValidators: u16 = 128;
    pub const SubtensorInitialTempo: u16 = INITIAL_SUBNET_TEMPO;
    pub const SubtensorInitialDifficulty: u64 = 10_000_000;
    pub const SubtensorInitialAdjustmentInterval: u16 = 100;
    pub const SubtensorInitialAdjustmentAlpha: u64 = 0; // no weight to previous value.
    pub const SubtensorInitialTargetRegistrationsPerInterval: u16 = 2;
    pub const SubtensorInitialImmunityPeriod: u16 = 4096;
    pub const SubtensorInitialActivityCutoff: u16 = 5000;
    pub const SubtensorInitialMaxRegistrationsPerBlock: u16 = 1;
    pub const SubtensorInitialPruningScore : u16 = u16::MAX;
    pub const SubtensorInitialBondsMovingAverage: u64 = 900_000;
    pub const SubtensorInitialBondsPenalty: u16 = u16::MAX;
    pub const SubtensorInitialBondsResetOn: bool = false;
    pub const SubtensorInitialDefaultTake: u16 = 11_796; // 18% honest number.
    pub const SubtensorInitialMinDelegateTake: u16 = 0; // Allow 0% delegate take
    pub const SubtensorInitialDefaultChildKeyTake: u16 = 0; // Allow 0% childkey take
    pub const SubtensorInitialMinChildKeyTake: u16 = 0; // 0 %
    pub const SubtensorInitialMaxChildKeyTake: u16 = 11_796; // 18 %
    pub const SubtensorInitialWeightsVersionKey: u64 = 0;
    pub const SubtensorInitialMinDifficulty: u64 = 10_000_000;
    pub const SubtensorInitialMaxDifficulty: u64 = u64::MAX / 4;
    pub const SubtensorInitialServingRateLimit: u64 = 50;
    pub const SubtensorInitialBurn: u64 = 100_000_000; // 0.1 tao
    pub const SubtensorInitialMinBurn: u64 = 500_000; // 500k RAO
    pub const SubtensorInitialMaxBurn: u64 = 100_000_000_000; // 100 tao
    pub const SubtensorInitialTxRateLimit: u64 = 1000;
    pub const SubtensorInitialTxDelegateTakeRateLimit: u64 = 216000; // 30 days at 12 seconds per block
    pub const SubtensorInitialTxChildKeyTakeRateLimit: u64 = INITIAL_CHILDKEY_TAKE_RATELIMIT;
    pub const SubtensorInitialRAORecycledForRegistration: u64 = 0; // 0 rao
    pub const SubtensorInitialSenateRequiredStakePercentage: u64 = 1; // 1 percent of total stake
    pub const SubtensorInitialNetworkImmunity: u64 = 7 * 7200;
    pub const SubtensorInitialMinAllowedUids: u16 = 128;
    pub const SubtensorInitialMinLockCost: u64 = 1_000_000_000_000; // 1000 TAO
    pub const SubtensorInitialSubnetOwnerCut: u16 = 11_796; // 18 percent
    // pub const SubtensorInitialSubnetLimit: u16 = 12; // (DEPRECATED)
    pub const SubtensorInitialNetworkLockReductionInterval: u64 = 14 * 7200;
    pub const SubtensorInitialNetworkRateLimit: u64 = 7200;
    pub const SubtensorInitialKeySwapCost: u64 = 100_000_000; // 0.1 TAO
    pub const InitialAlphaHigh: u16 = 58982; // Represents 0.9 as per the production default
    pub const InitialAlphaLow: u16 = 45875; // Represents 0.7 as per the production default
    pub const InitialLiquidAlphaOn: bool = false; // Default value for LiquidAlphaOn
    pub const InitialYuma3On: bool = false; // Default value for Yuma3On
    // pub const SubtensorInitialNetworkMaxStake: u64 = u64::MAX; // (DEPRECATED)
    pub const InitialColdkeySwapScheduleDuration: BlockNumber = 5 * 24 * 60 * 60 / 12; // 5 days
    pub const InitialColdkeySwapRescheduleDuration: BlockNumber = 24 * 60 * 60 / 12; // 1 day
    pub const InitialDissolveNetworkScheduleDuration: BlockNumber = 5 * 24 * 60 * 60 / 12; // 5 days
    pub const SubtensorInitialTaoWeight: u64 = 971_718_665_099_567_868; // 0.05267697438728329% tao weight.
    pub const InitialEmaPriceHalvingPeriod: u64 = 201_600_u64; // 4 weeks
    pub const DurationOfStartCall: u64 = if cfg!(feature = "fast-blocks") {
        10 // Only 10 blocks for fast blocks
    } else {
        7 * 24 * 60 * 60 / 12 // 7 days
    };
    pub const SubtensorInitialKeySwapOnSubnetCost: u64 = 1_000_000; // 0.001 TAO
    pub const HotkeySwapOnSubnetInterval : BlockNumber = 5 * 24 * 60 * 60 / 12; // 5 days
}

impl pallet_subtensor::Config for Runtime {
    type RuntimeEvent = RuntimeEvent;
    type RuntimeCall = RuntimeCall;
    type SudoRuntimeCall = RuntimeCall;
    type Currency = Balances;
    type CouncilOrigin = EnsureMajoritySenate;
    type SenateMembers = ManageSenateMembers;
    type TriumvirateInterface = TriumvirateVotes;
    type Scheduler = Scheduler;
    type InitialRho = SubtensorInitialRho;
    type InitialAlphaSigmoidSteepness = SubtensorInitialAlphaSigmoidSteepness;
    type InitialKappa = SubtensorInitialKappa;
    type InitialMaxAllowedUids = SubtensorInitialMaxAllowedUids;
    type InitialBondsMovingAverage = SubtensorInitialBondsMovingAverage;
    type InitialBondsPenalty = SubtensorInitialBondsPenalty;
    type InitialBondsResetOn = SubtensorInitialBondsResetOn;
    type InitialIssuance = SubtensorInitialIssuance;
    type InitialMinAllowedWeights = SubtensorInitialMinAllowedWeights;
    type InitialEmissionValue = SubtensorInitialEmissionValue;
    type InitialMaxWeightsLimit = SubtensorInitialMaxWeightsLimit;
    type InitialValidatorPruneLen = SubtensorInitialValidatorPruneLen;
    type InitialScalingLawPower = SubtensorInitialScalingLawPower;
    type InitialTempo = SubtensorInitialTempo;
    type InitialDifficulty = SubtensorInitialDifficulty;
    type InitialAdjustmentInterval = SubtensorInitialAdjustmentInterval;
    type InitialAdjustmentAlpha = SubtensorInitialAdjustmentAlpha;
    type InitialTargetRegistrationsPerInterval = SubtensorInitialTargetRegistrationsPerInterval;
    type InitialImmunityPeriod = SubtensorInitialImmunityPeriod;
    type InitialActivityCutoff = SubtensorInitialActivityCutoff;
    type InitialMaxRegistrationsPerBlock = SubtensorInitialMaxRegistrationsPerBlock;
    type InitialPruningScore = SubtensorInitialPruningScore;
    type InitialMaxAllowedValidators = SubtensorInitialMaxAllowedValidators;
    type InitialDefaultDelegateTake = SubtensorInitialDefaultTake;
    type InitialDefaultChildKeyTake = SubtensorInitialDefaultChildKeyTake;
    type InitialMinDelegateTake = SubtensorInitialMinDelegateTake;
    type InitialMinChildKeyTake = SubtensorInitialMinChildKeyTake;
    type InitialWeightsVersionKey = SubtensorInitialWeightsVersionKey;
    type InitialMaxDifficulty = SubtensorInitialMaxDifficulty;
    type InitialMinDifficulty = SubtensorInitialMinDifficulty;
    type InitialServingRateLimit = SubtensorInitialServingRateLimit;
    type InitialBurn = SubtensorInitialBurn;
    type InitialMaxBurn = SubtensorInitialMaxBurn;
    type InitialMinBurn = SubtensorInitialMinBurn;
    type InitialTxRateLimit = SubtensorInitialTxRateLimit;
    type InitialTxDelegateTakeRateLimit = SubtensorInitialTxDelegateTakeRateLimit;
    type InitialTxChildKeyTakeRateLimit = SubtensorInitialTxChildKeyTakeRateLimit;
    type InitialMaxChildKeyTake = SubtensorInitialMaxChildKeyTake;
    type InitialRAORecycledForRegistration = SubtensorInitialRAORecycledForRegistration;
    type InitialSenateRequiredStakePercentage = SubtensorInitialSenateRequiredStakePercentage;
    type InitialNetworkImmunityPeriod = SubtensorInitialNetworkImmunity;
    type InitialNetworkMinAllowedUids = SubtensorInitialMinAllowedUids;
    type InitialNetworkMinLockCost = SubtensorInitialMinLockCost;
    type InitialNetworkLockReductionInterval = SubtensorInitialNetworkLockReductionInterval;
    type InitialSubnetOwnerCut = SubtensorInitialSubnetOwnerCut;
    type InitialNetworkRateLimit = SubtensorInitialNetworkRateLimit;
    type KeySwapCost = SubtensorInitialKeySwapCost;
    type AlphaHigh = InitialAlphaHigh;
    type AlphaLow = InitialAlphaLow;
    type LiquidAlphaOn = InitialLiquidAlphaOn;
    type Yuma3On = InitialYuma3On;
    type InitialTaoWeight = SubtensorInitialTaoWeight;
    type Preimages = Preimage;
    type InitialColdkeySwapScheduleDuration = InitialColdkeySwapScheduleDuration;
    type InitialColdkeySwapRescheduleDuration = InitialColdkeySwapRescheduleDuration;
    type InitialDissolveNetworkScheduleDuration = InitialDissolveNetworkScheduleDuration;
    type InitialEmaPriceHalvingPeriod = InitialEmaPriceHalvingPeriod;
    type DurationOfStartCall = DurationOfStartCall;
    type KeySwapOnSubnetCost = SubtensorInitialKeySwapOnSubnetCost;
    type HotkeySwapOnSubnetInterval = HotkeySwapOnSubnetInterval;
}

use sp_runtime::BoundedVec;

pub struct AuraPalletIntrf;
impl pallet_admin_utils::AuraInterface<AuraId, ConstU32<32>> for AuraPalletIntrf {
    fn change_authorities(new: BoundedVec<AuraId, ConstU32<32>>) {
        Aura::change_authorities(new);
    }
}

pub struct GrandpaInterfaceImpl;
impl pallet_admin_utils::GrandpaInterface<Runtime> for GrandpaInterfaceImpl {
    fn schedule_change(
        next_authorities: Vec<(pallet_grandpa::AuthorityId, u64)>,
        in_blocks: BlockNumber,
        forced: Option<BlockNumber>,
    ) -> sp_runtime::DispatchResult {
        Grandpa::schedule_change(next_authorities, in_blocks, forced)
    }
}

impl pallet_admin_utils::Config for Runtime {
    type RuntimeEvent = RuntimeEvent;
    type AuthorityId = AuraId;
    type MaxAuthorities = ConstU32<32>;
    type Aura = AuraPalletIntrf;
    type Grandpa = GrandpaInterfaceImpl;
    type Balance = Balance;
}

/// Define the ChainId
/// EVM Chain ID will be set by sudo transaction for each chain
///     Mainnet Finney: 0x03C4 - Unicode for lowercase tau
///     TestNet Finney: 0x03B1 - Unicode for lowercase alpha
impl pallet_evm_chain_id::Config for Runtime {}

pub struct ConfigurableChainId;

impl Get<u64> for ConfigurableChainId {
    fn get() -> u64 {
        pallet_evm_chain_id::ChainId::<Runtime>::get()
    }
}

pub struct FindAuthorTruncated<F>(PhantomData<F>);
impl<F: FindAuthor<u32>> FindAuthor<H160> for FindAuthorTruncated<F> {
    fn find_author<'a, I>(digests: I) -> Option<H160>
    where
        I: 'a + IntoIterator<Item = (ConsensusEngineId, &'a [u8])>,
    {
        if let Some(author_index) = F::find_author(digests) {
            pallet_aura::Authorities::<Runtime>::get()
                .get(author_index as usize)
                .and_then(|authority_id| {
                    let raw_vec = authority_id.to_raw_vec();
                    raw_vec.get(4..24).map(H160::from_slice)
                })
        } else {
            None
        }
    }
}

const BLOCK_GAS_LIMIT: u64 = 75_000_000;

/// `WeightPerGas` is an approximate ratio of the amount of Weight per Gas.
///
fn weight_per_gas() -> Weight {
    (NORMAL_DISPATCH_RATIO * MAXIMUM_BLOCK_WEIGHT)
        .checked_div(BLOCK_GAS_LIMIT)
        .unwrap_or_default()
}

parameter_types! {
    pub BlockGasLimit: U256 = U256::from(BLOCK_GAS_LIMIT);
    pub const GasLimitPovSizeRatio: u64 = 0;
    pub PrecompilesValue: Precompiles<Runtime> = Precompiles::<_>::new();
    pub WeightPerGas: Weight = weight_per_gas();
}

/// The difference between EVM decimals and Substrate decimals.
/// Substrate balances has 9 decimals, while EVM has 18, so the
/// difference factor is 9 decimals, or 10^9
const EVM_TO_SUBSTRATE_DECIMALS: u64 = 1_000_000_000_u64;

pub struct SubtensorEvmBalanceConverter;

impl BalanceConverter for SubtensorEvmBalanceConverter {
    /// Convert from Substrate balance (u64) to EVM balance (U256)
    fn into_evm_balance(value: SubstrateBalance) -> Option<EvmBalance> {
        let value = value.into_u256();
        if let Some(evm_value) = value.checked_mul(U256::from(EVM_TO_SUBSTRATE_DECIMALS)) {
            // Ensure the result fits within the maximum U256 value
            if evm_value <= U256::MAX {
                Some(EvmBalance::new(evm_value))
            } else {
                // Log value too large
                log::debug!(
                    "SubtensorEvmBalanceConverter::into_evm_balance( {:?} ) larger than U256::MAX",
                    value
                );
                None
            }
        } else {
            // Log overflow
            log::debug!(
                "SubtensorEvmBalanceConverter::into_evm_balance( {:?} ) overflow",
                value
            );
            None
        }
    }

    /// Convert from EVM balance (U256) to Substrate balance (u64)
    fn into_substrate_balance(value: EvmBalance) -> Option<SubstrateBalance> {
        let value = value.into_u256();
        if let Some(substrate_value) = value.checked_div(U256::from(EVM_TO_SUBSTRATE_DECIMALS)) {
            // Ensure the result fits within the TAO balance type (u64)
            if substrate_value <= U256::from(u64::MAX) {
                Some(SubstrateBalance::new(substrate_value))
            } else {
                // Log value too large
                log::debug!(
                    "SubtensorEvmBalanceConverter::into_substrate_balance( {:?} ) larger than u64::MAX",
                    value
                );
                None
            }
        } else {
            // Log overflow
            log::debug!(
                "SubtensorEvmBalanceConverter::into_substrate_balance( {:?} ) overflow",
                value
            );
            None
        }
    }
}

impl pallet_evm::Config for Runtime {
    type FeeCalculator = BaseFee;
    type GasWeightMapping = pallet_evm::FixedGasWeightMapping<Self>;
    type WeightPerGas = WeightPerGas;
    type BlockHashMapping = pallet_ethereum::EthereumBlockHashMapping<Self>;
    type CallOrigin = pallet_evm::EnsureAddressTruncated;
    type WithdrawOrigin = pallet_evm::EnsureAddressTruncated;
    type AddressMapping = pallet_evm::HashedAddressMapping<BlakeTwo256>;
    type Currency = Balances;
    type RuntimeEvent = RuntimeEvent;
    type PrecompilesType = Precompiles<Self>;
    type PrecompilesValue = PrecompilesValue;
    type ChainId = ConfigurableChainId;
    type BlockGasLimit = BlockGasLimit;
    type Runner = pallet_evm::runner::stack::Runner<Self>;
    type OnChargeTransaction = ();
    type OnCreate = ();
    type FindAuthor = FindAuthorTruncated<Aura>;
    type GasLimitPovSizeRatio = GasLimitPovSizeRatio;
    type Timestamp = Timestamp;
    type WeightInfo = pallet_evm::weights::SubstrateWeight<Self>;
    type BalanceConverter = SubtensorEvmBalanceConverter;
    type AccountProvider = pallet_evm::FrameSystemAccountProvider<Self>;
    type GasLimitStorageGrowthRatio = ();
}

parameter_types! {
    pub const PostBlockAndTxnHashes: PostLogContent = PostLogContent::BlockAndTxnHashes;
}

// Required for the IntermediateStateRoot
impl sp_core::Get<sp_version::RuntimeVersion> for Runtime {
    fn get() -> sp_version::RuntimeVersion {
        VERSION
    }
}

impl pallet_ethereum::Config for Runtime {
    type RuntimeEvent = RuntimeEvent;
    type StateRoot = pallet_ethereum::IntermediateStateRoot<Self>;
    type PostLogContent = PostBlockAndTxnHashes;
    type ExtraDataLength = ConstU32<30>;
}

parameter_types! {
    pub BoundDivision: U256 = U256::from(1024);
}

parameter_types! {
    pub DefaultBaseFeePerGas: U256 = U256::from(20_000_000_000_u128);
    pub DefaultElasticity: Permill = Permill::from_parts(125_000);
}
pub struct BaseFeeThreshold;
impl pallet_base_fee::BaseFeeThreshold for BaseFeeThreshold {
    fn lower() -> Permill {
        Permill::zero()
    }
    fn ideal() -> Permill {
        Permill::from_parts(500_000)
    }
    fn upper() -> Permill {
        Permill::from_parts(1_000_000)
    }
}
impl pallet_base_fee::Config for Runtime {
    type RuntimeEvent = RuntimeEvent;
    type Threshold = BaseFeeThreshold;
    type DefaultBaseFeePerGas = DefaultBaseFeePerGas;
    type DefaultElasticity = DefaultElasticity;
}

#[derive(Clone)]
pub struct TransactionConverter<B>(PhantomData<B>);

impl<B> Default for TransactionConverter<B> {
    fn default() -> Self {
        Self(PhantomData)
    }
}

impl<B: BlockT> fp_rpc::ConvertTransaction<<B as BlockT>::Extrinsic> for TransactionConverter<B> {
    fn convert_transaction(
        &self,
        transaction: pallet_ethereum::Transaction,
    ) -> <B as BlockT>::Extrinsic {
        let extrinsic = UncheckedExtrinsic::new_bare(
            pallet_ethereum::Call::<Runtime>::transact { transaction }.into(),
        );
        let encoded = extrinsic.encode();
        <B as BlockT>::Extrinsic::decode(&mut &encoded[..])
            .expect("Encoded extrinsic is always valid")
    }
}

impl fp_self_contained::SelfContainedCall for RuntimeCall {
    type SignedInfo = H160;

    fn is_self_contained(&self) -> bool {
        match self {
            RuntimeCall::Ethereum(call) => call.is_self_contained(),
            _ => false,
        }
    }

    fn check_self_contained(&self) -> Option<Result<Self::SignedInfo, TransactionValidityError>> {
        match self {
            RuntimeCall::Ethereum(call) => call.check_self_contained(),
            _ => None,
        }
    }

    fn validate_self_contained(
        &self,
        info: &Self::SignedInfo,
        dispatch_info: &DispatchInfoOf<RuntimeCall>,
        len: usize,
    ) -> Option<TransactionValidity> {
        match self {
            RuntimeCall::Ethereum(call) => call.validate_self_contained(info, dispatch_info, len),
            _ => None,
        }
    }

    fn pre_dispatch_self_contained(
        &self,
        info: &Self::SignedInfo,
        dispatch_info: &DispatchInfoOf<RuntimeCall>,
        len: usize,
    ) -> Option<Result<(), TransactionValidityError>> {
        match self {
            RuntimeCall::Ethereum(call) => {
                call.pre_dispatch_self_contained(info, dispatch_info, len)
            }
            _ => None,
        }
    }

    fn apply_self_contained(
        self,
        info: Self::SignedInfo,
    ) -> Option<sp_runtime::DispatchResultWithInfo<PostDispatchInfoOf<Self>>> {
        match self {
            call @ RuntimeCall::Ethereum(pallet_ethereum::Call::transact { .. }) => {
                Some(call.dispatch(RuntimeOrigin::from(
                    pallet_ethereum::RawOrigin::EthereumTransaction(info),
                )))
            }
            _ => None,
        }
    }
}

// Crowdloan
parameter_types! {
    pub const CrowdloanPalletId: PalletId = PalletId(*b"bt/cloan");
    pub const MinimumDeposit: Balance = 10_000_000_000; // 10 TAO
    pub const AbsoluteMinimumContribution: Balance = 100_000_000; // 0.1 TAO
    pub const MinimumBlockDuration: BlockNumber = if cfg!(feature = "fast-blocks") {
        50
    } else {
        50400 // 7 days minimum (7 * 24 * 60 * 60 / 12)
    };
    pub const MaximumBlockDuration: BlockNumber = if cfg!(feature = "fast-blocks") {
       20000
    } else {
        432000 // 60 days maximum (60 * 24 * 60 * 60 / 12)
    };
    pub const RefundContributorsLimit: u32 = 50;
    pub const MaxContributors: u32 = 500;
}

impl pallet_crowdloan::Config for Runtime {
    type PalletId = CrowdloanPalletId;
    type RuntimeEvent = RuntimeEvent;
    type RuntimeCall = RuntimeCall;
    type Currency = Balances;
    type WeightInfo = pallet_crowdloan::weights::SubstrateWeight<Runtime>;
    type Preimages = Preimage;
    type MinimumDeposit = MinimumDeposit;
    type AbsoluteMinimumContribution = AbsoluteMinimumContribution;
    type MinimumBlockDuration = MinimumBlockDuration;
    type MaximumBlockDuration = MaximumBlockDuration;
    type RefundContributorsLimit = RefundContributorsLimit;
    type MaxContributors = MaxContributors;
}

// Create the runtime by composing the FRAME pallets that were previously configured.
construct_runtime!(
    pub struct Runtime
    {
        System: frame_system = 0,
        RandomnessCollectiveFlip: pallet_insecure_randomness_collective_flip = 1,
        Timestamp: pallet_timestamp = 2,
        Aura: pallet_aura = 3,
        Grandpa: pallet_grandpa = 4,
        Balances: pallet_balances = 5,
        TransactionPayment: pallet_transaction_payment = 6,
        SubtensorModule: pallet_subtensor = 7,
        Triumvirate: pallet_collective::<Instance1>::{Pallet, Call, Storage, Origin<T>, Event<T>, Config<T>} = 8,
        TriumvirateMembers: pallet_membership::<Instance1>::{Pallet, Call, Storage, Event<T>, Config<T>} = 9,
        SenateMembers: pallet_membership::<Instance2>::{Pallet, Call, Storage, Event<T>, Config<T>} = 10,
        Utility: pallet_utility = 11,
        Sudo: pallet_sudo = 12,
        Multisig: pallet_multisig = 13,
        Preimage: pallet_preimage = 14,
        Scheduler: pallet_scheduler = 15,
        Proxy: pallet_proxy = 16,
        Registry: pallet_registry = 17,
        Commitments: pallet_commitments = 18,
        AdminUtils: pallet_admin_utils = 19,
        SafeMode: pallet_safe_mode = 20,

        // Frontier
        Ethereum: pallet_ethereum = 21,
        EVM: pallet_evm = 22,
        EVMChainId: pallet_evm_chain_id = 23,
        // pallet_dynamic_fee was 24
        BaseFee: pallet_base_fee = 25,

        Drand: pallet_drand = 26,

        Crowdloan: pallet_crowdloan = 27,
    }
);

// The address format for describing accounts.
pub type Address = sp_runtime::MultiAddress<AccountId, ()>;
// Block header type as expected by this runtime.
pub type Header = generic::Header<BlockNumber, BlakeTwo256>;
// Block type as expected by this runtime.
pub type Block = generic::Block<Header, UncheckedExtrinsic>;
// The extensions to the basic transaction logic.
pub type TransactionExtensions = (
    frame_system::CheckNonZeroSender<Runtime>,
    frame_system::CheckSpecVersion<Runtime>,
    frame_system::CheckTxVersion<Runtime>,
    frame_system::CheckGenesis<Runtime>,
    frame_system::CheckEra<Runtime>,
    check_nonce::CheckNonce<Runtime>,
    frame_system::CheckWeight<Runtime>,
    pallet_transaction_payment::ChargeTransactionPayment<Runtime>,
    pallet_subtensor::SubtensorTransactionExtension<Runtime>,
    frame_metadata_hash_extension::CheckMetadataHash<Runtime>,
);

type Migrations = (
    // Leave this migration in the runtime, so every runtime upgrade tiny rounding errors (fractions of fractions
    // of a cent) are cleaned up. These tiny rounding errors occur due to floating point coversion.
    pallet_subtensor::migrations::migrate_init_total_issuance::initialise_total_issuance::Migration<
        Runtime,
    >,
);

// Unchecked extrinsic type as expected by this runtime.
pub type UncheckedExtrinsic =
    fp_self_contained::UncheckedExtrinsic<Address, RuntimeCall, Signature, TransactionExtensions>;

/// Extrinsic type that has already been checked.
pub type CheckedExtrinsic =
    fp_self_contained::CheckedExtrinsic<AccountId, RuntimeCall, TransactionExtensions, H160>;

// The payload being signed in transactions.
pub type SignedPayload = generic::SignedPayload<RuntimeCall, TransactionExtensions>;
// Executive: handles dispatch to the various modules.
pub type Executive = frame_executive::Executive<
    Runtime,
    Block,
    frame_system::ChainContext<Runtime>,
    Runtime,
    AllPalletsWithSystem,
    Migrations,
>;

#[cfg(feature = "runtime-benchmarks")]
#[macro_use]
extern crate frame_benchmarking;

#[cfg(feature = "runtime-benchmarks")]
mod benches {
    define_benchmarks!(
        [frame_benchmarking, BaselineBench::<Runtime>]
        [frame_system, SystemBench::<Runtime>]
        [pallet_balances, Balances]
        [pallet_timestamp, Timestamp]
        [pallet_sudo, Sudo]
        [pallet_registry, Registry]
        [pallet_commitments, Commitments]
        [pallet_admin_utils, AdminUtils]
        [pallet_subtensor, SubtensorModule]
        [pallet_drand, Drand]
        [pallet_crowdloan, Crowdloan]
    );
}

fn generate_genesis_json() -> Vec<u8> {
    let json_str = r#"{
      "aura": {
        "authorities": [
          "5GrwvaEF5zXb26Fz9rcQpDWS57CtERHpNehXCPcNoHGKutQY"
        ]
      },
      "balances": {
        "balances": [
          [
            "5GrwvaEF5zXb26Fz9rcQpDWS57CtERHpNehXCPcNoHGKutQY",
            1000000000000000
          ],
          [
            "5FHneW46xGXgs5mUiveU4sbTyGBzmstUspZC92UhjJM694ty",
            1000000000000000
          ]
        ]
      },
      "grandpa": {
        "authorities": [
          [
            "5FA9nQDVg267DEd8m1ZypXLBnvN7SFxYwV7ndqSYGiN9TTpu",
            1
          ]
        ]
      },
      "sudo": {
        "key": "5GrwvaEF5zXb26Fz9rcQpDWS57CtERHpNehXCPcNoHGKutQY"
      },
      "subtensorModule": {
        "balancesIssuance": 0,
        "stakes": []
      }
    }"#;

    json_str.as_bytes().to_vec()
}

impl_runtime_apis! {
    impl sp_api::Core<Block> for Runtime {
        fn version() -> RuntimeVersion {
            VERSION
        }

        fn execute_block(block: Block) {
            Executive::execute_block(block);
        }

        fn initialize_block(header: &<Block as BlockT>::Header) -> sp_runtime::ExtrinsicInclusionMode {
            Executive::initialize_block(header)
        }
    }

    impl sp_api::Metadata<Block> for Runtime {
        fn metadata() -> OpaqueMetadata {
            OpaqueMetadata::new(Runtime::metadata().into())
        }

        fn metadata_at_version(version: u32) -> Option<OpaqueMetadata> {
            Runtime::metadata_at_version(version)
        }

        fn metadata_versions() -> sp_std::vec::Vec<u32> {
            Runtime::metadata_versions()
        }
    }

    impl sp_block_builder::BlockBuilder<Block> for Runtime {
        fn apply_extrinsic(extrinsic: <Block as BlockT>::Extrinsic) -> ApplyExtrinsicResult {
            Executive::apply_extrinsic(extrinsic)
        }

        fn finalize_block() -> <Block as BlockT>::Header {
            Executive::finalize_block()
        }

        fn inherent_extrinsics(data: sp_inherents::InherentData) -> Vec<<Block as BlockT>::Extrinsic> {
            data.create_extrinsics()
        }

        fn check_inherents(
            block: Block,
            data: sp_inherents::InherentData,
        ) -> sp_inherents::CheckInherentsResult {
            data.check_extrinsics(&block)
        }
    }

    impl sp_genesis_builder::GenesisBuilder<Block> for Runtime {
        fn build_state(config: Vec<u8>) -> sp_genesis_builder::Result {
            build_state::<RuntimeGenesisConfig>(config)
        }

        fn get_preset(id: &Option<sp_genesis_builder::PresetId>) -> Option<Vec<u8>> {
            get_preset::<RuntimeGenesisConfig>(id, |preset_id| {
                let benchmark_id: sp_genesis_builder::PresetId = "benchmark".into();
                if *preset_id == benchmark_id {
                    Some(generate_genesis_json())
                } else {
                    None
                }
            })
        }

        fn preset_names() -> Vec<sp_genesis_builder::PresetId> {
            vec!["benchmark".into()]
        }
    }

    impl sp_transaction_pool::runtime_api::TaggedTransactionQueue<Block> for Runtime {
        fn validate_transaction(
            source: TransactionSource,
            tx: <Block as BlockT>::Extrinsic,
            block_hash: <Block as BlockT>::Hash,
        ) -> TransactionValidity {
            use codec::DecodeLimit;
            use frame_support::pallet_prelude::{InvalidTransaction, TransactionValidityError};
            use frame_support::traits::ExtrinsicCall;
            let encoded = tx.call().encode();
            if RuntimeCall::decode_all_with_depth_limit(8, &mut encoded.as_slice()).is_err() {
                log::warn!("failed to decode with depth limit of 8");
                return Err(TransactionValidityError::Invalid(InvalidTransaction::Call));
            }
            Executive::validate_transaction(source, tx, block_hash)
        }
    }

    impl sp_offchain::OffchainWorkerApi<Block> for Runtime {
        fn offchain_worker(header: &<Block as BlockT>::Header) {
            Executive::offchain_worker(header)
        }
    }

    impl sp_consensus_aura::AuraApi<Block, AuraId> for Runtime {
        fn slot_duration() -> sp_consensus_aura::SlotDuration {
            sp_consensus_aura::SlotDuration::from_millis(Aura::slot_duration())
        }

        fn authorities() -> Vec<AuraId> {
            pallet_aura::Authorities::<Runtime>::get().into_inner()
        }
    }

    impl sp_session::SessionKeys<Block> for Runtime {
        fn generate_session_keys(seed: Option<Vec<u8>>) -> Vec<u8> {
            opaque::SessionKeys::generate(seed)
        }

        fn decode_session_keys(
            encoded: Vec<u8>,
        ) -> Option<Vec<(Vec<u8>, KeyTypeId)>> {
            opaque::SessionKeys::decode_into_raw_public_keys(&encoded)
        }
    }

    impl fg_primitives::GrandpaApi<Block> for Runtime {
        fn grandpa_authorities() -> GrandpaAuthorityList {
            Grandpa::grandpa_authorities()
        }

        fn current_set_id() -> fg_primitives::SetId {
            Grandpa::current_set_id()
        }

        fn submit_report_equivocation_unsigned_extrinsic(
            _equivocation_proof: fg_primitives::EquivocationProof<
                <Block as BlockT>::Hash,
                NumberFor<Block>,
            >,
            _key_owner_proof: fg_primitives::OpaqueKeyOwnershipProof,
        ) -> Option<()> {
            None
        }

        fn generate_key_ownership_proof(
            _set_id: fg_primitives::SetId,
            _authority_id: GrandpaId,
        ) -> Option<fg_primitives::OpaqueKeyOwnershipProof> {
            // NOTE: this is the only implementation possible since we've
            // defined our key owner proof type as a bottom type (i.e. a type
            // with no values).
            None
        }
    }

    impl frame_system_rpc_runtime_api::AccountNonceApi<Block, AccountId, Index> for Runtime {
        fn account_nonce(account: AccountId) -> Index {
            System::account_nonce(account)
        }
    }

    impl pallet_transaction_payment_rpc_runtime_api::TransactionPaymentApi<Block, Balance> for Runtime {
        fn query_info(
            uxt: <Block as BlockT>::Extrinsic,
            len: u32,
        ) -> pallet_transaction_payment_rpc_runtime_api::RuntimeDispatchInfo<Balance> {
            TransactionPayment::query_info(uxt, len)
        }
        fn query_fee_details(
            uxt: <Block as BlockT>::Extrinsic,
            len: u32,
        ) -> pallet_transaction_payment::FeeDetails<Balance> {
            TransactionPayment::query_fee_details(uxt, len)
        }
        fn query_weight_to_fee(weight: Weight) -> Balance {
            TransactionPayment::weight_to_fee(weight)
        }
        fn query_length_to_fee(length: u32) -> Balance {
            TransactionPayment::length_to_fee(length)
        }
    }

    impl pallet_transaction_payment_rpc_runtime_api::TransactionPaymentCallApi<Block, Balance, RuntimeCall>
        for Runtime
    {
        fn query_call_info(
            call: RuntimeCall,
            len: u32,
        ) -> pallet_transaction_payment::RuntimeDispatchInfo<Balance> {
            TransactionPayment::query_call_info(call, len)
        }
        fn query_call_fee_details(
            call: RuntimeCall,
            len: u32,
        ) -> pallet_transaction_payment::FeeDetails<Balance> {
            TransactionPayment::query_call_fee_details(call, len)
        }
        fn query_weight_to_fee(weight: Weight) -> Balance {
            TransactionPayment::weight_to_fee(weight)
        }
        fn query_length_to_fee(length: u32) -> Balance {
            TransactionPayment::length_to_fee(length)
        }
    }

    impl fp_rpc::EthereumRuntimeRPCApi<Block> for Runtime {
        fn chain_id() -> u64 {
            <Runtime as pallet_evm::Config>::ChainId::get()
        }

        fn account_basic(address: H160) -> EVMAccount {
            let (account, _) = pallet_evm::Pallet::<Runtime>::account_basic(&address);
            account
        }

        fn gas_price() -> U256 {
            let (gas_price, _) = <Runtime as pallet_evm::Config>::FeeCalculator::min_gas_price();
            gas_price
        }

        fn account_code_at(address: H160) -> Vec<u8> {
            pallet_evm::AccountCodes::<Runtime>::get(address)
        }

        fn author() -> H160 {
            <pallet_evm::Pallet<Runtime>>::find_author()
        }

        fn storage_at(address: H160, index: U256) -> H256 {
            let index_hash = H256::from_slice(&index.to_big_endian());
            pallet_evm::AccountStorages::<Runtime>::get(address, index_hash)
        }

        fn call(
            from: H160,
            to: H160,
            data: Vec<u8>,
            value: U256,
            gas_limit: U256,
            max_fee_per_gas: Option<U256>,
            max_priority_fee_per_gas: Option<U256>,
            nonce: Option<U256>,
            estimate: bool,
            access_list: Option<Vec<(H160, Vec<H256>)>>,
        ) -> Result<pallet_evm::CallInfo, sp_runtime::DispatchError> {
            use pallet_evm::GasWeightMapping as _;

            let config = if estimate {
                let mut config = <Runtime as pallet_evm::Config>::config().clone();
                config.estimate = true;
                Some(config)
            } else {
                None
            };

                    // Estimated encoded transaction size must be based on the heaviest transaction
                    // type (EIP1559Transaction) to be compatible with all transaction types.
                    let mut estimated_transaction_len = data.len() +
                        // pallet ethereum index: 1
                        // transact call index: 1
                        // Transaction enum variant: 1
                        // chain_id 8 bytes
                        // nonce: 32
                        // max_priority_fee_per_gas: 32
                        // max_fee_per_gas: 32
                        // gas_limit: 32
                        // action: 21 (enum varianrt + call address)
                        // value: 32
                        // access_list: 1 (empty vec size)
                        // 65 bytes signature
                        258;

                    if access_list.is_some() {
                        estimated_transaction_len += access_list.encoded_size();
                    }


                    let gas_limit = if gas_limit > U256::from(u64::MAX) {
                        u64::MAX
                    } else {
                        gas_limit.low_u64()
                    };
            let without_base_extrinsic_weight = true;

            let (weight_limit, proof_size_base_cost) =
                match <Runtime as pallet_evm::Config>::GasWeightMapping::gas_to_weight(
                    gas_limit,
                    without_base_extrinsic_weight
                ) {
                    weight_limit if weight_limit.proof_size() > 0 => {
                        (Some(weight_limit), Some(estimated_transaction_len as u64))
                    }
                    _ => (None, None),
                };

            <Runtime as pallet_evm::Config>::Runner::call(
                from,
                to,
                data,
                value,
                gas_limit.unique_saturated_into(),
                max_fee_per_gas,
                max_priority_fee_per_gas,
                nonce,
                access_list.unwrap_or_default(),
                false,
                true,
                weight_limit,
                proof_size_base_cost,
                config.as_ref().unwrap_or(<Runtime as pallet_evm::Config>::config()),
            ).map_err(|err| err.error.into())
        }

        fn create(
            from: H160,
            data: Vec<u8>,
            value: U256,
            gas_limit: U256,
            max_fee_per_gas: Option<U256>,
            max_priority_fee_per_gas: Option<U256>,
            nonce: Option<U256>,
            estimate: bool,
            access_list: Option<Vec<(H160, Vec<H256>)>>,
        ) -> Result<pallet_evm::CreateInfo, sp_runtime::DispatchError> {
            use pallet_evm::GasWeightMapping as _;

            let config = if estimate {
                let mut config = <Runtime as pallet_evm::Config>::config().clone();
                config.estimate = true;
                Some(config)
            } else {
                None
            };


            let mut estimated_transaction_len = data.len() +
                // from: 20
                // value: 32
                // gas_limit: 32
                // nonce: 32
                // 1 byte transaction action variant
                // chain id 8 bytes
                // 65 bytes signature
                190;

            if max_fee_per_gas.is_some() {
                estimated_transaction_len += 32;
            }
            if max_priority_fee_per_gas.is_some() {
                estimated_transaction_len += 32;
            }
            if access_list.is_some() {
                estimated_transaction_len += access_list.encoded_size();
            }


            let gas_limit = if gas_limit > U256::from(u64::MAX) {
                u64::MAX
            } else {
                gas_limit.low_u64()
            };
            let without_base_extrinsic_weight = true;

            let (weight_limit, proof_size_base_cost) =
                match <Runtime as pallet_evm::Config>::GasWeightMapping::gas_to_weight(
                    gas_limit,
                    without_base_extrinsic_weight
                ) {
                    weight_limit if weight_limit.proof_size() > 0 => {
                        (Some(weight_limit), Some(estimated_transaction_len as u64))
                    }
                    _ => (None, None),
                };

            let whitelist = pallet_evm::WhitelistedCreators::<Runtime>::get();
            let whitelist_disabled = pallet_evm::DisableWhitelistCheck::<Runtime>::get();
            <Runtime as pallet_evm::Config>::Runner::create(
                from,
                data,
                value,
                gas_limit.unique_saturated_into(),
                max_fee_per_gas,
                max_priority_fee_per_gas,
                nonce,
                access_list.unwrap_or_default(),
                whitelist,
                whitelist_disabled,
                false,
                true,
                weight_limit,
                proof_size_base_cost,
                config.as_ref().unwrap_or(<Runtime as pallet_evm::Config>::config()),
            ).map_err(|err| err.error.into())
        }

        fn current_transaction_statuses() -> Option<Vec<TransactionStatus>> {
            pallet_ethereum::CurrentTransactionStatuses::<Runtime>::get()
        }

        fn current_block() -> Option<pallet_ethereum::Block> {
            pallet_ethereum::CurrentBlock::<Runtime>::get()
        }

        fn current_receipts() -> Option<Vec<pallet_ethereum::Receipt>> {
            pallet_ethereum::CurrentReceipts::<Runtime>::get()
        }

        fn current_all() -> (
            Option<pallet_ethereum::Block>,
            Option<Vec<pallet_ethereum::Receipt>>,
            Option<Vec<TransactionStatus>>
        ) {
            (
                pallet_ethereum::CurrentBlock::<Runtime>::get(),
                pallet_ethereum::CurrentReceipts::<Runtime>::get(),
                pallet_ethereum::CurrentTransactionStatuses::<Runtime>::get()
            )
        }

        fn extrinsic_filter(
            xts: Vec<<Block as BlockT>::Extrinsic>,
        ) -> Vec<EthereumTransaction> {
            xts.into_iter().filter_map(|xt| match xt.0.function {
                RuntimeCall::Ethereum(transact { transaction }) => Some(transaction),
                _ => None
            }).collect::<Vec<EthereumTransaction>>()
        }

        fn elasticity() -> Option<Permill> {
            Some(pallet_base_fee::Elasticity::<Runtime>::get())
        }

        fn gas_limit_multiplier_support() {}

        fn pending_block(
            xts: Vec<<Block as BlockT>::Extrinsic>,
        ) -> (Option<pallet_ethereum::Block>, Option<Vec<TransactionStatus>>) {
            for ext in xts.into_iter() {
                let _ = Executive::apply_extrinsic(ext);
            }

            Ethereum::on_finalize(System::block_number() + 1);

            (
                pallet_ethereum::CurrentBlock::<Runtime>::get(),
                pallet_ethereum::CurrentTransactionStatuses::<Runtime>::get()
            )
        }

        fn initialize_pending_block(header: &<Block as BlockT>::Header) {
            Executive::initialize_block(header);
        }
    }

    impl fp_rpc::ConvertTransactionRuntimeApi<Block> for Runtime {
        fn convert_transaction(transaction: EthereumTransaction) -> <Block as BlockT>::Extrinsic {
            UncheckedExtrinsic::new_bare(
                pallet_ethereum::Call::<Runtime>::transact { transaction }.into(),
            )
        }
    }

    #[cfg(feature = "runtime-benchmarks")]
    impl frame_benchmarking::Benchmark<Block> for Runtime {
        fn benchmark_metadata(extra: bool) -> (
            Vec<frame_benchmarking::BenchmarkList>,
            Vec<frame_support::traits::StorageInfo>,
        ) {
            use frame_benchmarking::{baseline, Benchmarking, BenchmarkList};
            use frame_support::traits::StorageInfoTrait;
            use frame_system_benchmarking::Pallet as SystemBench;
            use baseline::Pallet as BaselineBench;

            let mut list = Vec::<BenchmarkList>::new();
            list_benchmarks!(list, extra);

            let storage_info = AllPalletsWithSystem::storage_info();

            (list, storage_info)
        }

        fn dispatch_benchmark(
            config: frame_benchmarking::BenchmarkConfig
        ) -> Result<Vec<frame_benchmarking::BenchmarkBatch>, alloc::string::String> {
            use frame_benchmarking::{baseline, Benchmarking, BenchmarkBatch};
            use sp_storage::TrackedStorageKey;

            use frame_system_benchmarking::Pallet as SystemBench;
            use baseline::Pallet as BaselineBench;

            #[allow(non_local_definitions)]
            impl frame_system_benchmarking::Config for Runtime {}

            #[allow(non_local_definitions)]
            impl baseline::Config for Runtime {}

            use frame_support::traits::WhitelistedStorageKeys;
            let whitelist: Vec<TrackedStorageKey> = AllPalletsWithSystem::whitelisted_storage_keys();

            let mut batches = Vec::<BenchmarkBatch>::new();
            let params = (&config, &whitelist);
            add_benchmarks!(params, batches);

            Ok(batches)
        }
    }

    #[cfg(feature = "try-runtime")]
    impl frame_try_runtime::TryRuntime<Block> for Runtime {
        #[allow(clippy::unwrap_used)]
        fn on_runtime_upgrade(checks: frame_try_runtime::UpgradeCheckSelect) -> (Weight, Weight) {
            // NOTE: intentional unwrap: we don't want to propagate the error backwards, and want to
            // have a backtrace here. If any of the pre/post migration checks fail, we shall stop
            // right here and right now.
            let weight = Executive::try_runtime_upgrade(checks).unwrap();
            (weight, BlockWeights::get().max_block)
        }

        fn execute_block(
            block: Block,
            state_root_check: bool,
            signature_check: bool,
            select: frame_try_runtime::TryStateSelect
        ) -> Weight {
            // NOTE: intentional unwrap: we don't want to propagate the error backwards, and want to
            // have a backtrace here.
            Executive::try_execute_block(block, state_root_check, signature_check, select).expect("execute-block failed")
        }
    }

    impl subtensor_custom_rpc_runtime_api::DelegateInfoRuntimeApi<Block> for Runtime {
        fn get_delegates() -> Vec<DelegateInfo<AccountId32>> {
            SubtensorModule::get_delegates()
        }

        fn get_delegate(delegate_account: AccountId32) -> Option<DelegateInfo<AccountId32>> {
            SubtensorModule::get_delegate(delegate_account)
        }

        fn get_delegated(delegatee_account: AccountId32) -> Vec<(DelegateInfo<AccountId32>, (Compact<NetUid>, Compact<u64>))> {
            SubtensorModule::get_delegated(delegatee_account)
        }
    }

    impl subtensor_custom_rpc_runtime_api::NeuronInfoRuntimeApi<Block> for Runtime {
        fn get_neurons_lite(netuid: NetUid) -> Vec<NeuronInfoLite<AccountId32>> {
            SubtensorModule::get_neurons_lite(netuid)
        }

        fn get_neuron_lite(netuid: NetUid, uid: u16) -> Option<NeuronInfoLite<AccountId32>> {
            SubtensorModule::get_neuron_lite(netuid, uid)
        }

        fn get_neurons(netuid: NetUid) -> Vec<NeuronInfo<AccountId32>> {
            SubtensorModule::get_neurons(netuid)
        }

        fn get_neuron(netuid: NetUid, uid: u16) -> Option<NeuronInfo<AccountId32>> {
            SubtensorModule::get_neuron(netuid, uid)
        }
    }

    impl subtensor_custom_rpc_runtime_api::SubnetInfoRuntimeApi<Block> for Runtime {
        fn get_subnet_info(netuid: NetUid) -> Option<SubnetInfo<AccountId32>> {
            SubtensorModule::get_subnet_info(netuid)
        }

        fn get_subnets_info() -> Vec<Option<SubnetInfo<AccountId32>>> {
            SubtensorModule::get_subnets_info()
        }

        fn get_subnet_info_v2(netuid: NetUid) -> Option<SubnetInfov2<AccountId32>> {
            SubtensorModule::get_subnet_info_v2(netuid)
        }

        fn get_subnets_info_v2() -> Vec<Option<SubnetInfov2<AccountId32>>> {
            SubtensorModule::get_subnets_info_v2()
        }

        fn get_subnet_hyperparams(netuid: NetUid) -> Option<SubnetHyperparams> {
            SubtensorModule::get_subnet_hyperparams(netuid)
        }

        fn get_dynamic_info(netuid: NetUid) -> Option<DynamicInfo<AccountId32>> {
            SubtensorModule::get_dynamic_info(netuid)
        }

        fn get_metagraph(netuid: NetUid) -> Option<Metagraph<AccountId32>> {
            SubtensorModule::get_metagraph(netuid)
        }

        fn get_subnet_state(netuid: NetUid) -> Option<SubnetState<AccountId32>> {
            SubtensorModule::get_subnet_state(netuid)
        }

        fn get_all_metagraphs() -> Vec<Option<Metagraph<AccountId32>>> {
            SubtensorModule::get_all_metagraphs()
        }

        fn get_all_dynamic_info() -> Vec<Option<DynamicInfo<AccountId32>>> {
            SubtensorModule::get_all_dynamic_info()
        }

        fn get_selective_metagraph(netuid: NetUid, metagraph_indexes: Vec<u16>) -> Option<SelectiveMetagraph<AccountId32>> {
            SubtensorModule::get_selective_metagraph(netuid, metagraph_indexes)
        }

    }

    impl subtensor_custom_rpc_runtime_api::StakeInfoRuntimeApi<Block> for Runtime {
        fn get_stake_info_for_coldkey( coldkey_account: AccountId32 ) -> Vec<StakeInfo<AccountId32>> {
            SubtensorModule::get_stake_info_for_coldkey( coldkey_account )
        }

        fn get_stake_info_for_coldkeys( coldkey_accounts: Vec<AccountId32> ) -> Vec<(AccountId32, Vec<StakeInfo<AccountId32>>)> {
            SubtensorModule::get_stake_info_for_coldkeys( coldkey_accounts )
        }

        fn get_stake_info_for_hotkey_coldkey_netuid( hotkey_account: AccountId32, coldkey_account: AccountId32, netuid: NetUid ) -> Option<StakeInfo<AccountId32>> {
            SubtensorModule::get_stake_info_for_hotkey_coldkey_netuid( hotkey_account, coldkey_account, netuid )
        }

        fn get_stake_fee( origin: Option<(AccountId32, NetUid)>, origin_coldkey_account: AccountId32, destination: Option<(AccountId32, NetUid)>, destination_coldkey_account: AccountId32, amount: u64 ) -> u64 {
            SubtensorModule::get_stake_fee( origin, origin_coldkey_account, destination, destination_coldkey_account, amount )
        }
    }

    impl subtensor_custom_rpc_runtime_api::SubnetRegistrationRuntimeApi<Block> for Runtime {
        fn get_network_registration_cost() -> u64 {
            SubtensorModule::get_network_lock_cost()
        }
    }
}

#[test]
fn check_whitelist() {
    use crate::*;
    use frame_support::traits::WhitelistedStorageKeys;
    use sp_core::hexdisplay::HexDisplay;
    use std::collections::HashSet;
    let whitelist: HashSet<String> = AllPalletsWithSystem::whitelisted_storage_keys()
        .iter()
        .map(|e| HexDisplay::from(&e.key).to_string())
        .collect();

    // Block Number
    assert!(whitelist.contains("26aa394eea5630e07c48ae0c9558cef702a5c1b19ab7a04f536c519aca4983ac"));
    // Total Issuance
    assert!(whitelist.contains("c2261276cc9d1f8598ea4b6a74b15c2f57c875e4cff74148e4628f264b974c80"));
    // Execution Phase
    assert!(whitelist.contains("26aa394eea5630e07c48ae0c9558cef7ff553b5a9862a516939d82b3d3d8661a"));
    // Event Count
    assert!(whitelist.contains("26aa394eea5630e07c48ae0c9558cef70a98fdbe9ce6c55837576c60c7af3850"));
    // System Events
    assert!(whitelist.contains("26aa394eea5630e07c48ae0c9558cef780d41e5e16056765bc8461851072c9d7"));
}

#[test]
fn test_into_substrate_balance_valid() {
    // Valid conversion within u64 range
    let evm_balance: EvmBalance = 1_000_000_000_000_000_000u128.into(); // 1 TAO in EVM
    let expected_substrate_balance: SubstrateBalance = 1_000_000_000u128.into(); // 1 TAO in Substrate

    let result = SubtensorEvmBalanceConverter::into_substrate_balance(evm_balance);
    assert_eq!(result, Some(expected_substrate_balance));
}

#[test]
fn test_into_substrate_balance_large_value() {
    // Maximum valid balance for u64
    let evm_balance = EvmBalance::new(U256::from(u64::MAX) * U256::from(EVM_TO_SUBSTRATE_DECIMALS)); // Max u64 TAO in EVM
    let expected_substrate_balance = SubstrateBalance::new(U256::from(u64::MAX));

    let result = SubtensorEvmBalanceConverter::into_substrate_balance(evm_balance);
    assert_eq!(result, Some(expected_substrate_balance));
}

#[test]
fn test_into_substrate_balance_exceeds_u64() {
    // EVM balance that exceeds u64 after conversion
    let evm_balance = EvmBalance::new(
        (U256::from(u64::MAX) + U256::from(1)) * U256::from(EVM_TO_SUBSTRATE_DECIMALS),
    );

    let result = SubtensorEvmBalanceConverter::into_substrate_balance(evm_balance);
    assert_eq!(result, None); // Exceeds u64, should return None
}

#[test]
fn test_into_substrate_balance_precision_loss() {
    // EVM balance with precision loss
    let evm_balance = EvmBalance::new(U256::from(1_000_000_000_123_456_789u128)); // 1 TAO + extra precision in EVM
    let expected_substrate_balance = SubstrateBalance::new(U256::from(1_000_000_000u128)); // Truncated to 1 TAO in Substrate

    let result = SubtensorEvmBalanceConverter::into_substrate_balance(evm_balance);
    assert_eq!(result, Some(expected_substrate_balance));
}

#[test]
fn test_into_substrate_balance_zero_value() {
    // Zero balance should convert to zero
    let evm_balance = EvmBalance::new(U256::from(0));
    let expected_substrate_balance = SubstrateBalance::new(U256::from(0));

    let result = SubtensorEvmBalanceConverter::into_substrate_balance(evm_balance);
    assert_eq!(result, Some(expected_substrate_balance));
}

#[test]
fn test_into_evm_balance_valid() {
    // Valid conversion from Substrate to EVM
    let substrate_balance: SubstrateBalance = 1_000_000_000u128.into(); // 1 TAO in Substrate
    let expected_evm_balance = EvmBalance::new(U256::from(1_000_000_000_000_000_000u128)); // 1 TAO in EVM

    let result = SubtensorEvmBalanceConverter::into_evm_balance(substrate_balance);
    assert_eq!(result, Some(expected_evm_balance));
}

#[test]
fn test_into_evm_balance_overflow() {
    // Substrate balance larger than u64::MAX but valid within U256
    let substrate_balance = SubstrateBalance::new(U256::from(u64::MAX) + U256::from(1)); // Large balance
    let expected_evm_balance =
        EvmBalance::new(substrate_balance.into_u256() * U256::from(EVM_TO_SUBSTRATE_DECIMALS));

    let result = SubtensorEvmBalanceConverter::into_evm_balance(substrate_balance);
    assert_eq!(result, Some(expected_evm_balance)); // Should return the scaled value
}<|MERGE_RESOLUTION|>--- conflicted
+++ resolved
@@ -215,11 +215,7 @@
     //   `spec_version`, and `authoring_version` are the same between Wasm and native.
     // This value is set to 100 to notify Polkadot-JS App (https://polkadot.js.org/apps) to use
     //   the compatible custom types.
-<<<<<<< HEAD
-    spec_version: 277,
-=======
     spec_version: 278,
->>>>>>> 3db0cb78
     impl_version: 1,
     apis: RUNTIME_API_VERSIONS,
     transaction_version: 1,
