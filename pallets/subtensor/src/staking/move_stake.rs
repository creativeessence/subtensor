--- conflicted
+++ resolved
@@ -326,12 +326,8 @@
         maybe_limit_price: Option<u64>,
         maybe_allow_partial: Option<bool>,
         check_transfer_toggle: bool,
-<<<<<<< HEAD
         set_limit: bool,
-    ) -> Result<u64, Error<T>> {
-=======
     ) -> Result<u64, DispatchError> {
->>>>>>> 35199c64
         // Calculate the maximum amount that can be executed
         let max_amount = if let Some(limit_price) = maybe_limit_price {
             Self::get_max_amount_move(origin_netuid, destination_netuid, limit_price)?
@@ -382,14 +378,9 @@
                 destination_coldkey,
                 destination_netuid,
                 tao_unstaked,
-<<<<<<< HEAD
-                fee,
+                T::SwapInterface::max_price(),
                 set_limit,
-            );
-=======
-                T::SwapInterface::max_price(),
             )?;
->>>>>>> 35199c64
         }
 
         Ok(tao_unstaked)
