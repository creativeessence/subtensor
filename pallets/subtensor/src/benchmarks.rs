--- conflicted
+++ resolved
@@ -427,17 +427,9 @@
       weight_values.clone(),
       salt.clone(),
       version_key,
-    ));
-    Subtensor::<T>::commit_weights(
-        <T as frame_system::Config>::RuntimeOrigin::from(RawOrigin::Signed(hotkey.clone())),
-        netuid,
-        commit_hash,
-        nonce
-    ).unwrap();
-
-<<<<<<< HEAD
-}: reveal_weights(RawOrigin::Signed(hotkey.clone()), netuid, uids, weight_values, salt, version_key, nonce)
-=======
+  ));
+    let _ = Subtensor::<T>::commit_weights(<T as frame_system::Config>::RuntimeOrigin::from(RawOrigin::Signed(hotkey.clone())), netuid, commit_hash);
+
   }: reveal_weights(RawOrigin::Signed(hotkey.clone()), netuid, uids, weight_values, salt, version_key)
 
   schedule_swap_coldkey {
@@ -531,5 +523,4 @@
     // Benchmark setup complete, now execute the extrinsic
 }: swap_coldkey(RawOrigin::Root, old_coldkey.clone(), new_coldkey.clone())
 
->>>>>>> fe5f5aa7
 }