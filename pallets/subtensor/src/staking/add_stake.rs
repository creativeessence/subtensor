use super::*;
use substrate_fixed::types::I96F32;
use subtensor_runtime_common::NetUid;

impl<T: Config> Pallet<T> {
    /// ---- The implementation for the extrinsic add_stake: Adds stake to a hotkey account.
    ///
    /// # Args:
    /// * 'origin': (<T as frame_system::Config>RuntimeOrigin):
    ///     -  The signature of the caller's coldkey.
    ///
    /// * 'hotkey' (T::AccountId):
    ///     -  The associated hotkey account.
    ///
    /// * 'netuid' (u16):
    ///     - Subnetwork UID
    ///
    /// * 'stake_to_be_added' (u64):
    ///     -  The amount of stake to be added to the hotkey staking account.
    ///
    /// # Event:
    /// * StakeAdded;
    ///     -  On the successfully adding stake to a global account.
    ///
    /// # Raises:
    /// * 'NotEnoughBalanceToStake':
    ///     -  Not enough balance on the coldkey to add onto the global account.
    ///
    /// * 'NonAssociatedColdKey':
    ///     -  The calling coldkey is not associated with this hotkey.
    ///
    /// * 'BalanceWithdrawalError':
    ///     -  Errors stemming from transaction pallet.
    ///
    /// * 'TxRateLimitExceeded':
    ///     -  Thrown if key has hit transaction rate limit
    ///
    pub fn do_add_stake(
        origin: T::RuntimeOrigin,
        hotkey: T::AccountId,
        netuid: NetUid,
        stake_to_be_added: u64,
    ) -> dispatch::DispatchResult {
        // 1. We check that the transaction is signed by the caller and retrieve the T::AccountId coldkey information.
        let coldkey = ensure_signed(origin)?;
        log::debug!(
            "do_add_stake( origin:{:?} hotkey:{:?}, netuid:{:?}, stake_to_be_added:{:?} )",
            coldkey,
            hotkey,
            netuid,
            stake_to_be_added
        );

        Self::ensure_subtoken_enabled(netuid)?;

        // 2. Validate user input
        Self::validate_add_stake(
            &coldkey,
            &hotkey,
            netuid,
            stake_to_be_added,
            stake_to_be_added,
            false,
        )?;

        // 3. Ensure the remove operation from the coldkey is a success.
        let tao_staked: I96F32 =
            Self::remove_balance_from_coldkey_account(&coldkey, stake_to_be_added)?.into();

        // 4. Swap the stake into alpha on the subnet and increase counters.
        // Emit the staking event.
        let fee = DefaultStakingFee::<T>::get();
        Self::stake_into_subnet(
            &hotkey,
            &coldkey,
            netuid,
            tao_staked.saturating_to_num::<u64>(),
            fee,
        );

        // Ok and return.
        Ok(())
    }

<<<<<<< HEAD
    /// ---- The implementation for the extrinsic add_stake_aggregate: Adds stake to a hotkey account.
    /// The operation will be delayed until the end of the block.
    /// # Args:
    /// * 'origin': (<T as frame_system::Config>RuntimeOrigin):
    ///     -  The signature of the caller's coldkey.
    ///
    /// * 'hotkey' (T::AccountId):
    ///     -  The associated hotkey account.
    ///
    /// * 'netuid' (u16):
    ///     - Subnetwork UID
    ///
    /// * 'stake_to_be_added' (u64):
    ///     -  The amount of stake to be added to the hotkey staking account.
    ///
    /// # Event:
    /// * StakeAdded;
    ///     -  On the successfully adding stake to a global account.
    ///
    /// # Raises:
    /// * 'NotEnoughBalanceToStake':
    ///     -  Not enough balance on the coldkey to add onto the global account.
    ///
    /// * 'NonAssociatedColdKey':
    ///     -  The calling coldkey is not associated with this hotkey.
    ///
    /// * 'BalanceWithdrawalError':
    ///     -  Errors stemming from transaction pallet.
    ///
    /// * 'TxRateLimitExceeded':
    ///     -  Thrown if key has hit transaction rate limit
    ///
    pub fn do_add_stake_aggregate(
        origin: T::RuntimeOrigin,
        hotkey: T::AccountId,
        netuid: NetUid,
        stake_to_be_added: u64,
    ) -> dispatch::DispatchResult {
        // We check that the transaction is signed by the caller and retrieve the T::AccountId coldkey information.
        let coldkey = ensure_signed(origin)?;

        // Consider the weight from on_finalize
        if cfg!(feature = "runtime-benchmarks") && !cfg!(test) {
            Self::do_add_stake(
                crate::dispatch::RawOrigin::Signed(coldkey.clone()).into(),
                hotkey.clone(),
                netuid,
                stake_to_be_added,
            )?;
        }

        // Save the staking job for the on_finalize
        let stake_job = StakeJob::AddStake {
            hotkey,
            coldkey,
            netuid,
            stake_to_be_added,
        };

        let stake_job_id = NextStakeJobId::<T>::get();
        let current_blocknumber = <frame_system::Pallet<T>>::block_number();

        StakeJobs::<T>::insert(current_blocknumber, stake_job_id, stake_job);
        NextStakeJobId::<T>::set(stake_job_id.saturating_add(1));

        Ok(())
    }

    /// ---- The implementation for the extrinsic add_stake_limit_aggregate: Adds stake to a hotkey
    /// account on a subnet with price limit. The operation will be delayed until the end of the
    /// block.
    ///
    /// # Args:
    /// * 'origin': (<T as frame_system::Config>RuntimeOrigin):
    ///     -  The signature of the caller's coldkey.
    ///
    /// * 'hotkey' (T::AccountId):
    ///     -  The associated hotkey account.
    ///
    /// * 'netuid' (u16):
    ///     - Subnetwork UID
    ///
    /// * 'stake_to_be_added' (u64):
    ///     -  The amount of stake to be added to the hotkey staking account.
    ///
    ///  * 'limit_price' (u64):
    ///     - The limit price expressed in units of RAO per one Alpha.
    ///
    ///  * 'allow_partial' (bool):
    ///     - Allows partial execution of the amount. If set to false, this becomes
    ///       fill or kill type or order.
    ///
    /// # Event:
    /// * StakeAdded;
    ///     -  On the successfully adding stake to a global account.
    ///
    /// # Raises:
    /// * 'NotEnoughBalanceToStake':
    ///     -  Not enough balance on the coldkey to add onto the global account.
    ///
    /// * 'NonAssociatedColdKey':
    ///     -  The calling coldkey is not associated with this hotkey.
    ///
    /// * 'BalanceWithdrawalError':
    ///     -  Errors stemming from transaction pallet.
    ///
    /// * 'TxRateLimitExceeded':
    ///     -  Thrown if key has hit transaction rate limit
    ///
    pub fn do_add_stake_limit_aggregate(
        origin: T::RuntimeOrigin,
        hotkey: T::AccountId,
        netuid: NetUid,
        stake_to_be_added: u64,
        limit_price: u64,
        allow_partial: bool,
    ) -> dispatch::DispatchResult {
        let coldkey = ensure_signed(origin)?;

        if cfg!(feature = "runtime-benchmarks") && !cfg!(test) {
            Self::do_add_stake_limit(
                crate::dispatch::RawOrigin::Signed(coldkey.clone()).into(),
                hotkey.clone(),
                netuid,
                stake_to_be_added,
                limit_price,
                allow_partial,
            )?;
        }

        let stake_job = StakeJob::AddStakeLimit {
            hotkey,
            coldkey,
            netuid,
            stake_to_be_added,
            limit_price,
            allow_partial,
        };

        let stake_job_id = NextStakeJobId::<T>::get();
        let current_blocknumber = <frame_system::Pallet<T>>::block_number();

        StakeJobs::<T>::insert(current_blocknumber, stake_job_id, stake_job);
        NextStakeJobId::<T>::set(stake_job_id.saturating_add(1));

        Ok(())
    }

=======
>>>>>>> 8d9cde52
    /// ---- The implementation for the extrinsic add_stake_limit: Adds stake to a hotkey
    /// account on a subnet with price limit.
    ///
    /// # Args:
    /// * 'origin': (<T as frame_system::Config>RuntimeOrigin):
    ///     -  The signature of the caller's coldkey.
    ///
    /// * 'hotkey' (T::AccountId):
    ///     -  The associated hotkey account.
    ///
    /// * 'netuid' (u16):
    ///     - Subnetwork UID
    ///
    /// * 'stake_to_be_added' (u64):
    ///     -  The amount of stake to be added to the hotkey staking account.
    ///
    ///  * 'limit_price' (u64):
    ///     - The limit price expressed in units of RAO per one Alpha.
    ///
    ///  * 'allow_partial' (bool):
    ///     - Allows partial execution of the amount. If set to false, this becomes
    ///       fill or kill type or order.
    ///
    /// # Event:
    /// * StakeAdded;
    ///     -  On the successfully adding stake to a global account.
    ///
    /// # Raises:
    /// * 'NotEnoughBalanceToStake':
    ///     -  Not enough balance on the coldkey to add onto the global account.
    ///
    /// * 'NonAssociatedColdKey':
    ///     -  The calling coldkey is not associated with this hotkey.
    ///
    /// * 'BalanceWithdrawalError':
    ///     -  Errors stemming from transaction pallet.
    ///
    /// * 'TxRateLimitExceeded':
    ///     -  Thrown if key has hit transaction rate limit
    ///
    pub fn do_add_stake_limit(
        origin: T::RuntimeOrigin,
        hotkey: T::AccountId,
        netuid: NetUid,
        stake_to_be_added: u64,
        limit_price: u64,
        allow_partial: bool,
    ) -> dispatch::DispatchResult {
        // 1. We check that the transaction is signed by the caller and retrieve the T::AccountId coldkey information.
        let coldkey = ensure_signed(origin)?;
        log::debug!(
            "do_add_stake( origin:{:?} hotkey:{:?}, netuid:{:?}, stake_to_be_added:{:?} )",
            coldkey,
            hotkey,
            netuid,
            stake_to_be_added
        );

        // 2. Calculate the maximum amount that can be executed with price limit
        let max_amount = Self::get_max_amount_add(netuid, limit_price)?;
        let mut possible_stake = stake_to_be_added;
        if possible_stake > max_amount {
            possible_stake = max_amount;
        }

        // 3. Validate user input
        Self::validate_add_stake(
            &coldkey,
            &hotkey,
            netuid,
            stake_to_be_added,
            max_amount,
            allow_partial,
        )?;

        // 4. If the coldkey is not the owner, make the hotkey a delegate.
        if Self::get_owning_coldkey_for_hotkey(&hotkey) != coldkey {
            Self::maybe_become_delegate(&hotkey);
        }

        // 5. Ensure the remove operation from the coldkey is a success.
        let tao_staked: I96F32 =
            Self::remove_balance_from_coldkey_account(&coldkey, possible_stake)?.into();

        // 6. Swap the stake into alpha on the subnet and increase counters.
        // Emit the staking event.
        let fee = DefaultStakingFee::<T>::get();
        Self::stake_into_subnet(
            &hotkey,
            &coldkey,
            netuid,
            tao_staked.saturating_to_num::<u64>(),
            fee,
        );

        // Ok and return.
        Ok(())
    }

    // Returns the maximum amount of RAO that can be executed with price limit
    pub fn get_max_amount_add(netuid: NetUid, limit_price: u64) -> Result<u64, Error<T>> {
        // Corner case: root and stao
        // There's no slippage for root or stable subnets, so if limit price is 1e9 rao or
        // higher, then max_amount equals u64::MAX, otherwise it is 0.
        if netuid.is_root() || SubnetMechanism::<T>::get(netuid) == 0 {
            if limit_price >= 1_000_000_000 {
                return Ok(u64::MAX);
            } else {
                return Err(Error::ZeroMaxStakeAmount);
            }
        }

        // Corner case: SubnetAlphaIn is zero. Staking can't happen, so max amount is zero.
        let alpha_in = SubnetAlphaIn::<T>::get(netuid);
        if alpha_in == 0 {
            return Err(Error::ZeroMaxStakeAmount);
        }
        let alpha_in_u128 = alpha_in as u128;

        // Corner case: SubnetTAO is zero. Staking can't happen, so max amount is zero.
        let tao_reserve = SubnetTAO::<T>::get(netuid);
        if tao_reserve == 0 {
            return Err(Error::ZeroMaxStakeAmount);
        }
        let tao_reserve_u128 = tao_reserve as u128;

        // Corner case: limit_price < current_price (price cannot decrease with staking)
        let tao = 1_000_000_000_u128;
        let limit_price_u128 = limit_price as u128;
        if (limit_price_u128
            < Self::get_alpha_price(netuid)
                .saturating_to_num::<u128>()
                .saturating_mul(tao))
            || (limit_price == 0u64)
        {
            return Err(Error::ZeroMaxStakeAmount);
        }

        // Main case: return limit_price * SubnetAlphaIn - SubnetTAO
        // Non overflowing calculation: limit_price * alpha_in <= u64::MAX * u64::MAX <= u128::MAX
        // May overflow result, then it will be capped at u64::MAX, which is OK because that matches balance u64 size.
        let result = limit_price_u128
            .saturating_mul(alpha_in_u128)
            .checked_div(tao)
            .unwrap_or(0)
            .saturating_sub(tao_reserve_u128);

        if result == 0 {
            return Err(Error::ZeroMaxStakeAmount);
        }

        if result < u64::MAX as u128 {
            Ok(result as u64)
        } else {
            Ok(u64::MAX)
        }
    }
}<|MERGE_RESOLUTION|>--- conflicted
+++ resolved
@@ -82,157 +82,6 @@
         Ok(())
     }
 
-<<<<<<< HEAD
-    /// ---- The implementation for the extrinsic add_stake_aggregate: Adds stake to a hotkey account.
-    /// The operation will be delayed until the end of the block.
-    /// # Args:
-    /// * 'origin': (<T as frame_system::Config>RuntimeOrigin):
-    ///     -  The signature of the caller's coldkey.
-    ///
-    /// * 'hotkey' (T::AccountId):
-    ///     -  The associated hotkey account.
-    ///
-    /// * 'netuid' (u16):
-    ///     - Subnetwork UID
-    ///
-    /// * 'stake_to_be_added' (u64):
-    ///     -  The amount of stake to be added to the hotkey staking account.
-    ///
-    /// # Event:
-    /// * StakeAdded;
-    ///     -  On the successfully adding stake to a global account.
-    ///
-    /// # Raises:
-    /// * 'NotEnoughBalanceToStake':
-    ///     -  Not enough balance on the coldkey to add onto the global account.
-    ///
-    /// * 'NonAssociatedColdKey':
-    ///     -  The calling coldkey is not associated with this hotkey.
-    ///
-    /// * 'BalanceWithdrawalError':
-    ///     -  Errors stemming from transaction pallet.
-    ///
-    /// * 'TxRateLimitExceeded':
-    ///     -  Thrown if key has hit transaction rate limit
-    ///
-    pub fn do_add_stake_aggregate(
-        origin: T::RuntimeOrigin,
-        hotkey: T::AccountId,
-        netuid: NetUid,
-        stake_to_be_added: u64,
-    ) -> dispatch::DispatchResult {
-        // We check that the transaction is signed by the caller and retrieve the T::AccountId coldkey information.
-        let coldkey = ensure_signed(origin)?;
-
-        // Consider the weight from on_finalize
-        if cfg!(feature = "runtime-benchmarks") && !cfg!(test) {
-            Self::do_add_stake(
-                crate::dispatch::RawOrigin::Signed(coldkey.clone()).into(),
-                hotkey.clone(),
-                netuid,
-                stake_to_be_added,
-            )?;
-        }
-
-        // Save the staking job for the on_finalize
-        let stake_job = StakeJob::AddStake {
-            hotkey,
-            coldkey,
-            netuid,
-            stake_to_be_added,
-        };
-
-        let stake_job_id = NextStakeJobId::<T>::get();
-        let current_blocknumber = <frame_system::Pallet<T>>::block_number();
-
-        StakeJobs::<T>::insert(current_blocknumber, stake_job_id, stake_job);
-        NextStakeJobId::<T>::set(stake_job_id.saturating_add(1));
-
-        Ok(())
-    }
-
-    /// ---- The implementation for the extrinsic add_stake_limit_aggregate: Adds stake to a hotkey
-    /// account on a subnet with price limit. The operation will be delayed until the end of the
-    /// block.
-    ///
-    /// # Args:
-    /// * 'origin': (<T as frame_system::Config>RuntimeOrigin):
-    ///     -  The signature of the caller's coldkey.
-    ///
-    /// * 'hotkey' (T::AccountId):
-    ///     -  The associated hotkey account.
-    ///
-    /// * 'netuid' (u16):
-    ///     - Subnetwork UID
-    ///
-    /// * 'stake_to_be_added' (u64):
-    ///     -  The amount of stake to be added to the hotkey staking account.
-    ///
-    ///  * 'limit_price' (u64):
-    ///     - The limit price expressed in units of RAO per one Alpha.
-    ///
-    ///  * 'allow_partial' (bool):
-    ///     - Allows partial execution of the amount. If set to false, this becomes
-    ///       fill or kill type or order.
-    ///
-    /// # Event:
-    /// * StakeAdded;
-    ///     -  On the successfully adding stake to a global account.
-    ///
-    /// # Raises:
-    /// * 'NotEnoughBalanceToStake':
-    ///     -  Not enough balance on the coldkey to add onto the global account.
-    ///
-    /// * 'NonAssociatedColdKey':
-    ///     -  The calling coldkey is not associated with this hotkey.
-    ///
-    /// * 'BalanceWithdrawalError':
-    ///     -  Errors stemming from transaction pallet.
-    ///
-    /// * 'TxRateLimitExceeded':
-    ///     -  Thrown if key has hit transaction rate limit
-    ///
-    pub fn do_add_stake_limit_aggregate(
-        origin: T::RuntimeOrigin,
-        hotkey: T::AccountId,
-        netuid: NetUid,
-        stake_to_be_added: u64,
-        limit_price: u64,
-        allow_partial: bool,
-    ) -> dispatch::DispatchResult {
-        let coldkey = ensure_signed(origin)?;
-
-        if cfg!(feature = "runtime-benchmarks") && !cfg!(test) {
-            Self::do_add_stake_limit(
-                crate::dispatch::RawOrigin::Signed(coldkey.clone()).into(),
-                hotkey.clone(),
-                netuid,
-                stake_to_be_added,
-                limit_price,
-                allow_partial,
-            )?;
-        }
-
-        let stake_job = StakeJob::AddStakeLimit {
-            hotkey,
-            coldkey,
-            netuid,
-            stake_to_be_added,
-            limit_price,
-            allow_partial,
-        };
-
-        let stake_job_id = NextStakeJobId::<T>::get();
-        let current_blocknumber = <frame_system::Pallet<T>>::block_number();
-
-        StakeJobs::<T>::insert(current_blocknumber, stake_job_id, stake_job);
-        NextStakeJobId::<T>::set(stake_job_id.saturating_add(1));
-
-        Ok(())
-    }
-
-=======
->>>>>>> 8d9cde52
     /// ---- The implementation for the extrinsic add_stake_limit: Adds stake to a hotkey
     /// account on a subnet with price limit.
     ///
